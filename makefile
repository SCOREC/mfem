--- conflicted
+++ resolved
@@ -261,7 +261,7 @@
 # List of MFEM dependencies, that require the *_LIB variable to be non-empty
 MFEM_REQ_LIB_DEPS = SUPERLU METIS CONDUIT SIDRE LAPACK SUNDIALS MESQUITE\
  SUITESPARSE STRUMPACK GINKGO GNUTLS NETCDF PETSC SLEPC MPFR PUMI HIOP GSLIB\
- OCCA CEED RAJA UMPIRE
+ OCCA CEED RAJA UMPIRE ARPACK
 PETSC_ERROR_MSG = $(if $(PETSC_FOUND),,. PETSC config not found: $(PETSC_VARS))
 SLEPC_ERROR_MSG = $(if $(SLEPC_FOUND),,. SLEPC config not found: $(SLEPC_VARS))
 
@@ -278,15 +278,10 @@
 endif
 
 # List of MFEM dependencies, processed below
-<<<<<<< HEAD
-MFEM_DEPENDENCIES = LIBUNWIND SIDRE LAPACK OPENMP SUNDIALS MESQUITE SUITESPARSE\
- ARPACK SUPERLU GECKO GNUTLS NETCDF PETSC MPFR
-=======
 MFEM_DEPENDENCIES = $(MFEM_REQ_LIB_DEPS) LIBUNWIND OPENMP CUDA HIP
 
 # List of deprecated MFEM dependencies, processed below
 MFEM_LEGACY_DEPENDENCIES = OPENMP
->>>>>>> 4f521a1b
 
 # Macro for adding dependencies
 define mfem_add_dependency
@@ -321,13 +316,6 @@
 endif
 
 # List of all defines that may be enabled in config.hpp and config.mk:
-<<<<<<< HEAD
-MFEM_DEFINES = MFEM_USE_MPI MFEM_USE_METIS_5 MFEM_DEBUG MFEM_USE_GZSTREAM\
- MFEM_USE_LIBUNWIND MFEM_USE_LAPACK MFEM_THREAD_SAFE MFEM_USE_OPENMP\
- MFEM_USE_MEMALLOC MFEM_TIMER_TYPE MFEM_USE_SUNDIALS MFEM_USE_MESQUITE\
- MFEM_USE_SUITESPARSE MFEM_USE_GECKO MFEM_USE_SUPERLU MFEM_USE_GNUTLS\
- MFEM_USE_NETCDF MFEM_USE_PETSC MFEM_USE_MPFR MFEM_USE_SIDRE MFEM_USE_ARPACK
-=======
 MFEM_DEFINES = MFEM_VERSION MFEM_VERSION_STRING MFEM_GIT_STRING MFEM_USE_MPI\
  MFEM_USE_METIS MFEM_USE_METIS_5 MFEM_DEBUG MFEM_USE_EXCEPTIONS\
  MFEM_USE_ZLIB MFEM_USE_LIBUNWIND MFEM_USE_LAPACK MFEM_THREAD_SAFE\
@@ -337,8 +325,7 @@
  MFEM_USE_NETCDF MFEM_USE_PETSC MFEM_USE_SLEPC MFEM_USE_MPFR MFEM_USE_SIDRE MFEM_USE_CONDUIT\
  MFEM_USE_PUMI MFEM_USE_HIOP MFEM_USE_GSLIB MFEM_USE_CUDA MFEM_USE_HIP\
  MFEM_USE_OCCA MFEM_USE_CEED MFEM_USE_RAJA MFEM_USE_UMPIRE MFEM_USE_SIMD\
- MFEM_USE_ADIOS2 MFEM_SOURCE_DIR MFEM_INSTALL_DIR
->>>>>>> 4f521a1b
+ MFEM_USE_ADIOS2 MFEM_USE_ARPACK MFEM_SOURCE_DIR MFEM_INSTALL_DIR
 
 # List of makefile variables that will be written to config.mk:
 MFEM_CONFIG_VARS = MFEM_CXX MFEM_HOST_CXX MFEM_CPPFLAGS MFEM_CXXFLAGS\
@@ -621,42 +608,6 @@
 	@true
 
 status info:
-<<<<<<< HEAD
-	$(info MFEM_USE_MPI         = $(MFEM_USE_MPI))
-	$(info MFEM_USE_METIS_5     = $(MFEM_USE_METIS_5))
-	$(info MFEM_DEBUG           = $(MFEM_DEBUG))
-	$(info MFEM_USE_GZSTREAM    = $(MFEM_USE_GZSTREAM))
-	$(info MFEM_USE_LIBUNWIND   = $(MFEM_USE_LIBUNWIND))
-	$(info MFEM_USE_LAPACK      = $(MFEM_USE_LAPACK))
-	$(info MFEM_THREAD_SAFE     = $(MFEM_THREAD_SAFE))
-	$(info MFEM_USE_OPENMP      = $(MFEM_USE_OPENMP))
-	$(info MFEM_USE_MEMALLOC    = $(MFEM_USE_MEMALLOC))
-	$(info MFEM_TIMER_TYPE      = $(MFEM_TIMER_TYPE))
-	$(info MFEM_USE_SUNDIALS    = $(MFEM_USE_SUNDIALS))
-	$(info MFEM_USE_MESQUITE    = $(MFEM_USE_MESQUITE))
-	$(info MFEM_USE_SUITESPARSE = $(MFEM_USE_SUITESPARSE))
-	$(info MFEM_USE_ARPACK      = $(MFEM_USE_ARPACK))
-	$(info MFEM_USE_SUPERLU     = $(MFEM_USE_SUPERLU))
-	$(info MFEM_USE_GECKO       = $(MFEM_USE_GECKO))
-	$(info MFEM_USE_GNUTLS      = $(MFEM_USE_GNUTLS))
-	$(info MFEM_USE_NETCDF      = $(MFEM_USE_NETCDF))
-	$(info MFEM_USE_PETSC       = $(MFEM_USE_PETSC))
-	$(info MFEM_USE_MPFR        = $(MFEM_USE_MPFR))
-	$(info MFEM_USE_SIDRE       = $(MFEM_USE_SIDRE))
-	$(info MFEM_CXX             = $(value MFEM_CXX))
-	$(info MFEM_CPPFLAGS        = $(value MFEM_CPPFLAGS))
-	$(info MFEM_CXXFLAGS        = $(value MFEM_CXXFLAGS))
-	$(info MFEM_TPLFLAGS        = $(value MFEM_TPLFLAGS))
-	$(info MFEM_INCFLAGS        = $(value MFEM_INCFLAGS))
-	$(info MFEM_FLAGS           = $(value MFEM_FLAGS))
-	$(info MFEM_LIBS            = $(value MFEM_LIBS))
-	$(info MFEM_LIB_FILE        = $(value MFEM_LIB_FILE))
-	$(info MFEM_BUILD_TAG       = $(value MFEM_BUILD_TAG))
-	$(info MFEM_PREFIX          = $(value MFEM_PREFIX))
-	$(info MFEM_INC_DIR         = $(value MFEM_INC_DIR))
-	$(info MFEM_LIB_DIR         = $(value MFEM_LIB_DIR))
-	$(info MFEM_BUILD_DIR       = $(MFEM_BUILD_DIR))
-=======
 	$(info MFEM_VERSION           = $(MFEM_VERSION) [v$(MFEM_VERSION_STRING)])
 	$(info MFEM_GIT_STRING        = $(MFEM_GIT_STRING))
 	$(info MFEM_USE_MPI           = $(MFEM_USE_MPI))
@@ -675,6 +626,7 @@
 	$(info MFEM_USE_SUNDIALS      = $(MFEM_USE_SUNDIALS))
 	$(info MFEM_USE_MESQUITE      = $(MFEM_USE_MESQUITE))
 	$(info MFEM_USE_SUITESPARSE   = $(MFEM_USE_SUITESPARSE))
+	$(info MFEM_USE_ARPACK        = $(MFEM_USE_ARPACK))
 	$(info MFEM_USE_SUPERLU       = $(MFEM_USE_SUPERLU))
 	$(info MFEM_USE_STRUMPACK     = $(MFEM_USE_STRUMPACK))
 	$(info MFEM_USE_GINKGO        = $(MFEM_USE_GINKGO))
@@ -717,7 +669,6 @@
 	$(info MFEM_MPIEXEC           = $(MFEM_MPIEXEC))
 	$(info MFEM_MPIEXEC_NP        = $(MFEM_MPIEXEC_NP))
 	$(info MFEM_MPI_NP            = $(MFEM_MPI_NP))
->>>>>>> 4f521a1b
 	@true
 
 ASTYLE_BIN = astyle
