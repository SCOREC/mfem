--- conflicted
+++ resolved
@@ -517,14 +517,9 @@
 	$(MAKE) -C $(BLD)$(@D) $(@F)
 
 clean: $(addsuffix /clean,$(EM_DIRS) $(TEST_DIRS))
-<<<<<<< HEAD
 	rm -f $(addprefix $(BLD),$(foreach d,$(DIRS),$(d)/*.o))
 	rm -f $(addprefix $(BLD),$(foreach d,$(DIRS),$(d)/*~))
-	rm -f $(addprefix $(BLD),*~ libmfem.* deps.mk)
-=======
-	rm -rf $(addprefix $(BLD),$(foreach d,$(DIRS),$(d)/*{.o,~}) \
-	   *~ libmfem.* deps.mk)
->>>>>>> b132457d
+	rm -rf $(addprefix $(BLD),*~ libmfem.* deps.mk)
 
 distclean: clean config/clean doc/clean
 	rm -rf mfem/
