--- conflicted
+++ resolved
@@ -68,9 +68,6 @@
                                    ElementTransformation &Tr,
                                    const Vector &elfun);
 
-   /// Compute the local energy with partial assembly.
-   virtual double GetGridFunctionEnergyPA(const Vector &x) const;
-
    /// Method defining partial assembly.
    /** The result of the partial assembly is stored internally so that it can be
        used later in the methods AddMultPA(). */
@@ -101,12 +98,6 @@
    virtual void AddMultPA(const Vector &x, Vector &y) const;
 
    /// Method for partially assembled gradient action.
-<<<<<<< HEAD
-   virtual void AddMultGradPA(const Vector &g,
-                              const Vector &x, Vector &y) const;
-
-   virtual void AssembleGradientDiagonalPA(const Vector &x, Vector &diag) const;
-=======
    /** All arguments are E-vectors. This method can be called only after the
        method AssembleGradPA() has been called.
 
@@ -123,7 +114,6 @@
        @param[in]  g     The gradient Operator is defined at the state @a g.
        @param[out] diag  The diagonal of the @f$ grad(g) @f$ Operator. */
    virtual void AssembleGradDiagonalPA(const Vector &g, Vector &diag) const;
->>>>>>> 5b627c44
 
    virtual ~NonlinearFormIntegrator() { }
 };
