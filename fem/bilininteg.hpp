// Copyright (c) 2010, Lawrence Livermore National Security, LLC. Produced at
// the Lawrence Livermore National Laboratory. LLNL-CODE-443211. All Rights
// reserved. See file COPYRIGHT for details.
//
// This file is part of the MFEM library. For more information and source code
// availability see http://mfem.org.
//
// MFEM is free software; you can redistribute it and/or modify it under the
// terms of the GNU Lesser General Public License (as published by the Free
// Software Foundation) version 2.1 dated February 1999.

#ifndef MFEM_BILININTEG
#define MFEM_BILININTEG

#include "../config/config.hpp"
#include "nonlininteg.hpp"
#include "fespace.hpp"

namespace mfem
{

/// Abstract base class BilinearFormIntegrator
class BilinearFormIntegrator : public NonlinearFormIntegrator
{
protected:
   BilinearFormIntegrator(const IntegrationRule *ir = NULL)
      : NonlinearFormIntegrator(ir) { }

public:
   // TODO: add support for other assembly levels (in addition to PA) and their
   // actions.

   // TODO: for mixed meshes the quadrature rules to be used by methods like
   // AssemblePA() can be given as a QuadratureSpace, e.g. using a new method:
   // SetQuadratureSpace().

   // TODO: the methods for the various assembly levels make sense even in the
   // base class NonlinearFormIntegrator, except that not all assembly levels
   // make sense for the action of the nonlinear operator (but they all make
   // sense for its Jacobian).

   /// Method defining partial assembly.
   /** The result of the partial assembly is stored internally so that it can be
       used later in the methods AddMultPA() and AddMultTransposePA(). */
   virtual void AssemblePA(const FiniteElementSpace &fes);

   /// assemble diagonal into vector diag
   virtual void AssembleDiagonalPA(Vector& diag) const;

   /// Method for partially assembled action.
   /** Perform the action of integrator on the input @a x and add the result to
       the output @a y. Both @a x and @a y are E-vectors, i.e. they represent
       the element-wise discontinuous version of the FE space.

       This method can be called only after the method AssemblePA() has been
       called. */
   virtual void AddMultPA(const Vector &x, Vector &y) const;

   /// Method for partially assembled action of an element matrix.
   virtual void AddMultElementPA(int element, const Vector &x, Vector &y) const;

   /// Method for partially assembled transposed action.
   /** Perform the transpose action of integrator on the input @a x and add the
       result to the output @a y. Both @a x and @a y are E-vectors, i.e. they
       represent the element-wise discontinuous version of the FE space.

       This method can be called only after the method AssemblePA() has been
       called. */
   virtual void AddMultTransposePA(const Vector &x, Vector &y) const;

   /// Given a particular Finite Element computes the element matrix elmat.
   virtual void AssembleElementMatrix(const FiniteElement &el,
                                      ElementTransformation &Trans,
                                      DenseMatrix &elmat);

   /** Compute the local matrix representation of a bilinear form
       a(u,v) defined on different trial (given by u) and test
       (given by v) spaces. The rows in the local matrix correspond
       to the test dofs and the columns -- to the trial dofs. */
   virtual void AssembleElementMatrix2(const FiniteElement &trial_fe,
                                       const FiniteElement &test_fe,
                                       ElementTransformation &Trans,
                                       DenseMatrix &elmat);

   virtual void AssembleFaceMatrix(const FiniteElement &el1,
                                   const FiniteElement &el2,
                                   FaceElementTransformations &Trans,
                                   DenseMatrix &elmat);

   /** Abstract method used for assembling TraceFaceIntegrators in a
       MixedBilinearForm. */
   virtual void AssembleFaceMatrix(const FiniteElement &trial_face_fe,
                                   const FiniteElement &test_fe1,
                                   const FiniteElement &test_fe2,
                                   FaceElementTransformations &Trans,
                                   DenseMatrix &elmat);

   /// Perform the local action of the BilinearFormIntegrator
   virtual void AssembleElementVector(const FiniteElement &el,
                                      ElementTransformation &Tr,
                                      const Vector &elfun, Vector &elvect);

   virtual void AssembleElementGrad(const FiniteElement &el,
                                    ElementTransformation &Tr,
                                    const Vector &elfun, DenseMatrix &elmat)
   { AssembleElementMatrix(el, Tr, elmat); }

   virtual void AssembleFaceGrad(const FiniteElement &el1,
                                 const FiniteElement &el2,
                                 FaceElementTransformations &Tr,
                                 const Vector &elfun, DenseMatrix &elmat)
   { AssembleFaceMatrix(el1, el2, Tr, elmat); }

   /** @brief Virtual method required for Zienkiewicz-Zhu type error estimators.

       The purpose of the method is to compute a local "flux" finite element
       function given a local finite element solution. The "flux" function has
       to be computed in terms of its coefficients (represented by the Vector
       @a flux) which multiply the basis functions defined by the FiniteElement
       @a fluxelem. Typically, the "flux" function will have more than one
       component and consequently @a flux should be store the coefficients of
       all components: first all coefficient for component 0, then all
       coefficients for component 1, etc. What the "flux" function represents
       depends on the specific integrator. For example, in the case of
       DiffusionIntegrator, the flux is the gradient of the solution multiplied
       by the diffusion coefficient.

       @param[in] el     FiniteElement of the solution.
       @param[in] Trans  The ElementTransformation describing the physical
                         position of the mesh element.
       @param[in] u      Solution coefficients representing the expansion of the
                         solution function in the basis of @a el.
       @param[in] fluxelem  FiniteElement of the "flux".
       @param[out] flux  "Flux" coefficients representing the expansion of the
                         "flux" function in the basis of @a fluxelem. The size
                         of @a flux as a Vector has to be set by this method,
                         e.g. using Vector::SetSize().
       @param[in] with_coef  If zero (the default value is 1) the implementation
                             of the method may choose not to scale the "flux"
                             function by any coefficients describing the
                             integrator.
    */
   virtual void ComputeElementFlux(const FiniteElement &el,
                                   ElementTransformation &Trans,
                                   Vector &u,
                                   const FiniteElement &fluxelem,
                                   Vector &flux, int with_coef = 1) { }

   /** @brief Virtual method required for Zienkiewicz-Zhu type error estimators.

       The purpose of this method is to compute a local number that measures the
       energy of a given "flux" function (see ComputeElementFlux() for a
       description of the "flux" function). Typically, the energy of a "flux"
       function should be equal to a_local(u,u), if the "flux" is defined from
       a solution u; here a_local(.,.) denotes the element-local bilinear
       form represented by the integrator.

       @param[in] fluxelem  FiniteElement of the "flux".
       @param[in] Trans  The ElementTransformation describing the physical
                         position of the mesh element.
       @param[in] flux   "Flux" coefficients representing the expansion of the
                         "flux" function in the basis of @a fluxelem.
       @param[out] d_energy  If not NULL, the given Vector should be set to
                             represent directional energy split that can be used
                             for anisotropic error estimation.
       @returns The computed energy.
    */
   virtual double ComputeFluxEnergy(const FiniteElement &fluxelem,
                                    ElementTransformation &Trans,
                                    Vector &flux, Vector *d_energy = NULL)
   { return 0.0; }

   /// Returns a pointer to a copy of the BilinearFormIntegrator
   virtual BilinearFormIntegrator* Copy() const
   {
      MFEM_ABORT("Copy not implemented ");
      return nullptr;
   }

   virtual ~BilinearFormIntegrator() { }
};

class TransposeIntegrator : public BilinearFormIntegrator
{
private:
   int own_bfi;
   BilinearFormIntegrator *bfi;

   DenseMatrix bfi_elmat;

public:
   TransposeIntegrator (BilinearFormIntegrator *_bfi, int _own_bfi = 1)
   { bfi = _bfi; own_bfi = _own_bfi; }

   virtual void AssembleElementMatrix(const FiniteElement &el,
                                      ElementTransformation &Trans,
                                      DenseMatrix &elmat);

   virtual void AssembleElementMatrix2(const FiniteElement &trial_fe,
                                       const FiniteElement &test_fe,
                                       ElementTransformation &Trans,
                                       DenseMatrix &elmat);

   using BilinearFormIntegrator::AssembleFaceMatrix;
   virtual void AssembleFaceMatrix(const FiniteElement &el1,
                                   const FiniteElement &el2,
                                   FaceElementTransformations &Trans,
                                   DenseMatrix &elmat);

   virtual ~TransposeIntegrator() { if (own_bfi) { delete bfi; } }
};

class LumpedIntegrator : public BilinearFormIntegrator
{
private:
   int own_bfi;
   BilinearFormIntegrator *bfi;

public:
   LumpedIntegrator (BilinearFormIntegrator *_bfi, int _own_bfi = 1)
   { bfi = _bfi; own_bfi = _own_bfi; }

   virtual void AssembleElementMatrix(const FiniteElement &el,
                                      ElementTransformation &Trans,
                                      DenseMatrix &elmat);

   virtual ~LumpedIntegrator() { if (own_bfi) { delete bfi; } }
};

/// Integrator that inverts the matrix assembled by another integrator.
class InverseIntegrator : public BilinearFormIntegrator
{
private:
   int own_integrator;
   BilinearFormIntegrator *integrator;

public:
   InverseIntegrator(BilinearFormIntegrator *integ, int own_integ = 1)
   { integrator = integ; own_integrator = own_integ; }

   virtual void AssembleElementMatrix(const FiniteElement &el,
                                      ElementTransformation &Trans,
                                      DenseMatrix &elmat);

   virtual ~InverseIntegrator() { if (own_integrator) { delete integrator; } }
};

/// Integrator defining a sum of multiple Integrators.
class SumIntegrator : public BilinearFormIntegrator
{
private:
   int own_integrators;
   DenseMatrix elem_mat;
   Array<BilinearFormIntegrator*> integrators;

public:
   SumIntegrator(int own_integs = 1) { own_integrators = own_integs; }

   void AddIntegrator(BilinearFormIntegrator *integ)
   { integrators.Append(integ); }

   virtual void AssembleElementMatrix(const FiniteElement &el,
                                      ElementTransformation &Trans,
                                      DenseMatrix &elmat);

   virtual ~SumIntegrator();
};

/** An abstract class for integrating the product of two scalar basis functions
    with an optional scalar coefficient. */
class MixedScalarIntegrator: public BilinearFormIntegrator
{
public:

   virtual void AssembleElementMatrix2(const FiniteElement &trial_fe,
                                       const FiniteElement &test_fe,
                                       ElementTransformation &Trans,
                                       DenseMatrix &elmat);

   /// Support for use in BilinearForm. Can be used only when appropriate.
   virtual void AssembleElementMatrix(const FiniteElement &fe,
                                      ElementTransformation &Trans,
                                      DenseMatrix &elmat)
   { AssembleElementMatrix2(fe, fe, Trans, elmat); }

protected:
   /// This parameter can be set by derived methods to enable single shape
   /// evaluation in case CalcTestShape() and CalcTrialShape() return the same
   /// result if given the same FiniteElement. The default is false.
   bool same_calc_shape;

   MixedScalarIntegrator() : same_calc_shape(false), Q(NULL) {}
   MixedScalarIntegrator(Coefficient &q) : same_calc_shape(false), Q(&q) {}

   inline virtual bool VerifyFiniteElementTypes(
      const FiniteElement & trial_fe,
      const FiniteElement & test_fe) const
   {
      return (trial_fe.GetRangeType() == mfem::FiniteElement::SCALAR &&
              test_fe.GetRangeType()  == mfem::FiniteElement::SCALAR );
   }

   inline virtual const char * FiniteElementTypeFailureMessage() const
   {
      return "MixedScalarIntegrator:  "
             "Trial and test spaces must both be scalar fields.";
   }

   inline virtual int GetIntegrationOrder(const FiniteElement & trial_fe,
                                          const FiniteElement & test_fe,
                                          ElementTransformation &Trans)
   { return trial_fe.GetOrder() + test_fe.GetOrder() + Trans.OrderW(); }


   inline virtual void CalcTestShape(const FiniteElement & test_fe,
                                     ElementTransformation &Trans,
                                     Vector & shape)
   { test_fe.CalcPhysShape(Trans, shape); }

   inline virtual void CalcTrialShape(const FiniteElement & trial_fe,
                                      ElementTransformation &Trans,
                                      Vector & shape)
   { trial_fe.CalcPhysShape(Trans, shape); }

   Coefficient *Q;

private:

#ifndef MFEM_THREAD_SAFE
   Vector test_shape;
   Vector trial_shape;
#endif

};

/** An abstract class for integrating the inner product of two vector basis
    functions with an optional scalar, vector, or matrix coefficient. */
class MixedVectorIntegrator: public BilinearFormIntegrator
{
public:

   virtual void AssembleElementMatrix2(const FiniteElement &trial_fe,
                                       const FiniteElement &test_fe,
                                       ElementTransformation &Trans,
                                       DenseMatrix &elmat);

   /// Support for use in BilinearForm. Can be used only when appropriate.
   virtual void AssembleElementMatrix(const FiniteElement &fe,
                                      ElementTransformation &Trans,
                                      DenseMatrix &elmat)
   { AssembleElementMatrix2(fe, fe, Trans, elmat); }

protected:
   /// This parameter can be set by derived methods to enable single shape
   /// evaluation in case CalcTestShape() and CalcTrialShape() return the same
   /// result if given the same FiniteElement. The default is false.
   bool same_calc_shape;

   MixedVectorIntegrator()
      : same_calc_shape(false), Q(NULL), VQ(NULL), DQ(NULL), MQ(NULL) {}
   MixedVectorIntegrator(Coefficient &q)
      : same_calc_shape(false), Q(&q), VQ(NULL), DQ(NULL), MQ(NULL) {}
   MixedVectorIntegrator(VectorCoefficient &dq, bool diag = true)
      : same_calc_shape(false), Q(NULL), VQ(diag?NULL:&dq), DQ(diag?&dq:NULL),
        MQ(NULL) {}
   MixedVectorIntegrator(MatrixCoefficient &mq)
      : same_calc_shape(false), Q(NULL), VQ(NULL), DQ(NULL), MQ(&mq) {}

   inline virtual bool VerifyFiniteElementTypes(
      const FiniteElement & trial_fe,
      const FiniteElement & test_fe) const
   {
      return (trial_fe.GetRangeType() == mfem::FiniteElement::VECTOR &&
              test_fe.GetRangeType()  == mfem::FiniteElement::VECTOR );
   }

   inline virtual const char * FiniteElementTypeFailureMessage() const
   {
      return "MixedVectorIntegrator:  "
             "Trial and test spaces must both be vector fields";
   }

   inline virtual int GetIntegrationOrder(const FiniteElement & trial_fe,
                                          const FiniteElement & test_fe,
                                          ElementTransformation &Trans)
   { return trial_fe.GetOrder() + test_fe.GetOrder() + Trans.OrderW(); }


   inline virtual void CalcTestShape(const FiniteElement & test_fe,
                                     ElementTransformation &Trans,
                                     DenseMatrix & shape)
   { test_fe.CalcVShape(Trans, shape); }

   inline virtual void CalcTrialShape(const FiniteElement & trial_fe,
                                      ElementTransformation &Trans,
                                      DenseMatrix & shape)
   { trial_fe.CalcVShape(Trans, shape); }

   Coefficient *Q;
   VectorCoefficient *VQ;
   VectorCoefficient *DQ;
   MatrixCoefficient *MQ;

private:

#ifndef MFEM_THREAD_SAFE
   Vector V;
   Vector D;
   DenseMatrix M;
   DenseMatrix test_shape;
   DenseMatrix trial_shape;
   DenseMatrix test_shape_tmp;
#endif

};

/** An abstract class for integrating the product of a scalar basis function and
    the inner product of a vector basis function with a vector coefficient. In
    2D the inner product can be replaced with a cross product. */
class MixedScalarVectorIntegrator: public BilinearFormIntegrator
{
public:

   virtual void AssembleElementMatrix2(const FiniteElement &trial_fe,
                                       const FiniteElement &test_fe,
                                       ElementTransformation &Trans,
                                       DenseMatrix &elmat);

protected:

   MixedScalarVectorIntegrator(VectorCoefficient &vq, bool _transpose = false,
                               bool _cross_2d = false)
      : VQ(&vq), transpose(_transpose), cross_2d(_cross_2d) {}

   inline virtual bool VerifyFiniteElementTypes(
      const FiniteElement & trial_fe,
      const FiniteElement & test_fe) const
   {
      return ((transpose &&
               trial_fe.GetRangeType() == mfem::FiniteElement::VECTOR &&
               test_fe.GetRangeType()  == mfem::FiniteElement::SCALAR ) ||
              (!transpose &&
               trial_fe.GetRangeType() == mfem::FiniteElement::SCALAR &&
               test_fe.GetRangeType()  == mfem::FiniteElement::VECTOR )
             );
   }

   inline virtual const char * FiniteElementTypeFailureMessage() const
   {
      if ( transpose )
      {
         return "MixedScalarVectorIntegrator:  "
                "Trial space must be a vector field "
                "and the test space must be a scalar field";
      }
      else
      {
         return "MixedScalarVectorIntegrator:  "
                "Trial space must be a scalar field "
                "and the test space must be a vector field";
      }
   }

   inline virtual int GetIntegrationOrder(const FiniteElement & trial_fe,
                                          const FiniteElement & test_fe,
                                          ElementTransformation &Trans)
   { return trial_fe.GetOrder() + test_fe.GetOrder() + Trans.OrderW(); }


   inline virtual void CalcVShape(const FiniteElement & vector_fe,
                                  ElementTransformation &Trans,
                                  DenseMatrix & shape)
   { vector_fe.CalcVShape(Trans, shape); }

   inline virtual void CalcShape(const FiniteElement & scalar_fe,
                                 ElementTransformation &Trans,
                                 Vector & shape)
   { scalar_fe.CalcPhysShape(Trans, shape); }

   VectorCoefficient *VQ;
   bool transpose;
   bool cross_2d;  // In 2D use a cross product rather than a dot product

private:

#ifndef MFEM_THREAD_SAFE
   Vector V;
   DenseMatrix vshape;
   Vector      shape;
   Vector      vshape_tmp;
#endif

};

/** Class for integrating the bilinear form a(u,v) := (Q u, v) in either 1D, 2D,
    or 3D and where Q is an optional scalar coefficient, u and v are each in H1
    or L2. */
class MixedScalarMassIntegrator : public MixedScalarIntegrator
{
public:
   MixedScalarMassIntegrator() { same_calc_shape = true; }
   MixedScalarMassIntegrator(Coefficient &q)
      : MixedScalarIntegrator(q) { same_calc_shape = true; }
};

/** Class for integrating the bilinear form a(u,v) := (Q u, v) in either 2D, or
    3D and where Q is a vector coefficient, u is in H1 or L2 and v is in H(Curl)
    or H(Div). */
class MixedVectorProductIntegrator : public MixedScalarVectorIntegrator
{
public:
   MixedVectorProductIntegrator(VectorCoefficient &vq)
      : MixedScalarVectorIntegrator(vq) {}
};

/** Class for integrating the bilinear form a(u,v) := (Q D u, v) in 1D where Q
    is an optional scalar coefficient, u is in H1, and v is in L2. */
class MixedScalarDerivativeIntegrator : public MixedScalarIntegrator
{
public:
   MixedScalarDerivativeIntegrator() {}
   MixedScalarDerivativeIntegrator(Coefficient &q)
      : MixedScalarIntegrator(q) {}

protected:
   inline virtual bool VerifyFiniteElementTypes(
      const FiniteElement & trial_fe,
      const FiniteElement & test_fe) const
   {
      return (trial_fe.GetDim() == 1 && test_fe.GetDim() == 1 &&
              trial_fe.GetDerivType() == mfem::FiniteElement::GRAD  &&
              test_fe.GetRangeType()  == mfem::FiniteElement::SCALAR );
   }

   inline virtual const char * FiniteElementTypeFailureMessage() const
   {
      return "MixedScalarDerivativeIntegrator:  "
             "Trial and test spaces must both be scalar fields in 1D "
             "and the trial space must implement CaldDShape.";
   }

   inline virtual void CalcTrialShape(const FiniteElement & trial_fe,
                                      ElementTransformation &Trans,
                                      Vector & shape)
   {
      DenseMatrix dshape(shape.GetData(), shape.Size(), 1);
      trial_fe.CalcPhysDShape(Trans, dshape);
   }
};

/** Class for integrating the bilinear form a(u,v) := -(Q u, D v) in 1D where Q
    is an optional scalar coefficient, u is in L2, and v is in H1. */
class MixedScalarWeakDerivativeIntegrator : public MixedScalarIntegrator
{
public:
   MixedScalarWeakDerivativeIntegrator() {}
   MixedScalarWeakDerivativeIntegrator(Coefficient &q)
      : MixedScalarIntegrator(q) {}

protected:
   inline virtual bool VerifyFiniteElementTypes(
      const FiniteElement & trial_fe,
      const FiniteElement & test_fe) const
   {
      return (trial_fe.GetDim() == 1 && test_fe.GetDim() == 1 &&
              trial_fe.GetRangeType() == mfem::FiniteElement::SCALAR &&
              test_fe.GetDerivType()  == mfem::FiniteElement::GRAD );
   }

   inline virtual const char * FiniteElementTypeFailureMessage() const
   {
      return "MixedScalarWeakDerivativeIntegrator:  "
             "Trial and test spaces must both be scalar fields in 1D "
             "and the test space must implement CalcDShape with "
             "map type \"VALUE\".";
   }

   inline virtual void CalcTestShape(const FiniteElement & test_fe,
                                     ElementTransformation &Trans,
                                     Vector & shape)
   {
      DenseMatrix dshape(shape.GetData(), shape.Size(), 1);
      test_fe.CalcPhysDShape(Trans, dshape);
      shape *= -1.0;
   }
};

/** Class for integrating the bilinear form a(u,v) := (Q div u, v) in either 2D
    or 3D where Q is an optional scalar coefficient, u is in H(Div), and v is a
    scalar field. */
class MixedScalarDivergenceIntegrator : public MixedScalarIntegrator
{
public:
   MixedScalarDivergenceIntegrator() {}
   MixedScalarDivergenceIntegrator(Coefficient &q)
      : MixedScalarIntegrator(q) {}

protected:
   inline virtual bool VerifyFiniteElementTypes(
      const FiniteElement & trial_fe,
      const FiniteElement & test_fe) const
   {
      return (trial_fe.GetDerivType() == mfem::FiniteElement::DIV  &&
              test_fe.GetRangeType()  == mfem::FiniteElement::SCALAR );
   }

   inline virtual const char * FiniteElementTypeFailureMessage() const
   {
      return "MixedScalarDivergenceIntegrator:  "
             "Trial must be H(Div) and the test space must be a "
             "scalar field";
   }

   inline virtual int GetIntegrationOrder(const FiniteElement & trial_fe,
                                          const FiniteElement & test_fe,
                                          ElementTransformation &Trans)
   { return trial_fe.GetOrder() + test_fe.GetOrder() + Trans.OrderW() - 1; }

   inline virtual void CalcTrialShape(const FiniteElement & trial_fe,
                                      ElementTransformation &Trans,
                                      Vector & shape)
   { trial_fe.CalcPhysDivShape(Trans, shape); }
};

/** Class for integrating the bilinear form a(u,v) := (V div u, v) in either 2D
    or 3D where V is a vector coefficient, u is in H(Div), and v is a vector
    field. */
class MixedVectorDivergenceIntegrator : public MixedScalarVectorIntegrator
{
public:
   MixedVectorDivergenceIntegrator(VectorCoefficient &vq)
      : MixedScalarVectorIntegrator(vq) {}

protected:
   inline virtual bool VerifyFiniteElementTypes(
      const FiniteElement & trial_fe,
      const FiniteElement & test_fe) const
   {
      return (trial_fe.GetDerivType() == mfem::FiniteElement::DIV  &&
              test_fe.GetRangeType()  == mfem::FiniteElement::VECTOR );
   }

   inline virtual const char * FiniteElementTypeFailureMessage() const
   {
      return "MixedVectorDivergenceIntegrator:  "
             "Trial must be H(Div) and the test space must be a "
             "vector field";
   }

   inline virtual int GetIntegrationOrder(const FiniteElement & trial_fe,
                                          const FiniteElement & test_fe,
                                          ElementTransformation &Trans)
   { return trial_fe.GetOrder() + test_fe.GetOrder() + Trans.OrderW() - 1; }

   inline virtual void CalcShape(const FiniteElement & scalar_fe,
                                 ElementTransformation &Trans,
                                 Vector & shape)
   { scalar_fe.CalcPhysDivShape(Trans, shape); }
};

/** Class for integrating the bilinear form a(u,v) := -(Q u, div v) in either 2D
    or 3D where Q is an optional scalar coefficient, u is in L2 or H1, and v is
    in H(Div). */
class MixedScalarWeakGradientIntegrator : public MixedScalarIntegrator
{
public:
   MixedScalarWeakGradientIntegrator() {}
   MixedScalarWeakGradientIntegrator(Coefficient &q)
      : MixedScalarIntegrator(q) {}

protected:
   inline virtual bool VerifyFiniteElementTypes(
      const FiniteElement & trial_fe,
      const FiniteElement & test_fe) const
   {
      return (trial_fe.GetRangeType() == mfem::FiniteElement::SCALAR &&
              test_fe.GetDerivType()  == mfem::FiniteElement::DIV );
   }

   inline virtual const char * FiniteElementTypeFailureMessage() const
   {
      return "MixedScalarWeakGradientIntegrator:  "
             "Trial space must be a scalar field "
             "and the test space must be H(Div)";
   }

   virtual void CalcTestShape(const FiniteElement & test_fe,
                              ElementTransformation &Trans,
                              Vector & shape)
   {
      test_fe.CalcPhysDivShape(Trans, shape);
      shape *= -1.0;
   }
};

/** Class for integrating the bilinear form a(u,v) := (Q curl u, v) in 2D where
    Q is an optional scalar coefficient, u is in H(Curl), and v is in L2 or
    H1. */
class MixedScalarCurlIntegrator : public MixedScalarIntegrator
{
public:
   MixedScalarCurlIntegrator() {}
   MixedScalarCurlIntegrator(Coefficient &q)
      : MixedScalarIntegrator(q) {}

protected:
   inline virtual bool VerifyFiniteElementTypes(
      const FiniteElement & trial_fe,
      const FiniteElement & test_fe) const
   {
      return (trial_fe.GetDim() == 2 && test_fe.GetDim() == 2 &&
              trial_fe.GetDerivType() == mfem::FiniteElement::CURL  &&
              test_fe.GetRangeType()  == mfem::FiniteElement::SCALAR );
   }

   inline virtual const char * FiniteElementTypeFailureMessage() const
   {
      return "MixedScalarCurlIntegrator:  "
             "Trial must be H(Curl) and the test space must be a "
             "scalar field";
   }

   inline virtual int GetIntegrationOrder(const FiniteElement & trial_fe,
                                          const FiniteElement & test_fe,
                                          ElementTransformation &Trans)
   { return trial_fe.GetOrder() + test_fe.GetOrder() + Trans.OrderW() - 1; }

   inline virtual void CalcTrialShape(const FiniteElement & trial_fe,
                                      ElementTransformation &Trans,
                                      Vector & shape)
   {
      DenseMatrix dshape(shape.GetData(), shape.Size(), 1);
      trial_fe.CalcPhysCurlShape(Trans, dshape);
   }
};

/** Class for integrating the bilinear form a(u,v) := (Q u, curl v) in 2D where
    Q is an optional scalar coefficient, u is in L2 or H1, and v is in
    H(Curl). */
class MixedScalarWeakCurlIntegrator : public MixedScalarIntegrator
{
public:
   MixedScalarWeakCurlIntegrator() {}
   MixedScalarWeakCurlIntegrator(Coefficient &q)
      : MixedScalarIntegrator(q) {}

protected:
   inline virtual bool VerifyFiniteElementTypes(
      const FiniteElement & trial_fe,
      const FiniteElement & test_fe) const
   {
      return (trial_fe.GetDim() == 2 && test_fe.GetDim() == 2 &&
              trial_fe.GetRangeType() == mfem::FiniteElement::SCALAR &&
              test_fe.GetDerivType()  == mfem::FiniteElement::CURL );
   }

   inline virtual const char * FiniteElementTypeFailureMessage() const
   {
      return "MixedScalarWeakCurlIntegrator:  "
             "Trial space must be a scalar field "
             "and the test space must be H(Curl)";
   }

   inline virtual void CalcTestShape(const FiniteElement & test_fe,
                                     ElementTransformation &Trans,
                                     Vector & shape)
   {
      DenseMatrix dshape(shape.GetData(), shape.Size(), 1);
      test_fe.CalcPhysCurlShape(Trans, dshape);
   }
};

/** Class for integrating the bilinear form a(u,v) := (Q u, v) in either 2D or
    3D and where Q is an optional coefficient (of type scalar, matrix, or
    diagonal matrix) u and v are each in H(Curl) or H(Div). */
class MixedVectorMassIntegrator : public MixedVectorIntegrator
{
public:
   MixedVectorMassIntegrator() { same_calc_shape = true; }
   MixedVectorMassIntegrator(Coefficient &q)
      : MixedVectorIntegrator(q) { same_calc_shape = true; }
   MixedVectorMassIntegrator(VectorCoefficient &dq)
      : MixedVectorIntegrator(dq, true) { same_calc_shape = true; }
   MixedVectorMassIntegrator(MatrixCoefficient &mq)
      : MixedVectorIntegrator(mq) { same_calc_shape = true; }
};

/** Class for integrating the bilinear form a(u,v) := (V x u, v) in 3D and where
    V is a vector coefficient u and v are each in H(Curl) or H(Div). */
class MixedCrossProductIntegrator : public MixedVectorIntegrator
{
public:
   MixedCrossProductIntegrator(VectorCoefficient &vq)
      : MixedVectorIntegrator(vq, false) { same_calc_shape = true; }
};

/** Class for integrating the bilinear form a(u,v) := (V . u, v) in 2D or 3D and
    where V is a vector coefficient u is in H(Curl) or H(Div) and v is in H1 or
    L2. */
class MixedDotProductIntegrator : public MixedScalarVectorIntegrator
{
public:
   MixedDotProductIntegrator(VectorCoefficient &vq)
      : MixedScalarVectorIntegrator(vq, true) {}

   inline virtual bool VerifyFiniteElementTypes(
      const FiniteElement & trial_fe,
      const FiniteElement & test_fe) const
   {
      return (trial_fe.GetRangeType() == mfem::FiniteElement::VECTOR &&
              test_fe.GetRangeType()  == mfem::FiniteElement::SCALAR );
   }

   inline virtual const char * FiniteElementTypeFailureMessage() const
   {
      return "MixedDotProductIntegrator:  "
             "Trial space must be a vector field "
             "and the test space must be a scalar field";
   }
};

/** Class for integrating the bilinear form a(u,v) := (-V . u, Div v) in 2D or
    3D and where V is a vector coefficient u is in H(Curl) or H(Div) and v is in
    RT. */
class MixedWeakGradDotIntegrator : public MixedScalarVectorIntegrator
{
public:
   MixedWeakGradDotIntegrator(VectorCoefficient &vq)
      : MixedScalarVectorIntegrator(vq, true) {}

   inline virtual bool VerifyFiniteElementTypes(
      const FiniteElement & trial_fe,
      const FiniteElement & test_fe) const
   {
      return (trial_fe.GetRangeType() == mfem::FiniteElement::VECTOR &&
              test_fe.GetRangeType()  == mfem::FiniteElement::VECTOR &&
              test_fe.GetDerivType()  == mfem::FiniteElement::DIV );
   }

   inline virtual const char * FiniteElementTypeFailureMessage() const
   {
      return "MixedWeakGradDotIntegrator:  "
             "Trial space must be a vector field "
             "and the test space must be a vector field with a divergence";
   }

   inline virtual void CalcShape(const FiniteElement & scalar_fe,
                                 ElementTransformation &Trans,
                                 Vector & shape)
   { scalar_fe.CalcPhysDivShape(Trans, shape); shape *= -1.0; }
};

/** Class for integrating the bilinear form a(u,v) := (V x u, Grad v) in 3D and
    where V is a vector coefficient u is in H(Curl) or H(Div) and v is in H1. */
class MixedWeakDivCrossIntegrator : public MixedVectorIntegrator
{
public:
   MixedWeakDivCrossIntegrator(VectorCoefficient &vq)
      : MixedVectorIntegrator(vq, false) {}

   inline virtual bool VerifyFiniteElementTypes(
      const FiniteElement & trial_fe,
      const FiniteElement & test_fe) const
   {
      return (trial_fe.GetDim() == 3 && test_fe.GetDim() == 3 &&
              trial_fe.GetRangeType() == mfem::FiniteElement::VECTOR &&
              test_fe.GetRangeType()  == mfem::FiniteElement::SCALAR &&
              test_fe.GetDerivType()  == mfem::FiniteElement::GRAD );
   }

   inline virtual const char * FiniteElementTypeFailureMessage() const
   {
      return "MixedWeakDivCrossIntegrator:  "
             "Trial space must be a vector field in 3D "
             "and the test space must be a scalar field with a gradient";
   }

   inline virtual void CalcTestShape(const FiniteElement & test_fe,
                                     ElementTransformation &Trans,
                                     DenseMatrix & shape)
   { test_fe.CalcPhysDShape(Trans, shape); shape *= -1.0; }
};

/** Class for integrating the bilinear form a(u,v) := (Q Grad u, Grad v) in 3D
    or in 2D and where Q is a scalar or matrix coefficient u and v are both in
    H1. */
class MixedGradGradIntegrator : public MixedVectorIntegrator
{
public:
   MixedGradGradIntegrator() { same_calc_shape = true; }
   MixedGradGradIntegrator(Coefficient &q)
      : MixedVectorIntegrator(q) { same_calc_shape = true; }
   MixedGradGradIntegrator(VectorCoefficient &dq)
      : MixedVectorIntegrator(dq, true) { same_calc_shape = true; }
   MixedGradGradIntegrator(MatrixCoefficient &mq)
      : MixedVectorIntegrator(mq) { same_calc_shape = true; }

   inline virtual bool VerifyFiniteElementTypes(
      const FiniteElement & trial_fe,
      const FiniteElement & test_fe) const
   {
      return (trial_fe.GetRangeType() == mfem::FiniteElement::SCALAR &&
              trial_fe.GetDerivType() == mfem::FiniteElement::GRAD &&
              test_fe.GetRangeType()  == mfem::FiniteElement::SCALAR &&
              test_fe.GetDerivType()  == mfem::FiniteElement::GRAD );
   }

   inline virtual const char * FiniteElementTypeFailureMessage() const
   {
      return "MixedGradGradIntegrator:  "
             "Trial and test spaces must both be scalar fields "
             "with a gradient operator.";
   }

   inline virtual int GetIntegrationOrder(const FiniteElement & trial_fe,
                                          const FiniteElement & test_fe,
                                          ElementTransformation &Trans)
   {
      // Same as DiffusionIntegrator
      return test_fe.Space() == FunctionSpace::Pk ?
             trial_fe.GetOrder() + test_fe.GetOrder() - 2 :
             trial_fe.GetOrder() + test_fe.GetOrder() + test_fe.GetDim() - 1;
   }

   inline virtual void CalcTrialShape(const FiniteElement & trial_fe,
                                      ElementTransformation &Trans,
                                      DenseMatrix & shape)
   { trial_fe.CalcPhysDShape(Trans, shape); }

   inline virtual void CalcTestShape(const FiniteElement & test_fe,
                                     ElementTransformation &Trans,
                                     DenseMatrix & shape)
   { test_fe.CalcPhysDShape(Trans, shape); }
};

/** Class for integrating the bilinear form a(u,v) := (V x Grad u, Grad v) in 3D
    or in 2D and where V is a vector coefficient u and v are both in H1. */
class MixedCrossGradGradIntegrator : public MixedVectorIntegrator
{
public:
   MixedCrossGradGradIntegrator(VectorCoefficient &vq)
      : MixedVectorIntegrator(vq, false) { same_calc_shape = true; }

   inline virtual bool VerifyFiniteElementTypes(
      const FiniteElement & trial_fe,
      const FiniteElement & test_fe) const
   {
      return (trial_fe.GetRangeType() == mfem::FiniteElement::SCALAR &&
              trial_fe.GetDerivType() == mfem::FiniteElement::GRAD &&
              test_fe.GetRangeType()  == mfem::FiniteElement::SCALAR &&
              test_fe.GetDerivType()  == mfem::FiniteElement::GRAD );
   }

   inline virtual const char * FiniteElementTypeFailureMessage() const
   {
      return "MixedCrossGradGradIntegrator:  "
             "Trial and test spaces must both be scalar fields "
             "with a gradient operator.";
   }

   inline virtual void CalcTrialShape(const FiniteElement & trial_fe,
                                      ElementTransformation &Trans,
                                      DenseMatrix & shape)
   { trial_fe.CalcPhysDShape(Trans, shape); }

   inline virtual void CalcTestShape(const FiniteElement & test_fe,
                                     ElementTransformation &Trans,
                                     DenseMatrix & shape)
   { test_fe.CalcPhysDShape(Trans, shape); }
};

/** Class for integrating the bilinear form a(u,v) := (Q Curl u, Curl v) in 3D
    and where Q is a scalar or matrix coefficient u and v are both in
    H(Curl). */
class MixedCurlCurlIntegrator : public MixedVectorIntegrator
{
public:
   MixedCurlCurlIntegrator() { same_calc_shape = true; }
   MixedCurlCurlIntegrator(Coefficient &q)
      : MixedVectorIntegrator(q) { same_calc_shape = true; }
   MixedCurlCurlIntegrator(VectorCoefficient &dq)
      : MixedVectorIntegrator(dq, true) { same_calc_shape = true; }
   MixedCurlCurlIntegrator(MatrixCoefficient &mq)
      : MixedVectorIntegrator(mq) { same_calc_shape = true; }

   inline virtual bool VerifyFiniteElementTypes(
      const FiniteElement & trial_fe,
      const FiniteElement & test_fe) const
   {
      return (trial_fe.GetDim() == 3 && test_fe.GetDim() == 3 &&
              trial_fe.GetRangeType() == mfem::FiniteElement::VECTOR &&
              trial_fe.GetDerivType() == mfem::FiniteElement::CURL &&
              test_fe.GetRangeType()  == mfem::FiniteElement::VECTOR &&
              test_fe.GetDerivType()  == mfem::FiniteElement::CURL );
   }

   inline virtual const char * FiniteElementTypeFailureMessage() const
   {
      return "MixedCurlCurlIntegrator"
             "Trial and test spaces must both be vector fields in 3D "
             "with a curl.";
   }

   inline virtual void CalcTrialShape(const FiniteElement & trial_fe,
                                      ElementTransformation &Trans,
                                      DenseMatrix & shape)
   { trial_fe.CalcPhysCurlShape(Trans, shape); }

   inline virtual void CalcTestShape(const FiniteElement & test_fe,
                                     ElementTransformation &Trans,
                                     DenseMatrix & shape)
   { test_fe.CalcPhysCurlShape(Trans, shape); }
};

/** Class for integrating the bilinear form a(u,v) := (V x Curl u, Curl v) in 3D
    and where V is a vector coefficient u and v are both in H(Curl). */
class MixedCrossCurlCurlIntegrator : public MixedVectorIntegrator
{
public:
   MixedCrossCurlCurlIntegrator(VectorCoefficient &vq)
      : MixedVectorIntegrator(vq, false) { same_calc_shape = true; }

   inline virtual bool VerifyFiniteElementTypes(
      const FiniteElement & trial_fe,
      const FiniteElement & test_fe) const
   {
      return (trial_fe.GetDim() == 3 && test_fe.GetDim() == 3 &&
              trial_fe.GetRangeType() == mfem::FiniteElement::VECTOR &&
              trial_fe.GetDerivType() == mfem::FiniteElement::CURL &&
              test_fe.GetRangeType()  == mfem::FiniteElement::VECTOR &&
              test_fe.GetDerivType()  == mfem::FiniteElement::CURL );
   }

   inline virtual const char * FiniteElementTypeFailureMessage() const
   {
      return "MixedCrossCurlCurlIntegrator:  "
             "Trial and test spaces must both be vector fields in 3D "
             "with a curl.";
   }

   inline virtual void CalcTrialShape(const FiniteElement & trial_fe,
                                      ElementTransformation &Trans,
                                      DenseMatrix & shape)
   { trial_fe.CalcPhysCurlShape(Trans, shape); }

   inline virtual void CalcTestShape(const FiniteElement & test_fe,
                                     ElementTransformation &Trans,
                                     DenseMatrix & shape)
   { test_fe.CalcPhysCurlShape(Trans, shape); }
};

/** Class for integrating the bilinear form a(u,v) := (V x Curl u, Grad v) in 3D
    and where V is a vector coefficient u is in H(Curl) and v is in H1. */
class MixedCrossCurlGradIntegrator : public MixedVectorIntegrator
{
public:
   MixedCrossCurlGradIntegrator(VectorCoefficient &vq)
      : MixedVectorIntegrator(vq, false) {}

   inline virtual bool VerifyFiniteElementTypes(
      const FiniteElement & trial_fe,
      const FiniteElement & test_fe) const
   {
      return (trial_fe.GetDim() == 3 && test_fe.GetDim() == 3 &&
              trial_fe.GetRangeType() == mfem::FiniteElement::VECTOR &&
              trial_fe.GetDerivType() == mfem::FiniteElement::CURL &&
              test_fe.GetRangeType()  == mfem::FiniteElement::SCALAR &&
              test_fe.GetDerivType()  == mfem::FiniteElement::GRAD );
   }

   inline virtual const char * FiniteElementTypeFailureMessage() const
   {
      return "MixedCrossCurlGradIntegrator"
             "Trial space must be a vector field in 3D with a curl"
             "and the test space must be a scalar field with a gradient";
   }

   inline virtual void CalcTrialShape(const FiniteElement & trial_fe,
                                      ElementTransformation &Trans,
                                      DenseMatrix & shape)
   { trial_fe.CalcPhysCurlShape(Trans, shape); }

   inline virtual void CalcTestShape(const FiniteElement & test_fe,
                                     ElementTransformation &Trans,
                                     DenseMatrix & shape)
   { test_fe.CalcPhysDShape(Trans, shape); }
};

/** Class for integrating the bilinear form a(u,v) := (V x Grad u, Curl v) in 3D
    and where V is a scalar coefficient u is in H1 and v is in H(Curl). */
class MixedCrossGradCurlIntegrator : public MixedVectorIntegrator
{
public:
   MixedCrossGradCurlIntegrator(VectorCoefficient &vq)
      : MixedVectorIntegrator(vq, false) {}

   inline virtual bool VerifyFiniteElementTypes(
      const FiniteElement & trial_fe,
      const FiniteElement & test_fe) const
   {
      return (trial_fe.GetDim() == 3 && test_fe.GetDim() == 3 &&
              trial_fe.GetRangeType()  == mfem::FiniteElement::SCALAR &&
              trial_fe.GetDerivType()  == mfem::FiniteElement::GRAD &&
              test_fe.GetRangeType() == mfem::FiniteElement::VECTOR &&
              test_fe.GetDerivType() == mfem::FiniteElement::CURL );
   }

   inline virtual const char * FiniteElementTypeFailureMessage() const
   {
      return "MixedCrossGradCurlIntegrator"
             "Trial space must be a scalar field in 3D with a gradient"
             "and the test space must be a vector field with a curl";
   }

   inline virtual void CalcTrialShape(const FiniteElement & trial_fe,
                                      ElementTransformation &Trans,
                                      DenseMatrix & shape)
   { trial_fe.CalcPhysDShape(Trans, shape); }

   inline virtual void CalcTestShape(const FiniteElement & test_fe,
                                     ElementTransformation &Trans,
                                     DenseMatrix & shape)
   { test_fe.CalcPhysCurlShape(Trans, shape); }
};

/** Class for integrating the bilinear form a(u,v) := (V x u, Curl v) in 3D and
    where V is a vector coefficient u is in H(Curl) or H(Div) and v is in
    H(Curl). */
class MixedWeakCurlCrossIntegrator : public MixedVectorIntegrator
{
public:
   MixedWeakCurlCrossIntegrator(VectorCoefficient &vq)
      : MixedVectorIntegrator(vq, false) {}

   inline virtual bool VerifyFiniteElementTypes(
      const FiniteElement & trial_fe,
      const FiniteElement & test_fe) const
   {
      return (trial_fe.GetDim() == 3 && test_fe.GetDim() == 3 &&
              trial_fe.GetRangeType() == mfem::FiniteElement::VECTOR &&
              test_fe.GetRangeType()  == mfem::FiniteElement::VECTOR &&
              test_fe.GetDerivType()  == mfem::FiniteElement::CURL );
   }

   inline virtual const char * FiniteElementTypeFailureMessage() const
   {
      return "MixedWeakCurlCrossIntegrator:  "
             "Trial space must be a vector field in 3D "
             "and the test space must be a vector field with a curl";
   }

   inline virtual void CalcTestShape(const FiniteElement & test_fe,
                                     ElementTransformation &Trans,
                                     DenseMatrix & shape)
   { test_fe.CalcPhysCurlShape(Trans, shape); }
};

/** Class for integrating the bilinear form a(u,v) := (V x u, Curl v) in 2D and
    where V is a vector coefficient u is in H(Curl) or H(Div) and v is in
    H(Curl). */
class MixedScalarWeakCurlCrossIntegrator : public MixedScalarVectorIntegrator
{
public:
   MixedScalarWeakCurlCrossIntegrator(VectorCoefficient &vq)
      : MixedScalarVectorIntegrator(vq, true, true) {}

   inline virtual bool VerifyFiniteElementTypes(
      const FiniteElement & trial_fe,
      const FiniteElement & test_fe) const
   {
      return (trial_fe.GetDim() == 2 && test_fe.GetDim() == 2 &&
              trial_fe.GetRangeType() == mfem::FiniteElement::VECTOR &&
              test_fe.GetRangeType()  == mfem::FiniteElement::VECTOR &&
              test_fe.GetDerivType()  == mfem::FiniteElement::CURL );
   }

   inline virtual const char * FiniteElementTypeFailureMessage() const
   {
      return "MixedScalarWeakCurlCrossIntegrator:  "
             "Trial space must be a vector field in 2D "
             "and the test space must be a vector field with a curl";
   }

   inline virtual void CalcShape(const FiniteElement & scalar_fe,
                                 ElementTransformation &Trans,
                                 Vector & shape)
   {
      DenseMatrix dshape(shape.GetData(), shape.Size(), 1);
      scalar_fe.CalcPhysCurlShape(Trans, dshape);
   }
};

/** Class for integrating the bilinear form a(u,v) := (V x Grad u, v) in 3D or
    in 2D and where V is a vector coefficient u is in H1 and v is in H(Curl) or
    H(Div). */
class MixedCrossGradIntegrator : public MixedVectorIntegrator
{
public:
   MixedCrossGradIntegrator(VectorCoefficient &vq)
      : MixedVectorIntegrator(vq, false) {}

   inline virtual bool VerifyFiniteElementTypes(
      const FiniteElement & trial_fe,
      const FiniteElement & test_fe) const
   {
      return (trial_fe.GetDim() == 3 && test_fe.GetDim() == 3 &&
              trial_fe.GetRangeType() == mfem::FiniteElement::SCALAR &&
              trial_fe.GetDerivType() == mfem::FiniteElement::GRAD &&
              test_fe.GetRangeType()  == mfem::FiniteElement::VECTOR );
   }

   inline virtual const char * FiniteElementTypeFailureMessage() const
   {
      return "MixedCrossGradIntegrator:  "
             "Trial space must be a scalar field with a gradient operator"
             " and the test space must be a vector field both in 3D.";
   }

   inline virtual void CalcTrialShape(const FiniteElement & trial_fe,
                                      ElementTransformation &Trans,
                                      DenseMatrix & shape)
   { trial_fe.CalcPhysDShape(Trans, shape); }

   inline virtual void CalcTestShape(const FiniteElement & test_fe,
                                     ElementTransformation &Trans,
                                     DenseMatrix & shape)
   { test_fe.CalcVShape(Trans, shape); }
};

/** Class for integrating the bilinear form a(u,v) := (V x Curl u, v) in 3D and
    where V is a vector coefficient u is in H(Curl) and v is in H(Curl) or
    H(Div). */
class MixedCrossCurlIntegrator : public MixedVectorIntegrator
{
public:
   MixedCrossCurlIntegrator(VectorCoefficient &vq)
      : MixedVectorIntegrator(vq, false) {}

   inline virtual bool VerifyFiniteElementTypes(
      const FiniteElement & trial_fe,
      const FiniteElement & test_fe) const
   {
      return (trial_fe.GetDim() == 3 && test_fe.GetDim() == 3 &&
              trial_fe.GetRangeType() == mfem::FiniteElement::VECTOR &&
              trial_fe.GetDerivType() == mfem::FiniteElement::CURL   &&
              test_fe.GetRangeType()  == mfem::FiniteElement::VECTOR );
   }

   inline virtual const char * FiniteElementTypeFailureMessage() const
   {
      return "MixedCrossCurlIntegrator:  "
             "Trial space must be a vector field in 3D with a curl "
             "and the test space must be a vector field";
   }

   inline virtual void CalcTrialShape(const FiniteElement & trial_fe,
                                      ElementTransformation &Trans,
                                      DenseMatrix & shape)
   { trial_fe.CalcPhysCurlShape(Trans, shape); }
};

/** Class for integrating the bilinear form a(u,v) := (V x Curl u, v) in 2D and
    where V is a vector coefficient u is in H(Curl) and v is in H(Curl) or
    H(Div). */
class MixedScalarCrossCurlIntegrator : public MixedScalarVectorIntegrator
{
public:
   MixedScalarCrossCurlIntegrator(VectorCoefficient &vq)
      : MixedScalarVectorIntegrator(vq, false, true) {}

   inline virtual bool VerifyFiniteElementTypes(
      const FiniteElement & trial_fe,
      const FiniteElement & test_fe) const
   {
      return (trial_fe.GetDim() == 2 && test_fe.GetDim() == 2 &&
              trial_fe.GetRangeType() == mfem::FiniteElement::VECTOR &&
              trial_fe.GetDerivType() == mfem::FiniteElement::CURL   &&
              test_fe.GetRangeType()  == mfem::FiniteElement::VECTOR );
   }

   inline virtual const char * FiniteElementTypeFailureMessage() const
   {
      return "MixedCrossCurlIntegrator:  "
             "Trial space must be a vector field in 2D with a curl "
             "and the test space must be a vector field";
   }

   inline virtual void CalcShape(const FiniteElement & scalar_fe,
                                 ElementTransformation &Trans,
                                 Vector & shape)
   {
      DenseMatrix dshape(shape.GetData(), shape.Size(), 1);
      scalar_fe.CalcPhysCurlShape(Trans, dshape); shape *= -1.0;
   }
};

/** Class for integrating the bilinear form a(u,v) := (V x Grad u, v) in 2D and
    where V is a vector coefficient u is in H1 and v is in H1 or L2. */
class MixedScalarCrossGradIntegrator : public MixedScalarVectorIntegrator
{
public:
   MixedScalarCrossGradIntegrator(VectorCoefficient &vq)
      : MixedScalarVectorIntegrator(vq, true, true) {}

   inline virtual bool VerifyFiniteElementTypes(
      const FiniteElement & trial_fe,
      const FiniteElement & test_fe) const
   {
      return (trial_fe.GetDim() == 2 && test_fe.GetDim() == 2 &&
              trial_fe.GetRangeType() == mfem::FiniteElement::SCALAR &&
              trial_fe.GetDerivType() == mfem::FiniteElement::GRAD   &&
              test_fe.GetRangeType()  == mfem::FiniteElement::SCALAR );
   }

   inline virtual const char * FiniteElementTypeFailureMessage() const
   {
      return "MixedScalarCrossGradIntegrator:  "
             "Trial space must be a scalar field in 2D with a gradient "
             "and the test space must be a scalar field";
   }

   inline virtual void CalcVShape(const FiniteElement & vector_fe,
                                  ElementTransformation &Trans,
                                  DenseMatrix & shape)
   { vector_fe.CalcPhysDShape(Trans, shape); }
};

/** Class for integrating the bilinear form a(u,v) := (V x u, v) in 2D and where
    V is a vector coefficient u is in ND or RT and v is in H1 or L2. */
class MixedScalarCrossProductIntegrator : public MixedScalarVectorIntegrator
{
public:
   MixedScalarCrossProductIntegrator(VectorCoefficient &vq)
      : MixedScalarVectorIntegrator(vq, true, true) {}

   inline virtual bool VerifyFiniteElementTypes(
      const FiniteElement & trial_fe,
      const FiniteElement & test_fe) const
   {
      return (trial_fe.GetDim() == 2 && test_fe.GetDim() == 2 &&
              trial_fe.GetRangeType() == mfem::FiniteElement::VECTOR &&
              test_fe.GetRangeType()  == mfem::FiniteElement::SCALAR );
   }

   inline virtual const char * FiniteElementTypeFailureMessage() const
   {
      return "MixedScalarCrossProductIntegrator:  "
             "Trial space must be a vector field in 2D "
             "and the test space must be a scalar field";
   }
};

/** Class for integrating the bilinear form a(u,v) := (V x z u, v) in 2D and
    where V is a vector coefficient u is in H1 or L2 and v is in ND or RT. */
class MixedScalarWeakCrossProductIntegrator : public MixedScalarVectorIntegrator
{
public:
   MixedScalarWeakCrossProductIntegrator(VectorCoefficient &vq)
      : MixedScalarVectorIntegrator(vq, false, true) {}

   inline virtual bool VerifyFiniteElementTypes(
      const FiniteElement & trial_fe,
      const FiniteElement & test_fe) const
   {
      return (trial_fe.GetDim() == 2 && test_fe.GetDim() == 2 &&
              trial_fe.GetRangeType() == mfem::FiniteElement::SCALAR &&
              test_fe.GetRangeType()  == mfem::FiniteElement::VECTOR );
   }

   inline virtual const char * FiniteElementTypeFailureMessage() const
   {
      return "MixedScalarWeakCrossProductIntegrator:  "
             "Trial space must be a scalar field in 2D "
             "and the test space must be a vector field";
   }

   inline virtual void CalcShape(const FiniteElement & scalar_fe,
                                 ElementTransformation &Trans,
                                 Vector & shape)
   { scalar_fe.CalcPhysShape(Trans, shape); shape *= -1.0; }
};

/** Class for integrating the bilinear form a(u,v) := (V . Grad u, v) in 2D or
    3D and where V is a vector coefficient, u is in H1 and v is in H1 or L2. */
class MixedDirectionalDerivativeIntegrator : public MixedScalarVectorIntegrator
{
public:
   MixedDirectionalDerivativeIntegrator(VectorCoefficient &vq)
      : MixedScalarVectorIntegrator(vq, true) {}

   inline virtual bool VerifyFiniteElementTypes(
      const FiniteElement & trial_fe,
      const FiniteElement & test_fe) const
   {
      return (trial_fe.GetRangeType() == mfem::FiniteElement::SCALAR &&
              trial_fe.GetDerivType() == mfem::FiniteElement::GRAD   &&
              test_fe.GetRangeType()  == mfem::FiniteElement::SCALAR );
   }

   inline virtual const char * FiniteElementTypeFailureMessage() const
   {
      return "MixedDirectionalDerivativeIntegrator:  "
             "Trial space must be a scalar field with a gradient "
             "and the test space must be a scalar field";
   }

   inline virtual void CalcVShape(const FiniteElement & vector_fe,
                                  ElementTransformation &Trans,
                                  DenseMatrix & shape)
   { vector_fe.CalcPhysDShape(Trans, shape); }
};

/** Class for integrating the bilinear form a(u,v) := (-V . Grad u, Div v) in 2D
    or 3D and where V is a vector coefficient, u is in H1 and v is in RT. */
class MixedGradDivIntegrator : public MixedScalarVectorIntegrator
{
public:
   MixedGradDivIntegrator(VectorCoefficient &vq)
      : MixedScalarVectorIntegrator(vq, true) {}

   inline virtual bool VerifyFiniteElementTypes(
      const FiniteElement & trial_fe,
      const FiniteElement & test_fe) const
   {
      return (trial_fe.GetRangeType() == mfem::FiniteElement::SCALAR &&
              trial_fe.GetDerivType() == mfem::FiniteElement::GRAD   &&
              test_fe.GetRangeType()  == mfem::FiniteElement::VECTOR &&
              test_fe.GetDerivType()  == mfem::FiniteElement::DIV   );
   }

   inline virtual const char * FiniteElementTypeFailureMessage() const
   {
      return "MixedGradDivIntegrator:  "
             "Trial space must be a scalar field with a gradient"
             "and the test space must be a vector field with a divergence";
   }

   inline virtual void CalcVShape(const FiniteElement & vector_fe,
                                  ElementTransformation &Trans,
                                  DenseMatrix & shape)
   { vector_fe.CalcPhysDShape(Trans, shape); shape *= -1.0; }

   inline virtual void CalcShape(const FiniteElement & scalar_fe,
                                 ElementTransformation &Trans,
                                 Vector & shape)
   { scalar_fe.CalcPhysDivShape(Trans, shape); }
};

/** Class for integrating the bilinear form a(u,v) := (-V Div u, Grad v) in 2D
    or 3D and where V is a vector coefficient, u is in RT and v is in H1. */
class MixedDivGradIntegrator : public MixedScalarVectorIntegrator
{
public:
   MixedDivGradIntegrator(VectorCoefficient &vq)
      : MixedScalarVectorIntegrator(vq, false) {}

   inline virtual bool VerifyFiniteElementTypes(
      const FiniteElement & trial_fe,
      const FiniteElement & test_fe) const
   {
      return (trial_fe.GetRangeType() == mfem::FiniteElement::VECTOR &&
              trial_fe.GetDerivType() == mfem::FiniteElement::DIV    &&
              test_fe.GetRangeType()  == mfem::FiniteElement::SCALAR &&
              test_fe.GetDerivType()  == mfem::FiniteElement::GRAD
             );
   }

   inline virtual const char * FiniteElementTypeFailureMessage() const
   {
      return "MixedDivGradIntegrator:  "
             "Trial space must be a vector field with a divergence"
             "and the test space must be a scalar field with a gradient";
   }

   inline virtual void CalcVShape(const FiniteElement & vector_fe,
                                  ElementTransformation &Trans,
                                  DenseMatrix & shape)
   { vector_fe.CalcPhysDShape(Trans, shape); shape *= -1.0; }

   inline virtual void CalcShape(const FiniteElement & scalar_fe,
                                 ElementTransformation &Trans,
                                 Vector & shape)
   { scalar_fe.CalcPhysDivShape(Trans, shape); }
};

/** Class for integrating the bilinear form a(u,v) := (-V u, Grad v) in 2D or 3D
    and where V is a vector coefficient, u is in H1 and v is in H1. */
class MixedScalarWeakDivergenceIntegrator : public MixedScalarVectorIntegrator
{
public:
   MixedScalarWeakDivergenceIntegrator(VectorCoefficient &vq)
      : MixedScalarVectorIntegrator(vq, false) {}

   inline virtual bool VerifyFiniteElementTypes(
      const FiniteElement & trial_fe,
      const FiniteElement & test_fe) const
   {
      return (trial_fe.GetRangeType() == mfem::FiniteElement::SCALAR &&
              test_fe.GetRangeType()  == mfem::FiniteElement::SCALAR &&
              test_fe.GetDerivType()  == mfem::FiniteElement::GRAD   );
   }

   inline virtual const char * FiniteElementTypeFailureMessage() const
   {
      return "MixedScalarWeakDivergenceIntegrator:  "
             "Trial space must be a scalar field "
             "and the test space must be a scalar field with a gradient";
   }

   inline virtual void CalcVShape(const FiniteElement & vector_fe,
                                  ElementTransformation &Trans,
                                  DenseMatrix & shape)
   { vector_fe.CalcPhysDShape(Trans, shape); shape *= -1.0; }
};

/** Class for integrating the bilinear form a(u,v) := (Q grad u, v) in either 2D
    or 3D and where Q is an optional coefficient (of type scalar, matrix, or
    diagonal matrix) u is in H1 and v is in H(Curl) or H(Div). */
class MixedVectorGradientIntegrator : public MixedVectorIntegrator
{
public:
   MixedVectorGradientIntegrator() {}
   MixedVectorGradientIntegrator(Coefficient &q)
      : MixedVectorIntegrator(q) {}
   MixedVectorGradientIntegrator(VectorCoefficient &dq)
      : MixedVectorIntegrator(dq, true) {}
   MixedVectorGradientIntegrator(MatrixCoefficient &mq)
      : MixedVectorIntegrator(mq) {}

protected:
   inline virtual bool VerifyFiniteElementTypes(
      const FiniteElement & trial_fe,
      const FiniteElement & test_fe) const
   {
      return (trial_fe.GetDerivType() == mfem::FiniteElement::GRAD &&
              test_fe.GetRangeType()  == mfem::FiniteElement::VECTOR );
   }

   inline virtual const char * FiniteElementTypeFailureMessage() const
   {
      return "MixedVectorGradientIntegrator:  "
             "Trial spaces must be H1 and the test space must be a "
             "vector field in 2D or 3D";
   }

   inline virtual void CalcTrialShape(const FiniteElement & trial_fe,
                                      ElementTransformation &Trans,
                                      DenseMatrix & shape)
   {
      trial_fe.CalcPhysDShape(Trans, shape);
   }

private:
   DenseMatrix Jinv;
};

/** Class for integrating the bilinear form a(u,v) := (Q curl u, v) in 3D and
    where Q is an optional coefficient (of type scalar, matrix, or diagonal
    matrix) u is in H(Curl) and v is in H(Div) or H(Curl). */
class MixedVectorCurlIntegrator : public MixedVectorIntegrator
{
public:
   MixedVectorCurlIntegrator() {}
   MixedVectorCurlIntegrator(Coefficient &q)
      : MixedVectorIntegrator(q) {}
   MixedVectorCurlIntegrator(VectorCoefficient &dq)
      : MixedVectorIntegrator(dq, true) {}
   MixedVectorCurlIntegrator(MatrixCoefficient &mq)
      : MixedVectorIntegrator(mq) {}

protected:
   inline virtual bool VerifyFiniteElementTypes(
      const FiniteElement & trial_fe,
      const FiniteElement & test_fe) const
   {
      return (trial_fe.GetDim() == 3 && test_fe.GetDim() == 3 &&
              trial_fe.GetDerivType() == mfem::FiniteElement::CURL  &&
              test_fe.GetRangeType()  == mfem::FiniteElement::VECTOR );
   }

   inline virtual const char * FiniteElementTypeFailureMessage() const
   {
      return "MixedVectorCurlIntegrator:  "
             "Trial space must be H(Curl) and the test space must be a "
             "vector field in 3D";
   }

   inline virtual void CalcTrialShape(const FiniteElement & trial_fe,
                                      ElementTransformation &Trans,
                                      DenseMatrix & shape)
   {
      trial_fe.CalcPhysCurlShape(Trans, shape);
   }
};

/** Class for integrating the bilinear form a(u,v) := (Q u, curl v) in 3D and
    where Q is an optional coefficient (of type scalar, matrix, or diagonal
    matrix) u is in H(Div) or H(Curl) and v is in H(Curl). */
class MixedVectorWeakCurlIntegrator : public MixedVectorIntegrator
{
public:
   MixedVectorWeakCurlIntegrator() {}
   MixedVectorWeakCurlIntegrator(Coefficient &q)
      : MixedVectorIntegrator(q) {}
   MixedVectorWeakCurlIntegrator(VectorCoefficient &dq)
      : MixedVectorIntegrator(dq, true) {}
   MixedVectorWeakCurlIntegrator(MatrixCoefficient &mq)
      : MixedVectorIntegrator(mq) {}

protected:
   inline virtual bool VerifyFiniteElementTypes(
      const FiniteElement & trial_fe,
      const FiniteElement & test_fe) const
   {
      return (trial_fe.GetDim() == 3 && test_fe.GetDim() == 3 &&
              trial_fe.GetRangeType() == mfem::FiniteElement::VECTOR &&
              test_fe.GetDerivType()  == mfem::FiniteElement::CURL );
   }

   inline virtual const char * FiniteElementTypeFailureMessage() const
   {
      return "MixedVectorWeakCurlIntegrator:  "
             "Trial space must be vector field in 3D and the "
             "test space must be H(Curl)";
   }

   inline virtual void CalcTestShape(const FiniteElement & test_fe,
                                     ElementTransformation &Trans,
                                     DenseMatrix & shape)
   {
      test_fe.CalcPhysCurlShape(Trans, shape);
   }
};

/** Class for integrating the bilinear form a(u,v) := - (Q u, grad v) in either
    2D or 3D and where Q is an optional coefficient (of type scalar, matrix, or
    diagonal matrix) u is in H(Div) or H(Curl) and v is in H1. */
class MixedVectorWeakDivergenceIntegrator : public MixedVectorIntegrator
{
public:
   MixedVectorWeakDivergenceIntegrator() {}
   MixedVectorWeakDivergenceIntegrator(Coefficient &q)
      : MixedVectorIntegrator(q) {}
   MixedVectorWeakDivergenceIntegrator(VectorCoefficient &dq)
      : MixedVectorIntegrator(dq, true) {}
   MixedVectorWeakDivergenceIntegrator(MatrixCoefficient &mq)
      : MixedVectorIntegrator(mq) {}

protected:
   inline virtual bool VerifyFiniteElementTypes(
      const FiniteElement & trial_fe,
      const FiniteElement & test_fe) const
   {
      return (trial_fe.GetRangeType() == mfem::FiniteElement::VECTOR &&
              test_fe.GetDerivType()  == mfem::FiniteElement::GRAD );
   }

   inline virtual const char * FiniteElementTypeFailureMessage() const
   {
      return "MixedVectorWeakDivergenceIntegrator:  "
             "Trial space must be vector field and the "
             "test space must be H1";
   }

   inline virtual void CalcTestShape(const FiniteElement & test_fe,
                                     ElementTransformation &Trans,
                                     DenseMatrix & shape)
   {
      test_fe.CalcPhysDShape(Trans, shape);
      shape *= -1.0;
   }
};

/** Class for integrating the bilinear form a(u,v) := (Q grad u, grad v) where Q
    can be a scalar or a matrix coefficient. */
class DiffusionIntegrator: public BilinearFormIntegrator
{
protected:
   Coefficient *Q;
   MatrixCoefficient *MQ;

private:
   Vector vec, pointflux, shape;
#ifndef MFEM_THREAD_SAFE
   DenseMatrix dshape, dshapedxt, invdfdx, mq;
   DenseMatrix te_dshape, te_dshapedxt;
#endif

   // PA extension
   const DofToQuad *maps;         ///< Not owned
   const GeometricFactors *geom;  ///< Not owned
   int dim, ne, dofs1D, quad1D;
   Vector pa_data;

public:
   /// Construct a diffusion integrator with coefficient Q = 1
   DiffusionIntegrator() { Q = NULL; MQ = NULL; maps = NULL; geom = NULL; }

   /// Construct a diffusion integrator with a scalar coefficient q
   DiffusionIntegrator(Coefficient &q)
      : Q(&q) { MQ = NULL; maps = NULL; geom = NULL; }

   /// Construct a diffusion integrator with a matrix coefficient q
   DiffusionIntegrator(MatrixCoefficient &q)
      : MQ(&q) { Q = NULL; maps = NULL; geom = NULL; }

   /** Given a particular Finite Element
       computes the element stiffness matrix elmat. */
   virtual void AssembleElementMatrix(const FiniteElement &el,
                                      ElementTransformation &Trans,
                                      DenseMatrix &elmat);
   /** Given a trial and test Finite Element computes the element stiffness
       matrix elmat. */
   virtual void AssembleElementMatrix2(const FiniteElement &trial_fe,
                                       const FiniteElement &test_fe,
                                       ElementTransformation &Trans,
                                       DenseMatrix &elmat);

   /// Perform the local action of the BilinearFormIntegrator
   virtual void AssembleElementVector(const FiniteElement &el,
                                      ElementTransformation &Tr,
                                      const Vector &elfun, Vector &elvect);

   virtual void ComputeElementFlux(const FiniteElement &el,
                                   ElementTransformation &Trans,
                                   Vector &u, const FiniteElement &fluxelem,
                                   Vector &flux, int with_coef = 1);

   virtual double ComputeFluxEnergy(const FiniteElement &fluxelem,
                                    ElementTransformation &Trans,
                                    Vector &flux, Vector *d_energy = NULL);

   virtual void AssemblePA(const FiniteElementSpace&);

   virtual void AssembleDiagonalPA(Vector& diag) const;

   virtual void AddMultPA(const Vector&, Vector&) const;

   virtual void AddMultElementPA(int element, const Vector &x, Vector &y) const;

   static const IntegrationRule &GetRule(const FiniteElement &trial_fe,
                                         const FiniteElement &test_fe);

   virtual DiffusionIntegrator* Copy() const;
};

/** Class for local mass matrix assembling a(u,v) := (Q u, v) */
class MassIntegrator: public BilinearFormIntegrator
{
protected:
#ifndef MFEM_THREAD_SAFE
   Vector shape, te_shape;
#endif
   Coefficient *Q;
   // PA extension
   Vector pa_data;
   const DofToQuad *maps;         ///< Not owned
   const GeometricFactors *geom;  ///< Not owned
   int dim, ne, nq, dofs1D, quad1D;

public:
   MassIntegrator(const IntegrationRule *ir = NULL)
      : BilinearFormIntegrator(ir) { Q = NULL; maps = NULL; geom = NULL; }

   /// Construct a mass integrator with coefficient q
   MassIntegrator(Coefficient &q, const IntegrationRule *ir = NULL)
      : BilinearFormIntegrator(ir), Q(&q) { maps = NULL; geom = NULL; }

   /** Given a particular Finite Element
       computes the element mass matrix elmat. */
   virtual void AssembleElementMatrix(const FiniteElement &el,
                                      ElementTransformation &Trans,
                                      DenseMatrix &elmat);
   virtual void AssembleElementMatrix2(const FiniteElement &trial_fe,
                                       const FiniteElement &test_fe,
                                       ElementTransformation &Trans,
                                       DenseMatrix &elmat);

   virtual void AssemblePA(const FiniteElementSpace&);

   virtual void AssembleDiagonalPA(Vector& diag) const;

   virtual void AddMultPA(const Vector&, Vector&) const;

<<<<<<< HEAD
   virtual void AddMultElementPA(int element, const Vector &x, Vector &y) const;
=======
   virtual MassIntegrator* Copy() const;
>>>>>>> 7401af38

   static const IntegrationRule &GetRule(const FiniteElement &trial_fe,
                                         const FiniteElement &test_fe,
                                         ElementTransformation &Trans);
};

class BoundaryMassIntegrator : public MassIntegrator
{
public:
   BoundaryMassIntegrator(Coefficient &q) : MassIntegrator(q) { }

   using BilinearFormIntegrator::AssembleFaceMatrix;

   virtual void AssembleFaceMatrix(const FiniteElement &el1,
                                   const FiniteElement &el2,
                                   FaceElementTransformations &Trans,
                                   DenseMatrix &elmat);
};

/// alpha (q . grad u, v)
class ConvectionIntegrator : public BilinearFormIntegrator
{
protected:
   VectorCoefficient *Q;
   double alpha;

private:
#ifndef MFEM_THREAD_SAFE
   DenseMatrix dshape, adjJ, Q_ir;
   Vector shape, vec2, BdFidxT;
#endif

public:
   ConvectionIntegrator(VectorCoefficient &q, double a = 1.0)
      : Q(&q) { alpha = a; }
   virtual void AssembleElementMatrix(const FiniteElement &,
                                      ElementTransformation &,
                                      DenseMatrix &);
};

/// alpha (q . grad u, v) using the "group" FE discretization
class GroupConvectionIntegrator : public BilinearFormIntegrator
{
protected:
   VectorCoefficient *Q;
   double alpha;

private:
   DenseMatrix dshape, adjJ, Q_nodal, grad;
   Vector shape;

public:
   GroupConvectionIntegrator(VectorCoefficient &q, double a = 1.0)
      : Q(&q) { alpha = a; }
   virtual void AssembleElementMatrix(const FiniteElement &,
                                      ElementTransformation &,
                                      DenseMatrix &);
};

/** Class for integrating the bilinear form a(u,v) := (Q u, v),
    where u=(u1,...,un) and v=(v1,...,vn); ui and vi are defined
    by scalar FE through standard transformation. */
class VectorMassIntegrator: public BilinearFormIntegrator
{
private:
   int vdim;
   Vector shape, te_shape, vec;
   DenseMatrix partelmat;
   DenseMatrix mcoeff;
   int Q_order;

protected:
   Coefficient *Q;
   VectorCoefficient *VQ;
   MatrixCoefficient *MQ;

public:
   /// Construct an integrator with coefficient 1.0
   VectorMassIntegrator()
      : vdim(-1), Q_order(0), Q(NULL), VQ(NULL), MQ(NULL) { }
   /** Construct an integrator with scalar coefficient q.
       If possible, save memory by using a scalar integrator since
       the resulting matrix is block diagonal with the same diagonal
       block repeated. */
   VectorMassIntegrator(Coefficient &q, int qo = 0)
      : vdim(-1), Q(&q) { VQ = NULL; MQ = NULL; Q_order = qo; }
   VectorMassIntegrator(Coefficient &q, const IntegrationRule *ir)
      : BilinearFormIntegrator(ir), vdim(-1), Q(&q)
   { VQ = NULL; MQ = NULL; Q_order = 0; }
   /// Construct an integrator with diagonal coefficient q
   VectorMassIntegrator(VectorCoefficient &q, int qo = 0)
      : vdim(q.GetVDim()), VQ(&q) { Q = NULL; MQ = NULL; Q_order = qo; }
   /// Construct an integrator with matrix coefficient q
   VectorMassIntegrator(MatrixCoefficient &q, int qo = 0)
      : vdim(q.GetVDim()), MQ(&q) { Q = NULL; VQ = NULL; Q_order = qo; }

   int GetVDim() const { return vdim; }
   void SetVDim(int vdim) { this->vdim = vdim; }

   virtual void AssembleElementMatrix(const FiniteElement &el,
                                      ElementTransformation &Trans,
                                      DenseMatrix &elmat);
   virtual void AssembleElementMatrix2(const FiniteElement &trial_fe,
                                       const FiniteElement &test_fe,
                                       ElementTransformation &Trans,
                                       DenseMatrix &elmat);
};


/** Class for integrating (div u, p) where u is a vector field given
    by VectorFiniteElement through Piola transformation (for RT
    elements); p is scalar function given by FiniteElement through
    standard transformation. Here, u is the trial function and p is
    the test function.
    Note: the element matrix returned by AssembleElementMatrix2
    does NOT depend on the ElementTransformation Trans. */
class VectorFEDivergenceIntegrator : public BilinearFormIntegrator
{
protected:
   Coefficient *Q;

private:
#ifndef MFEM_THREAD_SAFE
   Vector divshape, shape;
#endif

public:
   VectorFEDivergenceIntegrator() { Q = NULL; }
   VectorFEDivergenceIntegrator(Coefficient &q) { Q = &q; }
   virtual void AssembleElementMatrix(const FiniteElement &el,
                                      ElementTransformation &Trans,
                                      DenseMatrix &elmat) { }
   virtual void AssembleElementMatrix2(const FiniteElement &trial_fe,
                                       const FiniteElement &test_fe,
                                       ElementTransformation &Trans,
                                       DenseMatrix &elmat);
};


/** Integrator for `(-Q u, grad v)` for Nedelec (`u`) and H1 (`v`) elements.
    This is equivalent to a weak divergence of the Nedelec basis functions. */
class VectorFEWeakDivergenceIntegrator: public BilinearFormIntegrator
{
protected:
   Coefficient *Q;

private:
#ifndef MFEM_THREAD_SAFE
   DenseMatrix dshape;
   DenseMatrix dshapedxt;
   DenseMatrix vshape;
   DenseMatrix invdfdx;
#endif

public:
   VectorFEWeakDivergenceIntegrator() { Q = NULL; }
   VectorFEWeakDivergenceIntegrator(Coefficient &q) { Q = &q; }
   virtual void AssembleElementMatrix(const FiniteElement &el,
                                      ElementTransformation &Trans,
                                      DenseMatrix &elmat) { }
   virtual void AssembleElementMatrix2(const FiniteElement &trial_fe,
                                       const FiniteElement &test_fe,
                                       ElementTransformation &Trans,
                                       DenseMatrix &elmat);
};

/** Integrator for (curl u, v) for Nedelec and RT elements. If the trial and
    test spaces are switched, assembles the form (u, curl v). */
class VectorFECurlIntegrator: public BilinearFormIntegrator
{
protected:
   Coefficient *Q;

private:
#ifndef MFEM_THREAD_SAFE
   DenseMatrix curlshapeTrial;
   DenseMatrix vshapeTest;
   DenseMatrix curlshapeTrial_dFT;
#endif

public:
   VectorFECurlIntegrator() { Q = NULL; }
   VectorFECurlIntegrator(Coefficient &q) { Q = &q; }
   virtual void AssembleElementMatrix(const FiniteElement &el,
                                      ElementTransformation &Trans,
                                      DenseMatrix &elmat) { }
   virtual void AssembleElementMatrix2(const FiniteElement &trial_fe,
                                       const FiniteElement &test_fe,
                                       ElementTransformation &Trans,
                                       DenseMatrix &elmat);
};

/// Class for integrating (Q D_i(u), v); u and v are scalars
class DerivativeIntegrator : public BilinearFormIntegrator
{
protected:
   Coefficient* Q;

private:
   int xi;
   DenseMatrix dshape, dshapedxt, invdfdx;
   Vector shape, dshapedxi;

public:
   DerivativeIntegrator(Coefficient &q, int i) : Q(&q), xi(i) { }
   virtual void AssembleElementMatrix(const FiniteElement &el,
                                      ElementTransformation &Trans,
                                      DenseMatrix &elmat)
   { AssembleElementMatrix2(el,el,Trans,elmat); }
   virtual void AssembleElementMatrix2(const FiniteElement &trial_fe,
                                       const FiniteElement &test_fe,
                                       ElementTransformation &Trans,
                                       DenseMatrix &elmat);
};

/// Integrator for (curl u, curl v) for Nedelec elements
class CurlCurlIntegrator: public BilinearFormIntegrator
{
private:
   Vector vec, pointflux;
#ifndef MFEM_THREAD_SAFE
   DenseMatrix curlshape, curlshape_dFt, M;
   DenseMatrix vshape, projcurl;
#endif

protected:
   Coefficient *Q;
   MatrixCoefficient *MQ;

public:
   CurlCurlIntegrator() { Q = NULL; MQ = NULL; }
   /// Construct a bilinear form integrator for Nedelec elements
   CurlCurlIntegrator(Coefficient &q) : Q(&q) { MQ = NULL; }
   CurlCurlIntegrator(MatrixCoefficient &m) : MQ(&m) { Q = NULL; }

   /* Given a particular Finite Element, compute the
      element curl-curl matrix elmat */
   virtual void AssembleElementMatrix(const FiniteElement &el,
                                      ElementTransformation &Trans,
                                      DenseMatrix &elmat);

   virtual void ComputeElementFlux(const FiniteElement &el,
                                   ElementTransformation &Trans,
                                   Vector &u, const FiniteElement &fluxelem,
                                   Vector &flux, int with_coef);

   virtual double ComputeFluxEnergy(const FiniteElement &fluxelem,
                                    ElementTransformation &Trans,
                                    Vector &flux, Vector *d_energy = NULL);
};

/** Integrator for (curl u, curl v) for FE spaces defined by 'dim' copies of a
    scalar FE space. */
class VectorCurlCurlIntegrator: public BilinearFormIntegrator
{
private:
#ifndef MFEM_THREAD_SAFE
   DenseMatrix dshape_hat, dshape, curlshape, Jadj, grad_hat, grad;
#endif

protected:
   Coefficient *Q;

public:
   VectorCurlCurlIntegrator() { Q = NULL; }

   VectorCurlCurlIntegrator(Coefficient &q) : Q(&q) { }

   /// Assemble an element matrix
   virtual void AssembleElementMatrix(const FiniteElement &el,
                                      ElementTransformation &Trans,
                                      DenseMatrix &elmat);
   /// Compute element energy: (1/2) (curl u, curl u)_E
   virtual double GetElementEnergy(const FiniteElement &el,
                                   ElementTransformation &Tr,
                                   const Vector &elfun);
};

/// Integrator for (Q u, v) for VectorFiniteElements
class VectorFEMassIntegrator: public BilinearFormIntegrator
{
private:
   void Init(Coefficient *q, VectorCoefficient *vq, MatrixCoefficient *mq)
   { Q = q; VQ = vq; MQ = mq; }

#ifndef MFEM_THREAD_SAFE
   Vector shape;
   Vector D;
   DenseMatrix K;
   DenseMatrix test_vshape;
   DenseMatrix trial_vshape;
#endif

protected:
   Coefficient *Q;
   VectorCoefficient *VQ;
   MatrixCoefficient *MQ;

public:
   VectorFEMassIntegrator() { Init(NULL, NULL, NULL); }
   VectorFEMassIntegrator(Coefficient *_q) { Init(_q, NULL, NULL); }
   VectorFEMassIntegrator(Coefficient &q) { Init(&q, NULL, NULL); }
   VectorFEMassIntegrator(VectorCoefficient *_vq) { Init(NULL, _vq, NULL); }
   VectorFEMassIntegrator(VectorCoefficient &vq) { Init(NULL, &vq, NULL); }
   VectorFEMassIntegrator(MatrixCoefficient *_mq) { Init(NULL, NULL, _mq); }
   VectorFEMassIntegrator(MatrixCoefficient &mq) { Init(NULL, NULL, &mq); }

   virtual void AssembleElementMatrix(const FiniteElement &el,
                                      ElementTransformation &Trans,
                                      DenseMatrix &elmat);
   virtual void AssembleElementMatrix2(const FiniteElement &trial_fe,
                                       const FiniteElement &test_fe,
                                       ElementTransformation &Trans,
                                       DenseMatrix &elmat);
};

/** Integrator for (Q div u, p) where u=(v1,...,vn) and all vi are in the same
    scalar FE space; p is also in a (different) scalar FE space.  */
class VectorDivergenceIntegrator : public BilinearFormIntegrator
{
protected:
   Coefficient *Q;

private:
   Vector shape;
   Vector divshape;
   DenseMatrix dshape;
   DenseMatrix gshape;
   DenseMatrix Jadj;

public:
   VectorDivergenceIntegrator() { Q = NULL; }
   VectorDivergenceIntegrator(Coefficient *_q) { Q = _q; }
   VectorDivergenceIntegrator(Coefficient &q) { Q = &q; }

   virtual void AssembleElementMatrix2(const FiniteElement &trial_fe,
                                       const FiniteElement &test_fe,
                                       ElementTransformation &Trans,
                                       DenseMatrix &elmat);
};

/// (Q div u, div v) for RT elements
class DivDivIntegrator: public BilinearFormIntegrator
{
protected:
   Coefficient *Q;

private:
#ifndef MFEM_THREAD_SAFE
   Vector divshape;
#endif

public:
   DivDivIntegrator() { Q = NULL; }
   DivDivIntegrator(Coefficient &q) : Q(&q) { }

   virtual void AssembleElementMatrix(const FiniteElement &el,
                                      ElementTransformation &Trans,
                                      DenseMatrix &elmat);
};

/** Integrator for
      (Q grad u, grad v) = sum_i (Q grad u_i, grad v_i) e_i e_i^T
    for FE spaces defined by 'dim' copies of a scalar FE space. Where e_i
    is the unit vector in the i-th direction.  The resulting local element
    matrix is a block-diagonal matrix consisting of 'dim' copies of a scalar
    diffusion matrix in each diagonal block. */
class VectorDiffusionIntegrator : public BilinearFormIntegrator
{
protected:
   Coefficient *Q;

private:
   DenseMatrix Jinv;
   DenseMatrix dshape;
   DenseMatrix gshape;
   DenseMatrix pelmat;

public:
   VectorDiffusionIntegrator() { Q = NULL; }
   VectorDiffusionIntegrator(Coefficient &q) { Q = &q; }

   virtual void AssembleElementMatrix(const FiniteElement &el,
                                      ElementTransformation &Trans,
                                      DenseMatrix &elmat);
   virtual void AssembleElementVector(const FiniteElement &el,
                                      ElementTransformation &Tr,
                                      const Vector &elfun, Vector &elvect);
};

/** Integrator for the linear elasticity form:
    a(u,v) = (lambda div(u), div(v)) + (2 mu e(u), e(v)),
    where e(v) = (1/2) (grad(v) + grad(v)^T).
    This is a 'Vector' integrator, i.e. defined for FE spaces
    using multiple copies of a scalar FE space. */
class ElasticityIntegrator : public BilinearFormIntegrator
{
protected:
   double q_lambda, q_mu;
   Coefficient *lambda, *mu;

private:
#ifndef MFEM_THREAD_SAFE
   Vector shape;
   DenseMatrix dshape, gshape, pelmat;
   Vector divshape;
#endif

public:
   ElasticityIntegrator(Coefficient &l, Coefficient &m)
   { lambda = &l; mu = &m; }
   /** With this constructor lambda = q_l * m and mu = q_m * m;
       if dim * q_l + 2 * q_m = 0 then trace(sigma) = 0. */
   ElasticityIntegrator(Coefficient &m, double q_l, double q_m)
   { lambda = NULL; mu = &m; q_lambda = q_l; q_mu = q_m; }

   virtual void AssembleElementMatrix(const FiniteElement &,
                                      ElementTransformation &,
                                      DenseMatrix &);

   /** Compute the stress corresponding to the local displacement @a u and
       interpolate it at the nodes of the given @a fluxelem. Only the symmetric
       part of the stress is stored, so that the size of @a flux is equal to
       the number of DOFs in @a fluxelem times dim*(dim+1)/2. In 2D, the order
       of the stress components is: s_xx, s_yy, s_xy. In 3D, it is: s_xx, s_yy,
       s_zz, s_xy, s_xz, s_yz. In other words, @a flux is the local vector for
       a FE space with dim*(dim+1)/2 vector components, based on the finite
       element @a fluxelem. */
   virtual void ComputeElementFlux(const FiniteElement &el,
                                   ElementTransformation &Trans,
                                   Vector &u,
                                   const FiniteElement &fluxelem,
                                   Vector &flux, int with_coef = 1);

   /** Compute the element energy (integral of the strain energy density)
       corresponding to the stress represented by @a flux which is a vector of
       coefficients multiplying the basis functions defined by @a fluxelem. In
       other words, @a flux is the local vector for a FE space with
       dim*(dim+1)/2 vector components, based on the finite element @a fluxelem.
       The number of components, dim*(dim+1)/2 is such that it represents the
       symmetric part of the (symmetric) stress tensor. The order of the
       components is: s_xx, s_yy, s_xy in 2D, and s_xx, s_yy, s_zz, s_xy, s_xz,
       s_yz in 3D. */
   virtual double ComputeFluxEnergy(const FiniteElement &fluxelem,
                                    ElementTransformation &Trans,
                                    Vector &flux, Vector *d_energy = NULL);
};

/** Integrator for the DG form:
    alpha < rho_u (u.n) {v},[w] > + beta < rho_u |u.n| [v],[w] >,
    where v and w are the trial and test variables, respectively, and rho/u are
    given scalar/vector coefficients. The vector coefficient, u, is assumed to
    be continuous across the faces and when given the scalar coefficient, rho,
    is assumed to be discontinuous. The integrator uses the upwind value of rho,
    rho_u, which is value from the side into which the vector coefficient, u,
    points. */
class DGTraceIntegrator : public BilinearFormIntegrator
{
protected:
   Coefficient *rho;
   VectorCoefficient *u;
   double alpha, beta;

private:
   Vector shape1, shape2;

public:
   /// Construct integrator with rho = 1.
   DGTraceIntegrator(VectorCoefficient &_u, double a, double b)
   { rho = NULL; u = &_u; alpha = a; beta = b; }

   DGTraceIntegrator(Coefficient &_rho, VectorCoefficient &_u,
                     double a, double b)
   { rho = &_rho; u = &_u; alpha = a; beta = b; }

   using BilinearFormIntegrator::AssembleFaceMatrix;
   virtual void AssembleFaceMatrix(const FiniteElement &el1,
                                   const FiniteElement &el2,
                                   FaceElementTransformations &Trans,
                                   DenseMatrix &elmat);
};

/** Integrator for the DG form:

    - < {(Q grad(u)).n}, [v] > + sigma < [u], {(Q grad(v)).n} >
    + kappa < {h^{-1} Q} [u], [v] >,

    where Q is a scalar or matrix diffusion coefficient and u, v are the trial
    and test spaces, respectively. The parameters sigma and kappa determine the
    DG method to be used (when this integrator is added to the "broken"
    DiffusionIntegrator):
    * sigma = -1, kappa >= kappa0: symm. interior penalty (IP or SIPG) method,
    * sigma = +1, kappa > 0: non-symmetric interior penalty (NIPG) method,
    * sigma = +1, kappa = 0: the method of Baumann and Oden. */
class DGDiffusionIntegrator : public BilinearFormIntegrator
{
protected:
   Coefficient *Q;
   MatrixCoefficient *MQ;
   double sigma, kappa;

   // these are not thread-safe!
   Vector shape1, shape2, dshape1dn, dshape2dn, nor, nh, ni;
   DenseMatrix jmat, dshape1, dshape2, mq, adjJ;

public:
   DGDiffusionIntegrator(const double s, const double k)
      : Q(NULL), MQ(NULL), sigma(s), kappa(k) { }
   DGDiffusionIntegrator(Coefficient &q, const double s, const double k)
      : Q(&q), MQ(NULL), sigma(s), kappa(k) { }
   DGDiffusionIntegrator(MatrixCoefficient &q, const double s, const double k)
      : Q(NULL), MQ(&q), sigma(s), kappa(k) { }
   using BilinearFormIntegrator::AssembleFaceMatrix;
   virtual void AssembleFaceMatrix(const FiniteElement &el1,
                                   const FiniteElement &el2,
                                   FaceElementTransformations &Trans,
                                   DenseMatrix &elmat);
};

/** Integrator for the DG elasticity form, for the formulations see:
    - PhD Thesis of Jonas De Basabe, High-Order Finite %Element Methods for
      Seismic Wave Propagation, UT Austin, 2009, p. 23, and references therein
    - Peter Hansbo and Mats G. Larson, Discontinuous Galerkin and the
      Crouzeix-Raviart %Element: Application to Elasticity, PREPRINT 2000-09,
      p.3

    \f[
    - \left< \{ \tau(u) \}, [v] \right> + \alpha \left< \{ \tau(v) \}, [u]
        \right> + \kappa \left< h^{-1} \{ \lambda + 2 \mu \} [u], [v] \right>
    \f]

    where \f$ \left<u, v\right> = \int_{F} u \cdot v \f$, and \f$ F \f$ is a
    face which is either a boundary face \f$ F_b \f$ of an element \f$ K \f$ or
    an interior face \f$ F_i \f$ separating elements \f$ K_1 \f$ and \f$ K_2 \f$.

    In the bilinear form above \f$ \tau(u) \f$ is traction, and it's also
    \f$ \tau(u) = \sigma(u) \cdot \vec{n} \f$, where \f$ \sigma(u) \f$ is
    stress, and \f$ \vec{n} \f$ is the unit normal vector w.r.t. to \f$ F \f$.

    In other words, we have
    \f[
    - \left< \{ \sigma(u) \cdot \vec{n} \}, [v] \right> + \alpha \left< \{
        \sigma(v) \cdot \vec{n} \}, [u] \right> + \kappa \left< h^{-1} \{
        \lambda + 2 \mu \} [u], [v] \right>
    \f]

    For isotropic media
    \f[
    \begin{split}
    \sigma(u) &= \lambda \nabla \cdot u I + 2 \mu \varepsilon(u) \\
              &= \lambda \nabla \cdot u I + 2 \mu \frac{1}{2} (\nabla u + \nabla
                 u^T) \\
              &= \lambda \nabla \cdot u I + \mu (\nabla u + \nabla u^T)
    \end{split}
    \f]

    where \f$ I \f$ is identity matrix, \f$ \lambda \f$ and \f$ \mu \f$ are Lame
    coefficients (see ElasticityIntegrator), \f$ u, v \f$ are the trial and test
    functions, respectively.

    The parameters \f$ \alpha \f$ and \f$ \kappa \f$ determine the DG method to
    use (when this integrator is added to the "broken" ElasticityIntegrator):

    - IIPG, \f$\alpha = 0\f$,
      C. Dawson, S. Sun, M. Wheeler, Compatible algorithms for coupled flow and
      transport, Comp. Meth. Appl. Mech. Eng., 193(23-26), 2565-2580, 2004.

    - SIPG, \f$\alpha = -1\f$,
      M. Grote, A. Schneebeli, D. Schotzau, Discontinuous Galerkin Finite
      %Element Method for the Wave Equation, SINUM, 44(6), 2408-2431, 2006.

    - NIPG, \f$\alpha = 1\f$,
      B. Riviere, M. Wheeler, V. Girault, A Priori Error Estimates for Finite
      %Element Methods Based on Discontinuous Approximation Spaces for Elliptic
      Problems, SINUM, 39(3), 902-931, 2001.

    This is a '%Vector' integrator, i.e. defined for FE spaces using multiple
    copies of a scalar FE space.
 */
class DGElasticityIntegrator : public BilinearFormIntegrator
{
public:
   DGElasticityIntegrator(double alpha_, double kappa_)
      : lambda(NULL), mu(NULL), alpha(alpha_), kappa(kappa_) { }

   DGElasticityIntegrator(Coefficient &lambda_, Coefficient &mu_,
                          double alpha_, double kappa_)
      : lambda(&lambda_), mu(&mu_), alpha(alpha_), kappa(kappa_) { }

   using BilinearFormIntegrator::AssembleFaceMatrix;
   virtual void AssembleFaceMatrix(const FiniteElement &el1,
                                   const FiniteElement &el2,
                                   FaceElementTransformations &Trans,
                                   DenseMatrix &elmat);

protected:
   Coefficient *lambda, *mu;
   double alpha, kappa;

#ifndef MFEM_THREAD_SAFE
   // values of all scalar basis functions for one component of u (which is a
   // vector) at the integration point in the reference space
   Vector shape1, shape2;
   // values of derivatives of all scalar basis functions for one component
   // of u (which is a vector) at the integration point in the reference space
   DenseMatrix dshape1, dshape2;
   // Adjugate of the Jacobian of the transformation: adjJ = det(J) J^{-1}
   DenseMatrix adjJ;
   // gradient of shape functions in the real (physical, not reference)
   // coordinates, scaled by det(J):
   //    dshape_ps(jdof,jm) = sum_{t} adjJ(t,jm)*dshape(jdof,t)
   DenseMatrix dshape1_ps, dshape2_ps;
   Vector nor;  // nor = |weight(J_face)| n
   Vector nL1, nL2;  // nL1 = (lambda1 * ip.weight / detJ1) nor
   Vector nM1, nM2;  // nM1 = (mu1     * ip.weight / detJ1) nor
   Vector dshape1_dnM, dshape2_dnM; // dshape1_dnM = dshape1_ps . nM1
   // 'jmat' corresponds to the term: kappa <h^{-1} {lambda + 2 mu} [u], [v]>
   DenseMatrix jmat;
#endif

   static void AssembleBlock(
      const int dim, const int row_ndofs, const int col_ndofs,
      const int row_offset, const int col_offset,
      const double jmatcoef, const Vector &col_nL, const Vector &col_nM,
      const Vector &row_shape, const Vector &col_shape,
      const Vector &col_dshape_dnM, const DenseMatrix &col_dshape,
      DenseMatrix &elmat, DenseMatrix &jmat);
};

/** Integrator for the DPG form: < v, [w] > over all faces (the interface) where
    the trial variable v is defined on the interface and the test variable w is
    defined inside the elements, generally in a DG space. */
class TraceJumpIntegrator : public BilinearFormIntegrator
{
private:
   Vector face_shape, shape1, shape2;

public:
   TraceJumpIntegrator() { }
   using BilinearFormIntegrator::AssembleFaceMatrix;
   virtual void AssembleFaceMatrix(const FiniteElement &trial_face_fe,
                                   const FiniteElement &test_fe1,
                                   const FiniteElement &test_fe2,
                                   FaceElementTransformations &Trans,
                                   DenseMatrix &elmat);
};

/** Integrator for the form: < v, [w.n] > over all faces (the interface) where
    the trial variable v is defined on the interface and the test variable w is
    in an H(div)-conforming space. */
class NormalTraceJumpIntegrator : public BilinearFormIntegrator
{
private:
   Vector face_shape, normal, shape1_n, shape2_n;
   DenseMatrix shape1, shape2;

public:
   NormalTraceJumpIntegrator() { }
   using BilinearFormIntegrator::AssembleFaceMatrix;
   virtual void AssembleFaceMatrix(const FiniteElement &trial_face_fe,
                                   const FiniteElement &test_fe1,
                                   const FiniteElement &test_fe2,
                                   FaceElementTransformations &Trans,
                                   DenseMatrix &elmat);
};

/** Abstract class to serve as a base for local interpolators to be used in the
    DiscreteLinearOperator class. */
class DiscreteInterpolator : public BilinearFormIntegrator { };


/** Class for constructing the gradient as a DiscreteLinearOperator from an
    H1-conforming space to an H(curl)-conforming space. The range space can be
    vector L2 space as well. */
class GradientInterpolator : public DiscreteInterpolator
{
public:
   virtual void AssembleElementMatrix2(const FiniteElement &h1_fe,
                                       const FiniteElement &nd_fe,
                                       ElementTransformation &Trans,
                                       DenseMatrix &elmat)
   { nd_fe.ProjectGrad(h1_fe, Trans, elmat); }
};


/** Class for constructing the identity map as a DiscreteLinearOperator. This
    is the discrete embedding matrix when the domain space is a subspace of
    the range space. Otherwise, a dof projection matrix is constructed. */
class IdentityInterpolator : public DiscreteInterpolator
{
public:
   virtual void AssembleElementMatrix2(const FiniteElement &dom_fe,
                                       const FiniteElement &ran_fe,
                                       ElementTransformation &Trans,
                                       DenseMatrix &elmat)
   { ran_fe.Project(dom_fe, Trans, elmat); }
};


/** Class for constructing the (local) discrete curl matrix which can be used
    as an integrator in a DiscreteLinearOperator object to assemble the global
    discrete curl matrix. */
class CurlInterpolator : public DiscreteInterpolator
{
public:
   virtual void AssembleElementMatrix2(const FiniteElement &dom_fe,
                                       const FiniteElement &ran_fe,
                                       ElementTransformation &Trans,
                                       DenseMatrix &elmat)
   { ran_fe.ProjectCurl(dom_fe, Trans, elmat); }
};


/** Class for constructing the (local) discrete divergence matrix which can
    be used as an integrator in a DiscreteLinearOperator object to assemble
    the global discrete divergence matrix.

    Note: Since the dofs in the L2_FECollection are nodal values, the local
    discrete divergence matrix (with an RT-type domain space) will depend on
    the transformation. On the other hand, the local matrix returned by
    VectorFEDivergenceIntegrator is independent of the transformation. */
class DivergenceInterpolator : public DiscreteInterpolator
{
public:
   virtual void AssembleElementMatrix2(const FiniteElement &dom_fe,
                                       const FiniteElement &ran_fe,
                                       ElementTransformation &Trans,
                                       DenseMatrix &elmat)
   { ran_fe.ProjectDiv(dom_fe, Trans, elmat); }
};


/** A trace face interpolator class for interpolating the normal component of
    the domain space, e.g. vector H1, into the range space, e.g. the trace of
    RT which uses FiniteElement::INTEGRAL map type. */
class NormalInterpolator : public DiscreteInterpolator
{
public:
   virtual void AssembleElementMatrix2(const FiniteElement &dom_fe,
                                       const FiniteElement &ran_fe,
                                       ElementTransformation &Trans,
                                       DenseMatrix &elmat);
};

/** Interpolator of a scalar coefficient multiplied by a scalar field onto
    another scalar field. Note that this can produce inaccurate fields unless
    the target is sufficiently high order. */
class ScalarProductInterpolator : public DiscreteInterpolator
{
public:
   ScalarProductInterpolator(Coefficient & sc) : Q(&sc) { }

   virtual void AssembleElementMatrix2(const FiniteElement &dom_fe,
                                       const FiniteElement &ran_fe,
                                       ElementTransformation &Trans,
                                       DenseMatrix &elmat);

protected:
   Coefficient *Q;
};

/** Interpolator of a scalar coefficient multiplied by a vector field onto
    another vector field. Note that this can produce inaccurate fields unless
    the target is sufficiently high order. */
class ScalarVectorProductInterpolator : public DiscreteInterpolator
{
public:
   ScalarVectorProductInterpolator(Coefficient & sc)
      : Q(&sc) { }

   virtual void AssembleElementMatrix2(const FiniteElement &dom_fe,
                                       const FiniteElement &ran_fe,
                                       ElementTransformation &Trans,
                                       DenseMatrix &elmat);
protected:
   Coefficient *Q;
};

/** Interpolator of a vector coefficient multiplied by a scalar field onto
    another vector field. Note that this can produce inaccurate fields unless
    the target is sufficiently high order. */
class VectorScalarProductInterpolator : public DiscreteInterpolator
{
public:
   VectorScalarProductInterpolator(VectorCoefficient & vc)
      : VQ(&vc) { }

   virtual void AssembleElementMatrix2(const FiniteElement &dom_fe,
                                       const FiniteElement &ran_fe,
                                       ElementTransformation &Trans,
                                       DenseMatrix &elmat);
protected:
   VectorCoefficient *VQ;
};

/** Interpolator of the cross product between a vector coefficient and an
    H(curl)-conforming field onto an H(div)-conforming field. The range space
    can also be vector L2. */
class VectorCrossProductInterpolator : public DiscreteInterpolator
{
public:
   VectorCrossProductInterpolator(VectorCoefficient & vc)
      : VQ(&vc) { }

   virtual void AssembleElementMatrix2(const FiniteElement &nd_fe,
                                       const FiniteElement &rt_fe,
                                       ElementTransformation &Trans,
                                       DenseMatrix &elmat);
protected:
   VectorCoefficient *VQ;
};

/** Interpolator of the inner product between a vector coefficient and an
    H(div)-conforming field onto an L2-conforming field. The range space can
    also be H1. */
class VectorInnerProductInterpolator : public DiscreteInterpolator
{
public:
   VectorInnerProductInterpolator(VectorCoefficient & vc) : VQ(&vc) { }

   virtual void AssembleElementMatrix2(const FiniteElement &rt_fe,
                                       const FiniteElement &l2_fe,
                                       ElementTransformation &Trans,
                                       DenseMatrix &elmat);
protected:
   VectorCoefficient *VQ;
};

}

#endif<|MERGE_RESOLUTION|>--- conflicted
+++ resolved
@@ -1782,11 +1782,9 @@
 
    virtual void AddMultPA(const Vector&, Vector&) const;
 
-<<<<<<< HEAD
    virtual void AddMultElementPA(int element, const Vector &x, Vector &y) const;
-=======
+   
    virtual MassIntegrator* Copy() const;
->>>>>>> 7401af38
 
    static const IntegrationRule &GetRule(const FiniteElement &trial_fe,
                                          const FiniteElement &test_fe,
