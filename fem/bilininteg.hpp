--- conflicted
+++ resolved
@@ -77,13 +77,6 @@
 class PADiffusionIntegrator: public BilinearPAFormIntegrator
 {
 private:
-<<<<<<< HEAD
-   // not used Coefficient *Q;
-   KDiffusionIntegrator *diffusion;
-public:
-   PADiffusionIntegrator (Coefficient &q) : BilinearPAFormIntegrator(),// Q(&q),
-      diffusion(NULL) {}
-=======
    Coefficient *Q;
    Vector op;
    kDofQuadMaps *maps;
@@ -93,7 +86,6 @@
    PADiffusionIntegrator (Coefficient &q) :
       BilinearPAFormIntegrator(), Q(&q), op(), maps(NULL) { }
    ~PADiffusionIntegrator() { delete maps; }
->>>>>>> cc3b58f1
    void Setup(const FiniteElementSpace*, const IntegrationRule*);
    void Assemble();
    void MultAdd(Vector&, Vector&);
