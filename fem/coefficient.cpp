--- conflicted
+++ resolved
@@ -192,26 +192,13 @@
 void GradientGridFunctionCoefficient::Eval(Vector &V, ElementTransformation &T,
                                            const IntegrationPoint &ip)
 {
-<<<<<<< HEAD
-   // Perhaps we should avoid altering T so cache its IntegrationPoint
-   const IntegrationPoint & ipT = T.GetIntPoint();
-   T.SetIntPoint(&ip);
    GridFunc->GetGradient(T, V);
-   // Reset T's IntegrationPoint
-   T.SetIntPoint(&ipT);
-=======
-   GridFunc->GetGradient(T, V);
->>>>>>> 5b269399
 }
 
 void GradientGridFunctionCoefficient::Eval(
    DenseMatrix &M, ElementTransformation &T, const IntegrationRule &ir)
 {
-<<<<<<< HEAD
-   GridFunc->GetGradients(T.ElementNo, ir, M);
-=======
    GridFunc->GetGradients(T, ir, M);
->>>>>>> 5b269399
 }
 
 CurlGridFunctionCoefficient::CurlGridFunctionCoefficient (
@@ -231,16 +218,7 @@
 void CurlGridFunctionCoefficient::Eval(Vector &V, ElementTransformation &T,
                                        const IntegrationPoint &ip)
 {
-<<<<<<< HEAD
-   // Perhaps we should avoid altering T so cache its IntegrationPoint
-   const IntegrationPoint & ipT = T.GetIntPoint();
-   T.SetIntPoint(&ip);
    GridFunc->GetCurl(T, V);
-   // Reset T's IntegrationPoint
-   T.SetIntPoint(&ipT);
-=======
-   GridFunc->GetCurl(T, V);
->>>>>>> 5b269399
 }
 
 DivergenceGridFunctionCoefficient::DivergenceGridFunctionCoefficient (
@@ -252,17 +230,7 @@
 double DivergenceGridFunctionCoefficient::Eval(ElementTransformation &T,
                                                const IntegrationPoint &ip)
 {
-<<<<<<< HEAD
-   // Perhaps we should avoid altering T so cache its IntegrationPoint
-   const IntegrationPoint & ipT = T.GetIntPoint();
-   T.SetIntPoint(&ip);
-   double v = GridFunc->GetDivergence(T);
-   // Reset T's IntegrationPoint
-   T.SetIntPoint(&ipT);
-   return v;
-=======
    return GridFunc->GetDivergence(T);
->>>>>>> 5b269399
 }
 
 void VectorDeltaCoefficient::SetDirection(const Vector &_d)
@@ -452,7 +420,6 @@
 }
 
 ScalarVectorProductCoefficient::ScalarVectorProductCoefficient(
-<<<<<<< HEAD
    double A,
    VectorCoefficient &B)
    : VectorCoefficient(B.GetVDim()), aConst(A), a(NULL), b(&B)
@@ -462,26 +429,16 @@
    Coefficient &A,
    VectorCoefficient &B)
    : VectorCoefficient(B.GetVDim()), aConst(0.0), a(&A), b(&B)
-=======
-   Coefficient &A,
-   VectorCoefficient &B)
-   : VectorCoefficient(B.GetVDim()), a(&A), b(&B)
->>>>>>> 5b269399
 {}
 
 void ScalarVectorProductCoefficient::Eval(Vector &V, ElementTransformation &T,
                                           const IntegrationPoint &ip)
 {
-<<<<<<< HEAD
    double sa = (a == NULL) ? aConst : a->Eval(T, ip);
-=======
-   double sa = a->Eval(T, ip);
->>>>>>> 5b269399
    b->Eval(V, T, ip);
    V *= sa;
 }
 
-<<<<<<< HEAD
 NormalizedVectorCoefficient::NormalizedVectorCoefficient(VectorCoefficient &A,
                                                          double _tol)
    : VectorCoefficient(A.GetVDim()), a(&A), tol(_tol)
@@ -495,8 +452,6 @@
    V *= (nv > tol) ? (1.0/nv) : 0.0;
 }
 
-=======
->>>>>>> 5b269399
 VectorCrossProductCoefficient::VectorCrossProductCoefficient(
    VectorCoefficient &A,
    VectorCoefficient &B)
@@ -565,7 +520,6 @@
 }
 
 ScalarMatrixProductCoefficient::ScalarMatrixProductCoefficient(
-<<<<<<< HEAD
    double A,
    MatrixCoefficient &B)
    : MatrixCoefficient(B.GetHeight(), B.GetWidth()), aConst(A), a(NULL), b(&B)
@@ -575,22 +529,13 @@
    Coefficient &A,
    MatrixCoefficient &B)
    : MatrixCoefficient(B.GetHeight(), B.GetWidth()), aConst(0.0), a(&A), b(&B)
-=======
-   Coefficient &A,
-   MatrixCoefficient &B)
-   : MatrixCoefficient(B.GetHeight(), B.GetWidth()), a(&A), b(&B)
->>>>>>> 5b269399
 {}
 
 void ScalarMatrixProductCoefficient::Eval(DenseMatrix &M,
                                           ElementTransformation &T,
                                           const IntegrationPoint &ip)
 {
-<<<<<<< HEAD
    double sa = (a == NULL) ? aConst : a->Eval(T, ip);
-=======
-   double sa = a->Eval(T, ip);
->>>>>>> 5b269399
    b->Eval(M, T, ip);
    M *= sa;
 }
