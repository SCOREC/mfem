// Copyright (c) 2010, Lawrence Livermore National Security, LLC. Produced at
// the Lawrence Livermore National Laboratory. LLNL-CODE-443211. All Rights
// reserved. See file COPYRIGHT for details.
//
// This file is part of the MFEM library. For more information and source code
// availability see http://mfem.org.
//
// MFEM is free software; you can redistribute it and/or modify it under the
// terms of the GNU Lesser General Public License (as published by the Free
// Software Foundation) version 2.1 dated February 1999.

// Implementation of FiniteElementSpace

#include "../mesh/mesh_headers.hpp"
#include "fem.hpp"

#include <cmath>
#include <cstdarg>
#include <limits>

using namespace std;

namespace mfem
{

template <> void Ordering::
DofsToVDofs<Ordering::byNODES>(int ndofs, int vdim, Array<int> &dofs)
{
   // static method
   int size = dofs.Size();
   dofs.SetSize(size*vdim);
   for (int vd = 1; vd < vdim; vd++)
   {
      for (int i = 0; i < size; i++)
      {
         dofs[i+size*vd] = Map<byNODES>(ndofs, vdim, dofs[i], vd);
      }
   }
}

template <> void Ordering::
DofsToVDofs<Ordering::byVDIM>(int ndofs, int vdim, Array<int> &dofs)
{
   // static method
   int size = dofs.Size();
   dofs.SetSize(size*vdim);
   for (int vd = vdim-1; vd >= 0; vd--)
   {
      for (int i = 0; i < size; i++)
      {
         dofs[i+size*vd] = Map<byVDIM>(ndofs, vdim, dofs[i], vd);
      }
   }
}

int FiniteElementSpace::GetOrder(int i) const
{
   int GeomType = mesh->GetElementBaseGeometry(i);
   return fec->FiniteElementForGeometry(GeomType)->GetOrder();
}

int FiniteElementSpace::GetFaceOrder(int i) const
{
   int GeomType = mesh->GetFaceBaseGeometry(i);
   return fec->FiniteElementForGeometry(GeomType)->GetOrder();
}

void FiniteElementSpace::DofsToVDofs (Array<int> &dofs, int ndofs) const
{
   if (vdim == 1) { return; }
   if (ndofs < 0) { ndofs = this->ndofs; }

   if (ordering == Ordering::byNODES)
   {
      Ordering::DofsToVDofs<Ordering::byNODES>(ndofs, vdim, dofs);
   }
   else
   {
      Ordering::DofsToVDofs<Ordering::byVDIM>(ndofs, vdim, dofs);
   }
}

void FiniteElementSpace::DofsToVDofs(int vd, Array<int> &dofs, int ndofs) const
{
   if (vdim == 1) { return; }
   if (ndofs < 0) { ndofs = this->ndofs; }

   if (ordering == Ordering::byNODES)
   {
      for (int i = 0; i < dofs.Size(); i++)
      {
         dofs[i] = Ordering::Map<Ordering::byNODES>(ndofs, vdim, dofs[i], vd);
      }
   }
   else
   {
      for (int i = 0; i < dofs.Size(); i++)
      {
         dofs[i] = Ordering::Map<Ordering::byVDIM>(ndofs, vdim, dofs[i], vd);
      }
   }
}

int FiniteElementSpace::DofToVDof(int dof, int vd, int ndofs) const
{
   if (vdim == 1) { return dof; }
   if (ndofs < 0) { ndofs = this->ndofs; }

   if (ordering == Ordering::byNODES)
   {
      return Ordering::Map<Ordering::byNODES>(ndofs, vdim, dof, vd);
   }
   else
   {
      return Ordering::Map<Ordering::byVDIM>(ndofs, vdim, dof, vd);
   }
}

// static function
void FiniteElementSpace::AdjustVDofs (Array<int> &vdofs)
{
   int n = vdofs.Size(), *vdof = vdofs;
   for (int i = 0; i < n; i++)
   {
      int j;
      if ((j = vdof[i]) < 0)
      {
         vdof[i] = -1-j;
      }
   }
}

void FiniteElementSpace::GetElementVDofs(int i, Array<int> &vdofs) const
{
   GetElementDofs(i, vdofs);
   DofsToVDofs(vdofs);
}

void FiniteElementSpace::GetBdrElementVDofs(int i, Array<int> &vdofs) const
{
   GetBdrElementDofs(i, vdofs);
   DofsToVDofs(vdofs);
}

void FiniteElementSpace::GetFaceVDofs(int i, Array<int> &vdofs) const
{
   GetFaceDofs(i, vdofs);
   DofsToVDofs(vdofs);
}

void FiniteElementSpace::GetEdgeVDofs(int i, Array<int> &vdofs) const
{
   GetEdgeDofs(i, vdofs);
   DofsToVDofs(vdofs);
}

void FiniteElementSpace::GetVertexVDofs(int i, Array<int> &vdofs) const
{
   GetVertexDofs(i, vdofs);
   DofsToVDofs(vdofs);
}

void FiniteElementSpace::GetElementInteriorVDofs(int i, Array<int> &vdofs) const
{
   GetElementInteriorDofs(i, vdofs);
   DofsToVDofs(vdofs);
}

void FiniteElementSpace::GetEdgeInteriorVDofs(int i, Array<int> &vdofs) const
{
   GetEdgeInteriorDofs(i, vdofs);
   DofsToVDofs(vdofs);
}

void FiniteElementSpace::BuildElementToDofTable() const
{
   if (elem_dof) { return; }

   Table *el_dof = new Table;
   Array<int> dofs;
   el_dof -> MakeI (mesh -> GetNE());
   for (int i = 0; i < mesh -> GetNE(); i++)
   {
      GetElementDofs (i, dofs);
      el_dof -> AddColumnsInRow (i, dofs.Size());
   }
   el_dof -> MakeJ();
   for (int i = 0; i < mesh -> GetNE(); i++)
   {
      GetElementDofs (i, dofs);
      el_dof -> AddConnections (i, (int *)dofs, dofs.Size());
   }
   el_dof -> ShiftUpI();
   elem_dof = el_dof;
}

void FiniteElementSpace::RebuildElementToDofTable()
{
   delete elem_dof;
   elem_dof = NULL;
   BuildElementToDofTable();
}

void FiniteElementSpace::ReorderElementToDofTable()
{
   Array<int> dof_marker(ndofs);

   dof_marker = -1;

   int *J = elem_dof->GetJ(), nnz = elem_dof->Size_of_connections();
   for (int k = 0, dof_counter = 0; k < nnz; k++)
   {
      const int sdof = J[k]; // signed dof
      const int dof = (sdof < 0) ? -1-sdof : sdof;
      int new_dof = dof_marker[dof];
      if (new_dof < 0)
      {
         dof_marker[dof] = new_dof = dof_counter++;
      }
      J[k] = (sdof < 0) ? -1-new_dof : new_dof; // preserve the sign of sdof
   }
}

void FiniteElementSpace::BuildDofToArrays()
{
   if (dof_elem_array.Size()) { return; }

   BuildElementToDofTable();

   dof_elem_array.SetSize (ndofs);
   dof_ldof_array.SetSize (ndofs);
   dof_elem_array = -1;
   for (int i = 0; i < mesh -> GetNE(); i++)
   {
      const int *dofs = elem_dof -> GetRow(i);
      const int n = elem_dof -> RowSize(i);
      for (int j = 0; j < n; j++)
      {
         if (dof_elem_array[dofs[j]] < 0)
         {
            dof_elem_array[dofs[j]] = i;
            dof_ldof_array[dofs[j]] = j;
         }
      }
   }
}

static void mark_dofs(const Array<int> &dofs, Array<int> &mark_array)
{
   for (int i = 0; i < dofs.Size(); i++)
   {
      int k = dofs[i];
      if (k < 0) { k = -1 - k; }
      mark_array[k] = -1;
   }
}

void FiniteElementSpace::GetEssentialVDofs(const Array<int> &bdr_attr_is_ess,
                                           Array<int> &ess_vdofs,
                                           int component) const
{
   Array<int> vdofs, dofs;

   ess_vdofs.SetSize(GetVSize());
   ess_vdofs = 0;

   for (int i = 0; i < GetNBE(); i++)
   {
      if (bdr_attr_is_ess[GetBdrAttribute(i)-1])
      {
         if (component < 0)
         {
            // Mark all components.
            GetBdrElementVDofs(i, vdofs);
            mark_dofs(vdofs, ess_vdofs);
         }
         else
         {
            GetBdrElementDofs(i, dofs);
            for (int d = 0; d < dofs.Size(); d++)
            { dofs[d] = DofToVDof(dofs[d], component); }
            mark_dofs(dofs, ess_vdofs);
         }
      }
   }

   // mark possible hidden boundary edges in a non-conforming mesh, also
   // local DOFs affected by boundary elements on other processors
   if (mesh->ncmesh)
   {
      Array<int> bdr_verts, bdr_edges;
      mesh->ncmesh->GetBoundaryClosure(bdr_attr_is_ess, bdr_verts, bdr_edges);

      for (int i = 0; i < bdr_verts.Size(); i++)
      {
         if (component < 0)
         {
            GetVertexVDofs(bdr_verts[i], vdofs);
            mark_dofs(vdofs, ess_vdofs);
         }
         else
         {
            GetVertexDofs(bdr_verts[i], dofs);
            for (int d = 0; d < dofs.Size(); d++)
            { dofs[d] = DofToVDof(dofs[d], component); }
            mark_dofs(dofs, ess_vdofs);
         }
      }
      for (int i = 0; i < bdr_edges.Size(); i++)
      {
         if (component < 0)
         {
            GetEdgeVDofs(bdr_edges[i], vdofs);
            mark_dofs(vdofs, ess_vdofs);
         }
         else
         {
            GetEdgeDofs(bdr_edges[i], dofs);
            for (int d = 0; d < dofs.Size(); d++)
            { dofs[d] = DofToVDof(dofs[d], component); }
            mark_dofs(dofs, ess_vdofs);
         }
      }
   }
}

void FiniteElementSpace::GetEssentialTrueDofs(const Array<int> &bdr_attr_is_ess,
                                              Array<int> &ess_tdof_list,
                                              int component)
{
   Array<int> ess_vdofs, ess_tdofs;
   GetEssentialVDofs(bdr_attr_is_ess, ess_vdofs, component);
   const SparseMatrix *R = GetConformingRestriction();
   if (!R)
   {
      ess_tdofs.MakeRef(ess_vdofs);
   }
   else
   {
      R->BooleanMult(ess_vdofs, ess_tdofs);
   }
   MarkerToList(ess_tdofs, ess_tdof_list);
}

// static method
void FiniteElementSpace::MarkerToList(const Array<int> &marker,
                                      Array<int> &list)
{
   int num_marked = 0;
   for (int i = 0; i < marker.Size(); i++)
   {
      if (marker[i]) { num_marked++; }
   }
   list.SetSize(0);
   list.Reserve(num_marked);
   for (int i = 0; i < marker.Size(); i++)
   {
      if (marker[i]) { list.Append(i); }
   }
}

// static method
void FiniteElementSpace::ListToMarker(const Array<int> &list, int marker_size,
                                      Array<int> &marker, int mark_val)
{
   marker.SetSize(marker_size);
   marker = 0;
   for (int i = 0; i < list.Size(); i++)
   {
      marker[list[i]] = mark_val;
   }
}

void FiniteElementSpace::ConvertToConformingVDofs(const Array<int> &dofs,
                                                  Array<int> &cdofs)
{
   GetConformingProlongation();
   if (cP) { cP->BooleanMultTranspose(dofs, cdofs); }
   else { dofs.Copy(cdofs); }
}

void FiniteElementSpace::ConvertFromConformingVDofs(const Array<int> &cdofs,
                                                    Array<int> &dofs)
{
   GetConformingRestriction();
   if (cR) { cR->BooleanMultTranspose(cdofs, dofs); }
   else { cdofs.Copy(dofs); }
}

SparseMatrix *
FiniteElementSpace::D2C_GlobalRestrictionMatrix (FiniteElementSpace *cfes)
{
   int i, j;
   Array<int> d_vdofs, c_vdofs;
   SparseMatrix *R;

   R = new SparseMatrix (cfes -> GetVSize(), GetVSize());

   for (i = 0; i < mesh -> GetNE(); i++)
   {
      this -> GetElementVDofs (i, d_vdofs);
      cfes -> GetElementVDofs (i, c_vdofs);

#ifdef MFEM_DEBUG
      if (d_vdofs.Size() != c_vdofs.Size())
      {
         mfem_error ("FiniteElementSpace::D2C_GlobalRestrictionMatrix (...)");
      }
#endif

      for (j = 0; j < d_vdofs.Size(); j++)
      {
         R -> Set (c_vdofs[j], d_vdofs[j], 1.0);
      }
   }

   R -> Finalize();

   return R;
}

SparseMatrix *
FiniteElementSpace::D2Const_GlobalRestrictionMatrix(FiniteElementSpace *cfes)
{
   int i, j;
   Array<int> d_dofs, c_dofs;
   SparseMatrix *R;

   R = new SparseMatrix (cfes -> GetNDofs(), ndofs);

   for (i = 0; i < mesh -> GetNE(); i++)
   {
      this -> GetElementDofs (i, d_dofs);
      cfes -> GetElementDofs (i, c_dofs);

#ifdef MFEM_DEBUG
      if (c_dofs.Size() != 1)
         mfem_error ("FiniteElementSpace::"
                     "D2Const_GlobalRestrictionMatrix (...)");
#endif

      for (j = 0; j < d_dofs.Size(); j++)
      {
         R -> Set (c_dofs[0], d_dofs[j], 1.0);
      }
   }

   R -> Finalize();

   return R;
}

SparseMatrix *
FiniteElementSpace::H2L_GlobalRestrictionMatrix (FiniteElementSpace *lfes)
{
   SparseMatrix *R;
   DenseMatrix loc_restr;
   Array<int> l_dofs, h_dofs;

   R = new SparseMatrix (lfes -> GetNDofs(), ndofs);

   if (!lfes->GetNE())
   {
      R->Finalize();
      return R;
   }

   const FiniteElement *h_fe = this -> GetFE (0);
   const FiniteElement *l_fe = lfes -> GetFE (0);
   IsoparametricTransformation T;
   T.SetIdentityTransformation(h_fe->GetGeomType());
   h_fe->Project(*l_fe, T, loc_restr);

   for (int i = 0; i < mesh -> GetNE(); i++)
   {
      this -> GetElementDofs (i, h_dofs);
      lfes -> GetElementDofs (i, l_dofs);

      R -> SetSubMatrix (l_dofs, h_dofs, loc_restr, 1);
   }

   R -> Finalize();

   return R;
}

static void AddDependencies(SparseMatrix& deps, Array<int>& master_dofs,
                            Array<int>& slave_dofs, DenseMatrix& I)
{
   for (int i = 0; i < slave_dofs.Size(); i++)
   {
      int sdof = slave_dofs[i];
      if (!deps.RowSize(sdof)) // not processed yet?
      {
         for (int j = 0; j < master_dofs.Size(); j++)
         {
            double coef = I(i, j);
            if (std::abs(coef) > 1e-12)
            {
               int mdof = master_dofs[j];
               if (mdof != sdof && mdof != (-1-sdof))
               {
                  deps.Add(sdof, mdof, coef);
               }
            }
         }
      }
   }
}

static bool DofFinalizable(int dof, const Array<bool>& finalized,
                           const SparseMatrix& deps)
{
   const int* dep = deps.GetRowColumns(dof);
   int ndep = deps.RowSize(dof);

   // are all constraining DOFs finalized?
   for (int i = 0; i < ndep; i++)
   {
      if (!finalized[dep[i]]) { return false; }
   }
   return true;
}

/** This is a helper function to get edge (type == 0) or face (type == 1) DOFs.
    The function is aware of ghost edges/faces in parallel, for which an empty
    DOF list is returned. */
void FiniteElementSpace::GetEdgeFaceDofs(int type, int index, Array<int> &dofs)
const
{
   dofs.SetSize(0);
   if (type)
   {
      if (index < mesh->GetNFaces()) { GetFaceDofs(index, dofs); }
   }
   else
   {
      if (index < mesh->GetNEdges()) { GetEdgeDofs(index, dofs); }
   }
}

void FiniteElementSpace::GetConformingInterpolation() const
{
#ifdef MFEM_USE_MPI
   MFEM_VERIFY(dynamic_cast<const ParFiniteElementSpace*>(this) == NULL,
               "This method should not be used with a ParFiniteElementSpace!");
#endif
   if (cP_is_set) { return; }
   cP_is_set = true;

   // For each slave DOF, the dependency matrix will contain a row that
   // expresses the slave DOF as a linear combination of its immediate master
   // DOFs. Rows of independent DOFs will remain empty.
   SparseMatrix deps(ndofs);

   // collect local edge/face dependencies
   for (int type = 0; type <= 1; type++)
   {
      const NCMesh::NCList &list = type ? mesh->ncmesh->GetFaceList()
                                   /**/ : mesh->ncmesh->GetEdgeList();
      if (!list.masters.size()) { continue; }

      IsoparametricTransformation T;
      if (type) { T.SetFE(&QuadrilateralFE); }
      else { T.SetFE(&SegmentFE); }

      int geom = type ? Geometry::SQUARE : Geometry::SEGMENT;
      const FiniteElement* fe = fec->FiniteElementForGeometry(geom);
      if (!fe) { continue; }

      Array<int> master_dofs, slave_dofs;
      DenseMatrix I(fe->GetDof());

      // loop through all master edges/faces, constrain their slave edges/faces
      for (unsigned mi = 0; mi < list.masters.size(); mi++)
      {
         const NCMesh::Master &master = list.masters[mi];
         GetEdgeFaceDofs(type, master.index, master_dofs);
         if (!master_dofs.Size()) { continue; }

         for (int si = master.slaves_begin; si < master.slaves_end; si++)
         {
            const NCMesh::Slave &slave = list.slaves[si];
            GetEdgeFaceDofs(type, slave.index, slave_dofs);
            if (!slave_dofs.Size()) { continue; }

            slave.OrientedPointMatrix(T.GetPointMat());
            fe->GetLocalInterpolation(T, I);

            // make each slave DOF dependent on all master DOFs
            AddDependencies(deps, master_dofs, slave_dofs, I);
         }
      }
   }

   deps.Finalize();

   // DOFs that stayed independent are true DOFs
   int n_true_dofs = 0;
   for (int i = 0; i < ndofs; i++)
   {
      if (!deps.RowSize(i)) { n_true_dofs++; }
   }

   // if all dofs are true dofs leave cP and cR NULL
   if (n_true_dofs == ndofs)
   {
      cP = cR = NULL; // will be treated as identities
      return;
   }

   // create the conforming restriction matrix cR
   int *cR_J;
   {
      int *cR_I = new int[n_true_dofs+1];
      double *cR_A = new double[n_true_dofs];
      cR_J = new int[n_true_dofs];
      for (int i = 0; i < n_true_dofs; i++)
      {
         cR_I[i] = i;
         cR_A[i] = 1.0;
      }
      cR_I[n_true_dofs] = n_true_dofs;
      cR = new SparseMatrix(cR_I, cR_J, cR_A, n_true_dofs, ndofs);
   }

   // create the conforming prolongation matrix cP
   cP = new SparseMatrix(ndofs, n_true_dofs);

   Array<bool> finalized(ndofs);
   finalized = false;

   // put identity in the restriction and prolongation matrices for true DOFs
   for (int i = 0, true_dof = 0; i < ndofs; i++)
   {
      if (!deps.RowSize(i))
      {
         cR_J[true_dof] = i;
         cP->Add(i, true_dof++, 1.0);
         finalized[i] = true;
      }
   }

   // Now calculate cP rows of slave DOFs as combinations of cP rows of their
   // master DOFs. It is possible that some slave DOFs depend on DOFs that are
   // themselves slaves. Here we resolve such indirect constraints by first
   // calculating rows of the cP matrix for DOFs whose master DOF cP rows are
   // already known (in the first iteration these are the true DOFs). In the
   // second iteration, slaves of slaves can be 'finalized' (given a row in the
   // cP matrix), in the third iteration slaves of slaves of slaves, etc.
   bool finished;
   int n_finalized = n_true_dofs;
   Array<int> cols;
   Vector srow;
   do
   {
      finished = true;
      for (int dof = 0; dof < ndofs; dof++)
      {
         if (!finalized[dof] && DofFinalizable(dof, finalized, deps))
         {
            const int* dep_col = deps.GetRowColumns(dof);
            const double* dep_coef = deps.GetRowEntries(dof);
            int n_dep = deps.RowSize(dof);

            for (int j = 0; j < n_dep; j++)
            {
               cP->GetRow(dep_col[j], cols, srow);
               srow *= dep_coef[j];
               cP->AddRow(dof, cols, srow);
            }

            finalized[dof] = true;
            n_finalized++;
            finished = false;
         }
      }
   }
   while (!finished);

   // if everything is consistent (mesh, face orientations, etc.), we should
   // be able to finalize all slave DOFs, otherwise it's a serious error
   if (n_finalized != ndofs)
   {
      MFEM_ABORT("Error creating cP matrix.");
   }

   cP->Finalize();

   if (vdim > 1)
   {
      MakeVDimMatrix(*cP);
      MakeVDimMatrix(*cR);
   }
}

void FiniteElementSpace::MakeVDimMatrix(SparseMatrix &mat) const
{
   if (vdim == 1) { return; }

   int height = mat.Height();
   int width = mat.Width();

   SparseMatrix *vmat = new SparseMatrix(vdim*height, vdim*width);

   Array<int> dofs, vdofs;
   Vector srow;
   for (int i = 0; i < height; i++)
   {
      mat.GetRow(i, dofs, srow);
      for (int vd = 0; vd < vdim; vd++)
      {
         dofs.Copy(vdofs);
         DofsToVDofs(vd, vdofs, width);
         vmat->SetRow(DofToVDof(i, vd, height), vdofs, srow);
      }
   }
   vmat->Finalize();

   mat.Swap(*vmat);
   delete vmat;
}

const SparseMatrix* FiniteElementSpace::GetConformingProlongation() const
{
   if (Conforming()) { return NULL; }
   if (!cP_is_set) { GetConformingInterpolation(); }
   return cP;
}

const SparseMatrix* FiniteElementSpace::GetConformingRestriction() const
{
   if (Conforming()) { return NULL; }
   if (!cP_is_set) { GetConformingInterpolation(); }
   return cR;
}

int FiniteElementSpace::GetNConformingDofs() const
{
   const SparseMatrix* P = GetConformingProlongation();
   return P ? (P->Width() / vdim) : ndofs;
}

SparseMatrix* FiniteElementSpace::RefinementMatrix(int old_ndofs,
                                                   const Table* old_elem_dof)
{
   MFEM_VERIFY(mesh->GetLastOperation() == Mesh::REFINE, "");
   MFEM_VERIFY(ndofs >= old_ndofs, "Previous space is not coarser.");

   Array<int> dofs, old_dofs, old_vdofs;
   Vector row;

   const CoarseFineTransformations &rtrans = mesh->GetRefinementTransforms();

   int geom = mesh->GetElementBaseGeometry(); // assuming the same geom
   const FiniteElement *fe = fec->FiniteElementForGeometry(geom);

   IsoparametricTransformation isotr;
   isotr.SetIdentityTransformation(geom);

   int nmat = rtrans.point_matrices.SizeK();
   int ldof = fe->GetDof(); // assuming the same FE everywhere

   // calculate local interpolation matrices for all refinement types
   DenseTensor localP(ldof, ldof, nmat);
   for (int i = 0; i < nmat; i++)
   {
      isotr.GetPointMat() = rtrans.point_matrices(i);
      fe->GetLocalInterpolation(isotr, localP(i));
   }

   SparseMatrix *P = new SparseMatrix(ndofs*vdim, old_ndofs*vdim, ldof);

   Array<int> mark(P->Height());
   mark = 0;
   for (int k = 0; k < mesh->GetNE(); k++)
   {
      const Embedding &emb = rtrans.embeddings[k];
      DenseMatrix &lP = localP(emb.matrix);

      elem_dof->GetRow(k, dofs);
      old_elem_dof->GetRow(emb.parent, old_dofs);

      for (int vd = 0; vd < vdim; vd++)
      {
         old_dofs.Copy(old_vdofs);
         DofsToVDofs(vd, old_vdofs, old_ndofs);

         for (int i = 0; i < ldof; i++)
         {
            int r = DofToVDof(dofs[i], vd);
            int m = (r >= 0) ? r : (-1 - r);

            if (!mark[m])
            {
               lP.GetRow(i, row);
               P->SetRow(r, old_vdofs, row); // TODO: profiler says this is slow!
               mark[m] = 1;
            }
         }
      }
   }

   MFEM_ASSERT(mark.Sum() == P->Height(), "Not all rows of P set.");
   return P;
}

void InvertLinearTrans(IsoparametricTransformation &trans,
                       const DenseMatrix &invdfdx,
                       const IntegrationPoint &pt, Vector &x)
{
   // invert a linear transform with one Newton step
   IntegrationPoint p0;
   p0.Set3(0, 0, 0);
   trans.Transform(p0, x);

   double store[3];
   Vector v(store, x.Size());
   pt.Get(v, x.Size());
   v -= x;

   invdfdx.Mult(v, x);
}

void FiniteElementSpace::GetLocalDerefinementMatrices(
   int geom, const CoarseFineTransformations &dt, DenseTensor &localR)
{
   const FiniteElement *fe = fec->FiniteElementForGeometry(geom);
   const IntegrationRule &nodes = fe->GetNodes();

   LinearFECollection linfec;
   IsoparametricTransformation isotr;
   isotr.SetFE(linfec.FiniteElementForGeometry(geom));

   int nmat = dt.point_matrices.SizeK();
   int ldof = fe->GetDof();
   int dim = mesh->Dimension();

   DenseMatrix invdfdx(dim);
   IntegrationPoint ipt;
   Vector pt(&ipt.x, dim), shape(ldof);

   // calculate local restriction matrices for all refinement types
   localR.SetSize(ldof, ldof, nmat);
   for (int i = 0; i < nmat; i++)
   {
      DenseMatrix &lR = localR(i);
      lR = numeric_limits<double>::infinity(); // marks invalid rows

      isotr.GetPointMat() = dt.point_matrices(i);
      isotr.SetIntPoint(&nodes[0]);
      CalcInverse(isotr.Jacobian(), invdfdx);

      for (int j = 0; j < nodes.Size(); j++)
      {
         InvertLinearTrans(isotr, invdfdx, nodes[j], pt);
         if (Geometries.CheckPoint(geom, ipt)) // do we need an epsilon here?
         {
            IntegrationPoint ip;
            ip.Set(pt, dim);
            fe->CalcShape(ip, shape); // TODO: H(curl), etc.?
            MFEM_ASSERT(dynamic_cast<const NodalFiniteElement*>(fe),
                        "only nodal FEs are implemented");
            lR.SetRow(j, shape);
         }
      }
   }
}

SparseMatrix* FiniteElementSpace::DerefinementMatrix(int old_ndofs,
                                                     const Table* old_elem_dof)
{
   MFEM_VERIFY(Nonconforming(), "Not implemented for conforming meshes.");
   MFEM_VERIFY(old_ndofs, "Missing previous (finer) space.");
   MFEM_VERIFY(ndofs <= old_ndofs, "Previous space is not finer.");

   Array<int> dofs, old_dofs, old_vdofs;
   Vector row;

   const CoarseFineTransformations &dtrans =
      mesh->ncmesh->GetDerefinementTransforms();

   int geom = mesh->ncmesh->GetElementGeometry();
   int ldof = fec->FiniteElementForGeometry(geom)->GetDof();

   DenseTensor localR;
   GetLocalDerefinementMatrices(geom, dtrans, localR);

   SparseMatrix *R = new SparseMatrix(ndofs*vdim, old_ndofs*vdim, ldof);

   Array<int> mark(R->Height());
   mark = 0;
   for (int k = 0; k < dtrans.embeddings.Size(); k++)
   {
      const Embedding &emb = dtrans.embeddings[k];
      DenseMatrix &lR = localR(emb.matrix);

      elem_dof->GetRow(emb.parent, dofs);
      old_elem_dof->GetRow(k, old_dofs);

      for (int vd = 0; vd < vdim; vd++)
      {
         old_dofs.Copy(old_vdofs);
         DofsToVDofs(vd, old_vdofs, old_ndofs);

         for (int i = 0; i < lR.Height(); i++)
         {
            if (lR(i, 0) == numeric_limits<double>::infinity()) { continue; }

            int r = DofToVDof(dofs[i], vd);
            int m = (r >= 0) ? r : (-1 - r);

            if (!mark[m])
            {
               lR.GetRow(i, row);
               R->SetRow(r, old_vdofs, row);
               mark[m] = 1;
            }
         }
      }
   }

   MFEM_ASSERT(mark.Sum() == R->Height(), "Not all rows of R set.");
   return R;
}

FiniteElementSpace::FiniteElementSpace(Mesh *mesh,
                                       const FiniteElementCollection *fec,
                                       int vdim, int ordering)
{
   this->mesh = mesh;
   this->fec = fec;
   this->vdim = vdim;
   this->ordering = (Ordering::Type) ordering;

   elem_dof = NULL;
   sequence = mesh->GetSequence();

   const NURBSFECollection *nurbs_fec =
      dynamic_cast<const NURBSFECollection *>(fec);
   if (nurbs_fec)
   {
      if (!mesh->NURBSext)
      {
         mfem_error("FiniteElementSpace::FiniteElementSpace :\n"
                    "   NURBS FE space requires NURBS mesh.");
      }
      else
      {
         int Order = nurbs_fec->GetOrder();
         if (mesh->NURBSext->GetOrder() == Order)
         {
            NURBSext = mesh->NURBSext;
            own_ext = 0;
         }
         else
         {
            NURBSext = new NURBSExtension(mesh->NURBSext, Order);
            own_ext = 1;
         }
         UpdateNURBS();
         cP = cR = NULL;
         cP_is_set = false;
         T = NULL;
         own_T = true;
      }
   }
   else
   {
      NURBSext = NULL;
      own_ext = 0;
      Construct();
   }

   BuildElementToDofTable();
}

NURBSExtension *FiniteElementSpace::StealNURBSext()
{
   if (NURBSext && !own_ext)
   {
      mfem_error("FiniteElementSpace::StealNURBSext");
   }
   own_ext = 0;

   return NURBSext;
}

void FiniteElementSpace::UpdateNURBS()
{
   nvdofs = 0;
   nedofs = 0;
   npdofs = 0;
   nfdofs = 0;
   nbdofs = 0;
   pdofs = NULL;
   fdofs = NULL;
   bdofs = NULL;


   dynamic_cast<const NURBSFECollection *>(fec)->Reset();

   ndofs = NURBSext->GetNDof();
   elem_dof = NURBSext->GetElementDofTable();
   bdrElem_dof = NURBSext->GetBdrElementDofTable();
}

void FiniteElementSpace::Construct()
{
   int i;

   elem_dof = NULL;
   bdrElem_dof = NULL;

   nvdofs = mesh->GetNV() * fec->DofForGeometry(Geometry::POINT);

   if ( mesh->Dimension() > 1 )
   {
      nedofs = mesh->GetNEdges() * fec->DofForGeometry(Geometry::SEGMENT);
   }
   else
   {
      nedofs = 0;
   }

   ndofs = 0;
   npdofs = 0;
   nfdofs = 0;
   nbdofs = 0;
   pdofs = NULL;
   bdofs = NULL;
   fdofs = NULL;
   cP = NULL;
   cR = NULL;
   cP_is_set = false;
   T = NULL;
   own_T = true;

   if (mesh->Dimension() >= 3 && mesh->GetNE())
   {
      // Here we assume that all faces in the mesh have the same base
      // geometry -- the base geometry of the 0-th face element.
      // The class Mesh assumes the same inside GetFaceBaseGeometry(...).
      // Thus we do not need to generate all the faces in the mesh
      // if we do not need them.
      int fdof = fec->DofForGeometry(mesh->GetFaceBaseGeometry(0));
      if (fdof > 0)
      {
         fdofs = new int[mesh->GetNFaces()+1];
         fdofs[0] = 0;
         for (i = 0; i < mesh->GetNFaces(); i++)
         {
            nfdofs += fdof;
            // nfdofs += fec->DofForGeometry(mesh->GetFaceBaseGeometry(i));
            fdofs[i+1] = nfdofs;
         }
      }
   }

   if (mesh->Dimension() >= 4 && mesh->GetNE())
   {
<<<<<<< HEAD
	 // Here we assume that all planars in the mesh have the same base
	 // geometry -- the base geometry of the 0-th face element.
	 int pdof = fec->DofForGeometry(mesh->GetPlanarBaseGeometry(0));
     if (pdof > 0)
     {
        pdofs = new int[mesh->GetNPlanars()+1];
        pdofs[0] = 0;
        for (i = 0; i < mesh->GetNPlanars(); i++)
        {
           npdofs += pdof;
           // npdofs += fec->DofForGeometry(mesh->GetPlanarBaseGeometry(i));
           pdofs[i+1] = npdofs;
        }
     }
=======
      // Here we assume that all planars in the mesh have the same base
      // geometry -- the base geometry of the 0-th face element.
      int pdof = fec->DofForGeometry(mesh->GetPlanarBaseGeometry(0));
      if (pdof > 0)
      {
         pdofs = new int[mesh->GetNPlanars()+1];
         pdofs[0] = 0;
         for (i = 0; i < mesh->GetNPlanars(); i++)
         {
            npdofs += pdof;
            // npdofs += fec->DofForGeometry(mesh->GetPlanarBaseGeometry(i));
            pdofs[i+1] = npdofs;
         }
      }
>>>>>>> e8d880f9
   }

   bdofs = new int[mesh->GetNE()+1];
   bdofs[0] = 0;
   for (i = 0; i < mesh->GetNE(); i++)
   {
      nbdofs += fec->DofForGeometry(mesh->GetElementBaseGeometry(i));
      bdofs[i+1] = nbdofs;
   }

   ndofs = nvdofs + nedofs + npdofs + nfdofs + nbdofs;

   // Do not build elem_dof Table here: in parallel it has to be constructed
   // later.
}

void FiniteElementSpace::GetElementDofs (int i, Array<int> &dofs) const
{
   if (elem_dof)
   {
      elem_dof -> GetRow (i, dofs);
   }
   else
   {
      Array<int> V, E, Eo, P, Po, F, Fo;
      int k, j, nv, ne, np, nf, nb, nfd, npd, nd;
      int *ind, dim;

      dim = mesh->Dimension();
      nv = fec->DofForGeometry(Geometry::POINT);
      ne = (dim > 1) ? ( fec->DofForGeometry(Geometry::SEGMENT) ) : ( 0 );
      nb = fec->DofForGeometry(mesh->GetElementBaseGeometry(i));
      if (nv > 0)
      {
         mesh->GetElementVertices(i, V);
      }
      if (ne > 0)
      {
         mesh->GetElementEdges(i, E, Eo);
      }
      nfd = 0;
      if (dim >= 3)
      {
         if (fec->HasFaceDofs(mesh->GetElementBaseGeometry(i)))
         {
            mesh->GetElementFaces(i, F, Fo);
            for (k = 0; k < F.Size(); k++)
            {
               nfd += fec->DofForGeometry(mesh->GetFaceBaseGeometry(F[k]));
            }
         }
      }
      npd = 0;
      if (dim >= 4)
      {
<<<<<<< HEAD
    	  if (fec->HasPlanarDofs(mesh->GetElementBaseGeometry(i)))
    	  {
    		  mesh->GetElementPlanars(i, P, Po);
    		  for (k = 0; k < P.Size(); k++)
			  {
    			  npd += fec->DofForGeometry(mesh->GetPlanarBaseGeometry(P[k]));
			  }
    	  }
=======
         if (fec->HasPlanarDofs(mesh->GetElementBaseGeometry(i)))
         {
            mesh->GetElementPlanars(i, P, Po);
            for (k = 0; k < P.Size(); k++)
            {
               npd += fec->DofForGeometry(mesh->GetPlanarBaseGeometry(P[k]));
            }
         }
>>>>>>> e8d880f9
      }
      nd = V.Size() * nv + E.Size() * ne + npd + nfd + nb;
      dofs.SetSize(nd);
      if (nv > 0)
      {
         for (k = 0; k < V.Size(); k++)
         {
            for (j = 0; j < nv; j++)
            {
               dofs[k*nv+j] = V[k]*nv+j;
            }
         }
         nv *= V.Size();
      }
      if (ne > 0)
      {
         // if (dim > 1)
         for (k = 0; k < E.Size(); k++)
         {
            ind = fec->DofOrderForOrientation(Geometry::SEGMENT, Eo[k]);
            for (j = 0; j < ne; j++)
            {
               if (ind[j] < 0)
               {
                  dofs[nv+k*ne+j] = -1 - ( nvdofs+E[k]*ne+(-1-ind[j]) );
               }
               else
               {
                  dofs[nv+k*ne+j] = nvdofs+E[k]*ne+ind[j];
               }
            }
         }
      }
      ne = nv + ne * E.Size();
<<<<<<< HEAD
      if(npd > 0)
      {
          for (k = 0; k < P.Size(); k++)
          {
             ind = fec->DofOrderForOrientation(mesh->GetPlanarBaseGeometry(P[k]),
                                               Po[k]);
             np = fec->DofForGeometry(mesh->GetPlanarBaseGeometry(P[k]));
             for (j = 0; j < np; j++)
             {
                if (ind[j] < 0)
                {
                   dofs[ne+j] = -1 - ( nvdofs+nedofs+pdofs[P[k]]+(-1-ind[j]) );
                }
                else
                {
                   dofs[ne+j] = nvdofs+nedofs+pdofs[P[k]]+ind[j];
                }
             }
             ne += np;
          }
=======
      if (npd > 0)
      {
         for (k = 0; k < P.Size(); k++)
         {
            ind = fec->DofOrderForOrientation(mesh->GetPlanarBaseGeometry(P[k]),
                                              Po[k]);
            np = fec->DofForGeometry(mesh->GetPlanarBaseGeometry(P[k]));
            for (j = 0; j < np; j++)
            {
               if (ind[j] < 0)
               {
                  dofs[ne+j] = -1 - ( nvdofs+nedofs+pdofs[P[k]]+(-1-ind[j]) );
               }
               else
               {
                  dofs[ne+j] = nvdofs+nedofs+pdofs[P[k]]+ind[j];
               }
            }
            ne += np;
         }
>>>>>>> e8d880f9
      }
      if (nfd > 0)
         // if (dim == 3)
      {
         for (k = 0; k < F.Size(); k++)
         {
            ind = fec->DofOrderForOrientation(mesh->GetFaceBaseGeometry(F[k]),
                                              Fo[k]);
            nf = fec->DofForGeometry(mesh->GetFaceBaseGeometry(F[k]));
            for (j = 0; j < nf; j++)
            {
               if (ind[j] < 0)
               {
                  dofs[ne+j] = -1 - ( nvdofs+nedofs+npdofs+fdofs[F[k]]+(-1-ind[j]) );
               }
               else
               {
                  dofs[ne+j] = nvdofs+nedofs+npdofs+fdofs[F[k]]+ind[j];
               }
            }
            ne += nf;
         }
      }
      k = nvdofs + nedofs + npdofs + nfdofs + bdofs[i];
      for (j = 0; j < nb; j++)
      {
         dofs[ne+j] = k + j;
      }
   }
}

const FiniteElement *FiniteElementSpace::GetFE(int i) const
{
   const FiniteElement *FE =
      fec->FiniteElementForGeometry(mesh->GetElementBaseGeometry(i));

   if (NURBSext)
   {
      NURBSext->LoadFE(i, FE);
   }

   return FE;
}

void FiniteElementSpace::GetBdrElementDofs(int i, Array<int> &dofs) const
{
   if (bdrElem_dof)
   {
      bdrElem_dof->GetRow(i, dofs);
   }
   else
   {
      Array<int> V, E, Eo, P, Po;
      int k, j, nv, ne, np, nf, nd, iF, oF;
      int *ind, dim;

      dim = mesh->Dimension();
      nv = fec->DofForGeometry(Geometry::POINT);
      if (nv > 0)
      {
         mesh->GetBdrElementVertices(i, V);
      }
      ne = (dim > 1) ? ( fec->DofForGeometry(Geometry::SEGMENT) ) : ( 0 );
      if (ne > 0)
      {
         mesh->GetBdrElementEdges(i, E, Eo);
      }
      nd = V.Size() * nv + E.Size() * ne;
      np = 0;
<<<<<<< HEAD
      if(dim>=4)
      {
    	  mesh->GetBdrElementPlanars(i, P, Po);
		  for (k = 0; k < P.Size(); k++)
		  {
			  np += fec->DofForGeometry(mesh->GetBdrPlanarBaseGeometry(P[k]));
		  }
=======
      if (dim>=4)
      {
         mesh->GetBdrElementPlanars(i, P, Po);
         for (k = 0; k < P.Size(); k++)
         {
            np += fec->DofForGeometry(mesh->GetBdrPlanarBaseGeometry(P[k]));
         }
>>>>>>> e8d880f9
      }
      nd += np;
      nf = (dim >= 3) ? (fec->DofForGeometry(
                            mesh->GetBdrElementBaseGeometry(i))) : (0);
      if (nf > 0)
      {
         nd += nf;
         mesh->GetBdrElementFace(i, &iF, &oF);
      }

      dofs.SetSize(nd);
      if (nv > 0)
      {
         for (k = 0; k < V.Size(); k++)
         {
            for (j = 0; j < nv; j++)
            {
               dofs[k*nv+j] = V[k]*nv+j;
            }
         }
         nv *= V.Size();
      }
      if (ne > 0)
      {
         // if (dim > 1)
         for (k = 0; k < E.Size(); k++)
         {
            ind = fec->DofOrderForOrientation(Geometry::SEGMENT, Eo[k]);
            for (j = 0; j < ne; j++)
            {
               if (ind[j] < 0)
               {
                  dofs[nv+k*ne+j] = -1 - ( nvdofs+E[k]*ne+(-1-ind[j]) );
               }
               else
               {
                  dofs[nv+k*ne+j] = nvdofs+E[k]*ne+ind[j];
               }
            }
         }
      }
      ne = nv + ne * E.Size();
      if (np > 0)
      {
<<<<<<< HEAD
    	  for (k = 0; k < P.Size(); k++)
			{
			   ind = fec->DofOrderForOrientation(mesh->GetPlanarBaseGeometry(P[k]),
												 Po[k]);
			   np = fec->DofForGeometry(mesh->GetPlanarBaseGeometry(P[k]));
			   for (j = 0; j < np; j++)
			   {
				  if (ind[j] < 0)
				  {
					 dofs[ne+j] = -1 - ( nvdofs+nedofs+pdofs[P[k]]+(-1-ind[j]) );
				  }
				  else
				  {
					 dofs[ne+j] = nvdofs+nedofs+pdofs[P[k]]+ind[j];
				  }
			   }
			   ne += np;
			}
=======
         for (k = 0; k < P.Size(); k++)
         {
            ind = fec->DofOrderForOrientation(mesh->GetPlanarBaseGeometry(P[k]),
                                              Po[k]);
            np = fec->DofForGeometry(mesh->GetPlanarBaseGeometry(P[k]));
            for (j = 0; j < np; j++)
            {
               if (ind[j] < 0)
               {
                  dofs[ne+j] = -1 - ( nvdofs+nedofs+pdofs[P[k]]+(-1-ind[j]) );
               }
               else
               {
                  dofs[ne+j] = nvdofs+nedofs+pdofs[P[k]]+ind[j];
               }
            }
            ne += np;
         }
>>>>>>> e8d880f9
      }
      if (nf > 0)
      {
         ind = (fec->DofOrderForOrientation(
                   mesh->GetBdrElementBaseGeometry(i), oF));
         for (j = 0; j < nf; j++)
         {
            if (ind[j] < 0)
            {
               dofs[ne+j] = -1 - ( nvdofs+nedofs+npdofs+fdofs[iF]+(-1-ind[j]) );
            }
            else
            {
               dofs[ne+j] = nvdofs+nedofs+npdofs+fdofs[iF]+ind[j];
            }
         }
      }
   }
}

void FiniteElementSpace::GetFaceDofs(int i, Array<int> &dofs) const
{
   int j, k, nv, ne, nf, nd, dim = mesh->Dimension();
   Array<int> V, E, Eo;
   const int *ind;

   // for 1D, 2D and 3D faces
   nv = fec->DofForGeometry(Geometry::POINT);
   ne = (dim > 1) ? fec->DofForGeometry(Geometry::SEGMENT) : 0;
   if (nv > 0)
   {
      mesh->GetFaceVertices(i, V);
   }
   if (ne > 0)
   {
      mesh->GetFaceEdges(i, E, Eo);
   }
   nf = (fdofs) ? (fdofs[i+1]-fdofs[i]) : (0);
   nd = V.Size() * nv + E.Size() * ne + nf;
   dofs.SetSize(nd);
   if (nv > 0)
   {
      for (k = 0; k < V.Size(); k++)
      {
         for (j = 0; j < nv; j++)
         {
            dofs[k*nv+j] = V[k]*nv+j;
         }
      }
   }
   nv *= V.Size();
   if (ne > 0)
   {
      for (k = 0; k < E.Size(); k++)
      {
         ind = fec->DofOrderForOrientation(Geometry::SEGMENT, Eo[k]);
         for (j = 0; j < ne; j++)
         {
            if (ind[j] < 0)
            {
               dofs[nv+k*ne+j] = -1 - ( nvdofs+E[k]*ne+(-1-ind[j]) );
            }
            else
            {
               dofs[nv+k*ne+j] = nvdofs+E[k]*ne+ind[j];
            }
         }
      }
   }
   ne = nv + ne * E.Size();
   if (nf > 0)
   {
      for (j = nvdofs+nedofs+fdofs[i], k = 0; k < nf; j++, k++)
      {
         dofs[ne+k] = j;
      }
   }
}

void FiniteElementSpace::GetEdgeDofs(int i, Array<int> &dofs) const
{
   int j, k, nv, ne;
   Array<int> V;

   nv = fec->DofForGeometry(Geometry::POINT);
   if (nv > 0)
   {
      mesh->GetEdgeVertices(i, V);
   }
   ne = fec->DofForGeometry(Geometry::SEGMENT);
   dofs.SetSize(2*nv+ne);
   if (nv > 0)
   {
      for (k = 0; k < 2; k++)
      {
         for (j = 0; j < nv; j++)
         {
            dofs[k*nv+j] = V[k]*nv+j;
         }
      }
   }
   nv *= 2;
   for (j = 0, k = nvdofs+i*ne; j < ne; j++, k++)
   {
      dofs[nv+j] = k;
   }
}

void FiniteElementSpace::GetVertexDofs(int i, Array<int> &dofs) const
{
   int j, nv;

   nv = fec->DofForGeometry(Geometry::POINT);
   dofs.SetSize(nv);
   for (j = 0; j < nv; j++)
   {
      dofs[j] = i*nv+j;
   }
}

void FiniteElementSpace::GetElementInteriorDofs (int i, Array<int> &dofs) const
{
   int j, k, nb;
   nb = fec -> DofForGeometry (mesh -> GetElementBaseGeometry (i));
   dofs.SetSize (nb);
   k = nvdofs + nedofs + nfdofs + bdofs[i];
   for (j = 0; j < nb; j++)
   {
      dofs[j] = k + j;
   }
}

void FiniteElementSpace::GetEdgeInteriorDofs (int i, Array<int> &dofs) const
{
   int j, k, ne;

   ne = fec -> DofForGeometry (Geometry::SEGMENT);
   dofs.SetSize (ne);
   for (j = 0, k = nvdofs+i*ne; j < ne; j++, k++)
   {
      dofs[j] = k;
   }
}

void FiniteElementSpace::GetFaceInteriorDofs (int i, Array<int> &dofs) const
{
   int j, k, nf;

   nf = (fdofs) ? (fdofs[i+1]-fdofs[i]) : (0);
   dofs.SetSize (nf);
   if (nf > 0)
   {
      for (j = 0, k = nvdofs+nedofs+fdofs[i]; j < nf; j++, k++)
      {
         dofs[j] = k;
      }
   }
}

const FiniteElement *FiniteElementSpace::GetBE (int i) const
{
   const FiniteElement *BE;

   switch ( mesh->Dimension() )
   {
      case 1:
         BE = fec->FiniteElementForGeometry(Geometry::POINT);
         break;
      case 2:
         BE = fec->FiniteElementForGeometry(Geometry::SEGMENT);
         break;
      case 3:
      default:
         BE = fec->FiniteElementForGeometry(
                 mesh->GetBdrElementBaseGeometry(i));
   }

   if (NURBSext)
   {
      NURBSext->LoadBE(i, BE);
   }

   return BE;
}

const FiniteElement *FiniteElementSpace::GetFaceElement(int i) const
{
   const FiniteElement *fe;

   switch (mesh->Dimension())
   {
      case 1:
         fe = fec->FiniteElementForGeometry(Geometry::POINT);
         break;
      case 2:
         fe = fec->FiniteElementForGeometry(Geometry::SEGMENT);
         break;
      case 3:
      default:
         fe = fec->FiniteElementForGeometry(mesh->GetFaceBaseGeometry(i));
   }

   // if (NURBSext)
   //    NURBSext->LoadFaceElement(i, fe);

   return fe;
}

const FiniteElement *FiniteElementSpace::GetEdgeElement(int i) const
{
   return fec->FiniteElementForGeometry(Geometry::SEGMENT);
}

const FiniteElement *FiniteElementSpace::GetTraceElement(
   int i, int geom_type) const
{
   return fec->TraceFiniteElementForGeometry(geom_type);
}

FiniteElementSpace::~FiniteElementSpace()
{
   Destroy();
}

void FiniteElementSpace::Destroy()
{
   delete cR;
   delete cP;
   if (own_T) { delete T; }

   dof_elem_array.DeleteAll();
   dof_ldof_array.DeleteAll();

   if (NURBSext)
   {
      if (own_ext) { delete NURBSext; }
   }
   else
   {
      delete elem_dof;
      delete bdrElem_dof;

      delete [] pdofs;
      delete [] bdofs;
      delete [] fdofs;
   }
}

void FiniteElementSpace::Update(bool want_transform)
{
   if (mesh->GetSequence() == sequence)
   {
      return; // mesh and space are in sync, no-op
   }
   if (want_transform && mesh->GetSequence() != sequence + 1)
   {
      MFEM_ABORT("Error in update sequence. Space needs to be updated after "
                 "each mesh modification.");
   }
   sequence = mesh->GetSequence();

   if (NURBSext)
   {
      UpdateNURBS();
      return;
   }

   Table* old_elem_dof= NULL;
   int old_ndofs;

   // save old DOF table
   if (want_transform)
   {
      old_elem_dof = elem_dof;
      elem_dof = NULL;
      old_ndofs = ndofs;
   }

   Destroy();
   Construct(); // sets T to NULL, own_T to true
   BuildElementToDofTable();

   if (want_transform)
   {
      // calculate appropriate GridFunction transformation
      switch (mesh->GetLastOperation())
      {
         case Mesh::REFINE:
         {
            T = RefinementMatrix(old_ndofs, old_elem_dof);
            break;
         }

         case Mesh::DEREFINE:
         {
            GetConformingInterpolation();
            T = DerefinementMatrix(old_ndofs, old_elem_dof);
            if (cP && cR)
            {
               T = new TripleProductOperator(cP, cR, T, false, false, true);
            }
            break;
         }

         default:
            break; // T stays NULL
      }
   }

   delete old_elem_dof;
}

void FiniteElementSpace::Save(std::ostream &out) const
{
   out << "FiniteElementSpace\n"
       << "FiniteElementCollection: " << fec->Name() << '\n'
       << "VDim: " << vdim << '\n'
       << "Ordering: " << ordering << '\n';
}


void QuadratureSpace::Construct()
{
   // protected method
   int offset = 0;
   const int num_elem = mesh->GetNE();
   element_offsets = new int[num_elem + 1];
   for (int g = 0; g < Geometry::NumGeom; g++)
   {
      int_rule[g] = NULL;
   }
   for (int i = 0; i < num_elem; i++)
   {
      element_offsets[i] = offset;
      int geom = mesh->GetElementBaseGeometry(i);
      if (int_rule[geom] == NULL)
      {
         int_rule[geom] = &IntRules.Get(geom, order);
      }
      offset += int_rule[geom]->GetNPoints();
   }
   element_offsets[num_elem] = size = offset;
}

QuadratureSpace::QuadratureSpace(Mesh *mesh_, std::istream &in)
   : mesh(mesh_)
{
   const char *msg = "invalid input stream";
   string ident;

   in >> ident; MFEM_VERIFY(ident == "QuadratureSpace", msg);
   in >> ident; MFEM_VERIFY(ident == "Type:", msg);
   in >> ident;
   if (ident == "default_quadrature")
   {
      in >> ident; MFEM_VERIFY(ident == "Order:", msg);
      in >> order;
   }
   else
   {
      MFEM_ABORT("unknown QuadratureSpace type: " << ident);
      return;
   }

   Construct();
}

void QuadratureSpace::Save(std::ostream &out) const
{
   out << "QuadratureSpace\n"
       << "Type: default_quadrature\n"
       << "Order: " << order << '\n';
}


} // namespace mfem<|MERGE_RESOLUTION|>--- conflicted
+++ resolved
@@ -1059,22 +1059,6 @@
 
    if (mesh->Dimension() >= 4 && mesh->GetNE())
    {
-<<<<<<< HEAD
-	 // Here we assume that all planars in the mesh have the same base
-	 // geometry -- the base geometry of the 0-th face element.
-	 int pdof = fec->DofForGeometry(mesh->GetPlanarBaseGeometry(0));
-     if (pdof > 0)
-     {
-        pdofs = new int[mesh->GetNPlanars()+1];
-        pdofs[0] = 0;
-        for (i = 0; i < mesh->GetNPlanars(); i++)
-        {
-           npdofs += pdof;
-           // npdofs += fec->DofForGeometry(mesh->GetPlanarBaseGeometry(i));
-           pdofs[i+1] = npdofs;
-        }
-     }
-=======
       // Here we assume that all planars in the mesh have the same base
       // geometry -- the base geometry of the 0-th face element.
       int pdof = fec->DofForGeometry(mesh->GetPlanarBaseGeometry(0));
@@ -1089,7 +1073,6 @@
             pdofs[i+1] = npdofs;
          }
       }
->>>>>>> e8d880f9
    }
 
    bdofs = new int[mesh->GetNE()+1];
@@ -1145,16 +1128,6 @@
       npd = 0;
       if (dim >= 4)
       {
-<<<<<<< HEAD
-    	  if (fec->HasPlanarDofs(mesh->GetElementBaseGeometry(i)))
-    	  {
-    		  mesh->GetElementPlanars(i, P, Po);
-    		  for (k = 0; k < P.Size(); k++)
-			  {
-    			  npd += fec->DofForGeometry(mesh->GetPlanarBaseGeometry(P[k]));
-			  }
-    	  }
-=======
          if (fec->HasPlanarDofs(mesh->GetElementBaseGeometry(i)))
          {
             mesh->GetElementPlanars(i, P, Po);
@@ -1163,7 +1136,6 @@
                npd += fec->DofForGeometry(mesh->GetPlanarBaseGeometry(P[k]));
             }
          }
->>>>>>> e8d880f9
       }
       nd = V.Size() * nv + E.Size() * ne + npd + nfd + nb;
       dofs.SetSize(nd);
@@ -1198,28 +1170,6 @@
          }
       }
       ne = nv + ne * E.Size();
-<<<<<<< HEAD
-      if(npd > 0)
-      {
-          for (k = 0; k < P.Size(); k++)
-          {
-             ind = fec->DofOrderForOrientation(mesh->GetPlanarBaseGeometry(P[k]),
-                                               Po[k]);
-             np = fec->DofForGeometry(mesh->GetPlanarBaseGeometry(P[k]));
-             for (j = 0; j < np; j++)
-             {
-                if (ind[j] < 0)
-                {
-                   dofs[ne+j] = -1 - ( nvdofs+nedofs+pdofs[P[k]]+(-1-ind[j]) );
-                }
-                else
-                {
-                   dofs[ne+j] = nvdofs+nedofs+pdofs[P[k]]+ind[j];
-                }
-             }
-             ne += np;
-          }
-=======
       if (npd > 0)
       {
          for (k = 0; k < P.Size(); k++)
@@ -1240,7 +1190,6 @@
             }
             ne += np;
          }
->>>>>>> e8d880f9
       }
       if (nfd > 0)
          // if (dim == 3)
@@ -1310,15 +1259,6 @@
       }
       nd = V.Size() * nv + E.Size() * ne;
       np = 0;
-<<<<<<< HEAD
-      if(dim>=4)
-      {
-    	  mesh->GetBdrElementPlanars(i, P, Po);
-		  for (k = 0; k < P.Size(); k++)
-		  {
-			  np += fec->DofForGeometry(mesh->GetBdrPlanarBaseGeometry(P[k]));
-		  }
-=======
       if (dim>=4)
       {
          mesh->GetBdrElementPlanars(i, P, Po);
@@ -1326,7 +1266,6 @@
          {
             np += fec->DofForGeometry(mesh->GetBdrPlanarBaseGeometry(P[k]));
          }
->>>>>>> e8d880f9
       }
       nd += np;
       nf = (dim >= 3) ? (fec->DofForGeometry(
@@ -1371,26 +1310,6 @@
       ne = nv + ne * E.Size();
       if (np > 0)
       {
-<<<<<<< HEAD
-    	  for (k = 0; k < P.Size(); k++)
-			{
-			   ind = fec->DofOrderForOrientation(mesh->GetPlanarBaseGeometry(P[k]),
-												 Po[k]);
-			   np = fec->DofForGeometry(mesh->GetPlanarBaseGeometry(P[k]));
-			   for (j = 0; j < np; j++)
-			   {
-				  if (ind[j] < 0)
-				  {
-					 dofs[ne+j] = -1 - ( nvdofs+nedofs+pdofs[P[k]]+(-1-ind[j]) );
-				  }
-				  else
-				  {
-					 dofs[ne+j] = nvdofs+nedofs+pdofs[P[k]]+ind[j];
-				  }
-			   }
-			   ne += np;
-			}
-=======
          for (k = 0; k < P.Size(); k++)
          {
             ind = fec->DofOrderForOrientation(mesh->GetPlanarBaseGeometry(P[k]),
@@ -1409,7 +1328,6 @@
             }
             ne += np;
          }
->>>>>>> e8d880f9
       }
       if (nf > 0)
       {
