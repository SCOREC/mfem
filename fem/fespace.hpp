--- conflicted
+++ resolved
@@ -268,14 +268,6 @@
 
 #ifdef MFEM_USE_BACKENDS
    /// TODO: doxygen
-<<<<<<< HEAD
-   DLayout &GetVLayout() { return v_layout; }
-   const DLayout &GetVLayout() const { return v_layout; }
-
-   /// TODO: doxygen
-   DLayout &GetTrueVLayout() { SetCP(); return t_layout; }
-   const DLayout &GetTrueVLayout() const { SetCP(); return t_layout; }
-=======
    const DLayout &GetVLayout() { return v_layout; }
 
    /// TODO: doxygen
@@ -283,7 +275,6 @@
 
    /// TODO: doxygen
    PFiniteElementSpace *Get_PFESpace() { return dev_ext.Get(); }
->>>>>>> fa1f7666
 
    /// TODO: doxygen
    const PFiniteElementSpace *Get_PFESpace() const { return dev_ext.Get(); }
