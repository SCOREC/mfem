--- conflicted
+++ resolved
@@ -264,11 +264,7 @@
             for (int d = 0; d < dim; d++) { pos(d) = vxyz(d * pts_cnt + i); }
             Vector exact_val(vec_dim);
             F_exact(pos, exact_val);
-<<<<<<< HEAD
-            max_err  = std::max(max_err, fabs(exact_val(j) - interp_vals[npt]));
-=======
             max_err  = std::max(max_err, fabs(exact_val(j) - interp_vals(npt)));
->>>>>>> 2a5fcacb
             max_dist = std::max(max_dist, dist_p_out(i));
             if (code_out[i] == 1 && j == 0) { face_pts++; }
          }
