--- conflicted
+++ resolved
@@ -404,15 +404,7 @@
       ref_list.DeleteAll();
    }
 
-<<<<<<< HEAD
-   // 10. Reorient the mesh. Must be done after refinement but before definition
-   //     of higher order Nedelec spaces
-   // pmesh->ReorientTetMesh();
-
-   // 11. Rebalance the mesh. Since the mesh was adaptively refined in a
-=======
    // 10. Rebalance the mesh. Since the mesh was adaptively refined in a
->>>>>>> ffa13d0e
    //     non-uniform way it will be computationally unbalanced.
    if (pmesh->Nonconforming())
    {
