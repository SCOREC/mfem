--- conflicted
+++ resolved
@@ -571,21 +571,15 @@
     arrays. */
 HypreParMatrix *Add(double alpha, const HypreParMatrix &A,
                     double beta,  const HypreParMatrix &B);
+HypreParMatrix *HypreParMatrixAdd(double alpha, const HypreParMatrix &A,
+                                  double beta,  const HypreParMatrix &B);
 
 /** Returns the matrix @a A * @a B. Returned matrix does not necessarily own
     row or column starts unless the bool @a own_matrix is set to true. */
 HypreParMatrix * ParMult(const HypreParMatrix *A, const HypreParMatrix *B,
-<<<<<<< HEAD
-                         bool own_matrix=false);
-
-HypreParMatrix *HypreParMatrixAdd(double alpha, const HypreParMatrix &A,
-                                  double beta,  const HypreParMatrix &B);
-
-/// Returns the matrix A * B
-=======
                          bool own_matrix = false);
+
 /// Returns the matrix A + B
->>>>>>> 8dbbcfc2
 /** It is assumed that both matrices use the same row and column partitions and
     the same col_map_offd arrays. */
 HypreParMatrix * ParAdd(const HypreParMatrix *A, const HypreParMatrix *B);
