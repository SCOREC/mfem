--- conflicted
+++ resolved
@@ -339,7 +339,6 @@
    void MakeRef(const HypreParMatrix &master);
 
    /// MPI communicator
-   void BuildComm() const { hypre_MatvecCommPkgCreate(A); }
    MPI_Comm GetComm() const { return A->comm; }
    void BuildComm() const { hypre_MatvecCommPkgCreate(A); }
 
@@ -413,12 +412,8 @@
    /// Returns the transpose of *this
    HypreParMatrix * Transpose() const;
 
-<<<<<<< HEAD
-   /// Returns principle submatrix of *this, given by array of indices
-=======
    /** Returns principle submatrix given by array of indices of connections
        with relative size > \@ threshold in *this. */
->>>>>>> 01d916f3
    HypreParMatrix * ExtractSubmatrix(Array<int> &indices,
                                      double threshhold=0.0) const;
 
@@ -958,8 +953,6 @@
    virtual ~HypreParaSails();
 };
 
-<<<<<<< HEAD
-=======
 /** The Euclid preconditioner in Hypre
 
     Euclid implements the Parallel Incomplete LU factorization technique. For
@@ -998,7 +991,6 @@
 
    virtual ~HypreEuclid();
 };
->>>>>>> 01d916f3
 
 /// The BoomerAMG solver in hypre
 class HypreBoomerAMG : public HypreSolver
@@ -1046,18 +1038,6 @@
    distance 1 neighbors, distance two neighbors, or distance two on processor and
    distance 1 off processor (i.e., distance 1.5 --> 15).        */
    void SetLAIROptions(int distance=15,  std::string prerelax="",
-<<<<<<< HEAD
-                      std::string postrelax="FFC", double strength_tol=0.1,
-                      double strength_tolR=0.01, double filter_tolR=0.0,
-                      int interp_type=100, int relax_type=3, double filterA_tol=0.0, 
-                      int splitting=6, int blksize=0, int Sabs=0);
-
-   void SetNAIROptions(int neumann_degree=2,  std::string prerelax="A",
-                      std::string postrelax="F", double strength_tol=0.1,
-                      double strength_tolR=0.01, double filter_tolR=0.0,
-                      int interp_type=100, int relax_type=10, double filterA_tol=0.0, 
-                      int splitting=6, int blksize=0, int Sabs=0);
-=======
                        std::string postrelax="FFC", double strength_tol=0.1,
                        double strength_tolR=0.01, double filter_tolR=0.0,
                        int interp_type=100, int relax_type=3, double filterA_tol=0.0,
@@ -1068,7 +1048,6 @@
                        double strength_tolR=0.01, double filter_tolR=0.0,
                        int interp_type=100, int relax_type=10, double filterA_tol=0.0,
                        int splitting=6, int blksize=0, int Sabs=0);
->>>>>>> 01d916f3
 
    void SetCoord(int dim, float *coord);
 
@@ -1096,7 +1075,7 @@
    void SetInterpolation(int interp_type)
    { HYPRE_BoomerAMGSetInterpType(amg_precond, interp_type); }
 
-   void SetRestriction(float restrict_type)
+   void SetRestriction(int restrict_type)
    { HYPRE_BoomerAMGSetRestriction(amg_precond, restrict_type); }
 
    void SetCoarsening(int coarsen_type)
@@ -1106,15 +1085,10 @@
    { HYPRE_BoomerAMGSetRelaxType(amg_precond, relax_type); }
 
    void SetRelaxCycle(int prerelax, int postrelax)
-<<<<<<< HEAD
-   { HYPRE_BoomerAMGSetCycleNumSweeps(amg_precond, prerelax,  1);
-     HYPRE_BoomerAMGSetCycleNumSweeps(amg_precond, postrelax, 2); }
-=======
    {
       HYPRE_BoomerAMGSetCycleNumSweeps(amg_precond, prerelax,  1);
       HYPRE_BoomerAMGSetCycleNumSweeps(amg_precond, postrelax, 2);
    }
->>>>>>> 01d916f3
 
    void GetNumIterations(int &num_it)
    { HYPRE_BoomerAMGGetNumIterations(amg_precond, &num_it); }
@@ -1123,15 +1097,10 @@
    { HYPRE_BoomerAMGSetCycleType(amg_precond, cycle_type); }
 
    void SetNodal(int blocksize)
-<<<<<<< HEAD
-   { HYPRE_BoomerAMGSetNumFunctions(amg_precond, blocksize);
-     HYPRE_BoomerAMGSetNodal(amg_precond, 1); }
-=======
    {
       HYPRE_BoomerAMGSetNumFunctions(amg_precond, blocksize);
       HYPRE_BoomerAMGSetNodal(amg_precond, 1);
    }
->>>>>>> 01d916f3
 
    void SetAggressiveCoarsening(int num_levels)
    { HYPRE_BoomerAMGSetAggNumLevels(amg_precond, num_levels); }
