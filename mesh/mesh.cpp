// Copyright (c) 2010-2020, Lawrence Livermore National Security, LLC. Produced
// at the Lawrence Livermore National Laboratory. All Rights reserved. See files
// LICENSE and NOTICE for details. LLNL-CODE-806117.
//
// This file is part of the MFEM library. For more information and source code
// availability visit https://mfem.org.
//
// MFEM is free software; you can redistribute it and/or modify it under the
// terms of the BSD-3 license. We welcome feedback and contributions, see file
// CONTRIBUTING.md for details.

// Implementation of data type mesh

#include "mesh_headers.hpp"
#include "../fem/fem.hpp"
#include "../general/sort_pairs.hpp"
#include "../general/binaryio.hpp"
#include "../general/text.hpp"
#include "../general/device.hpp"
#include "../fem/quadinterpolator.hpp"

#include <iostream>
#include <sstream>
#include <fstream>
#include <limits>
#include <cmath>
#include <cstring>
#include <ctime>
#include <functional>

// Include the METIS header, if using version 5. If using METIS 4, the needed
// declarations are inlined below, i.e. no header is needed.
#if defined(MFEM_USE_METIS) && defined(MFEM_USE_METIS_5)
#include "metis.h"
#endif

// METIS 4 prototypes
#if defined(MFEM_USE_METIS) && !defined(MFEM_USE_METIS_5)
typedef int idx_t;
typedef int idxtype;
extern "C" {
   void METIS_PartGraphRecursive(int*, idxtype*, idxtype*, idxtype*, idxtype*,
                                 int*, int*, int*, int*, int*, idxtype*);
   void METIS_PartGraphKway(int*, idxtype*, idxtype*, idxtype*, idxtype*,
                            int*, int*, int*, int*, int*, idxtype*);
   void METIS_PartGraphVKway(int*, idxtype*, idxtype*, idxtype*, idxtype*,
                             int*, int*, int*, int*, int*, idxtype*);
}
#endif

#ifdef MFEM_USE_GECKO
#include "graph.h"
#endif

using namespace std;

namespace mfem
{

void Mesh::GetElementJacobian(int i, DenseMatrix &J)
{
   Geometry::Type geom = GetElementBaseGeometry(i);
   ElementTransformation *eltransf = GetElementTransformation(i);
   eltransf->SetIntPoint(&Geometries.GetCenter(geom));
   Geometries.JacToPerfJac(geom, eltransf->Jacobian(), J);
}

void Mesh::GetElementCenter(int i, Vector &center)
{
   center.SetSize(spaceDim);
   int geom = GetElementBaseGeometry(i);
   ElementTransformation *eltransf = GetElementTransformation(i);
   eltransf->Transform(Geometries.GetCenter(geom), center);
}

double Mesh::GetElementSize(int i, int type)
{
   DenseMatrix J(Dim);
   GetElementJacobian(i, J);
   if (type == 0)
   {
      return pow(fabs(J.Det()), 1./Dim);
   }
   else if (type == 1)
   {
      return J.CalcSingularvalue(Dim-1);   // h_min
   }
   else
   {
      return J.CalcSingularvalue(0);   // h_max
   }
}

double Mesh::GetElementSize(int i, const Vector &dir)
{
   DenseMatrix J(Dim);
   Vector d_hat(Dim);
   GetElementJacobian(i, J);
   J.MultTranspose(dir, d_hat);
   return sqrt((d_hat * d_hat) / (dir * dir));
}

double Mesh::GetElementVolume(int i)
{
   ElementTransformation *et = GetElementTransformation(i);
   const IntegrationRule &ir = IntRules.Get(GetElementBaseGeometry(i),
                                            et->OrderJ());
   double volume = 0.0;
   for (int j = 0; j < ir.GetNPoints(); j++)
   {
      const IntegrationPoint &ip = ir.IntPoint(j);
      et->SetIntPoint(&ip);
      volume += ip.weight * et->Weight();
   }

   return volume;
}

// Similar to VisualizationSceneSolution3d::FindNewBox in GLVis
void Mesh::GetBoundingBox(Vector &min, Vector &max, int ref)
{
   min.SetSize(spaceDim);
   max.SetSize(spaceDim);

   for (int d = 0; d < spaceDim; d++)
   {
      min(d) = infinity();
      max(d) = -infinity();
   }

   if (Nodes == NULL)
   {
      double *coord;
      for (int i = 0; i < NumOfVertices; i++)
      {
         coord = GetVertex(i);
         for (int d = 0; d < spaceDim; d++)
         {
            if (coord[d] < min(d)) { min(d) = coord[d]; }
            if (coord[d] > max(d)) { max(d) = coord[d]; }
         }
      }
   }
   else
   {
      const bool use_boundary = false; // make this a parameter?
      int ne = use_boundary ? GetNBE() : GetNE();
      int fn, fo;
      DenseMatrix pointmat;
      RefinedGeometry *RefG;
      IntegrationRule eir;
      FaceElementTransformations *Tr;
      ElementTransformation *T;

      for (int i = 0; i < ne; i++)
      {
         if (use_boundary)
         {
            GetBdrElementFace(i, &fn, &fo);
            RefG = GlobGeometryRefiner.Refine(GetFaceBaseGeometry(fn), ref);
            Tr = GetFaceElementTransformations(fn, 5);
            eir.SetSize(RefG->RefPts.GetNPoints());
            Tr->Loc1.Transform(RefG->RefPts, eir);
            Tr->Elem1->Transform(eir, pointmat);
         }
         else
         {
            T = GetElementTransformation(i);
            RefG = GlobGeometryRefiner.Refine(GetElementBaseGeometry(i), ref);
            T->Transform(RefG->RefPts, pointmat);
         }
         for (int j = 0; j < pointmat.Width(); j++)
         {
            for (int d = 0; d < pointmat.Height(); d++)
            {
               if (pointmat(d,j) < min(d)) { min(d) = pointmat(d,j); }
               if (pointmat(d,j) > max(d)) { max(d) = pointmat(d,j); }
            }
         }
      }
   }
}

void Mesh::GetCharacteristics(double &h_min, double &h_max,
                              double &kappa_min, double &kappa_max,
                              Vector *Vh, Vector *Vk)
{
   int i, dim, sdim;
   DenseMatrix J;
   double h, kappa;

   dim = Dimension();
   sdim = SpaceDimension();

   if (Vh) { Vh->SetSize(NumOfElements); }
   if (Vk) { Vk->SetSize(NumOfElements); }

   h_min = kappa_min = infinity();
   h_max = kappa_max = -h_min;
   if (dim == 0) { if (Vh) { *Vh = 1.0; } if (Vk) {*Vk = 1.0; } return; }
   J.SetSize(sdim, dim);
   for (i = 0; i < NumOfElements; i++)
   {
      GetElementJacobian(i, J);
      h = pow(fabs(J.Weight()), 1.0/double(dim));
      kappa = (dim == sdim) ?
              J.CalcSingularvalue(0) / J.CalcSingularvalue(dim-1) : -1.0;
      if (Vh) { (*Vh)(i) = h; }
      if (Vk) { (*Vk)(i) = kappa; }

      if (h < h_min) { h_min = h; }
      if (h > h_max) { h_max = h; }
      if (kappa < kappa_min) { kappa_min = kappa; }
      if (kappa > kappa_max) { kappa_max = kappa; }
   }
}

// static method
void Mesh::PrintElementsByGeometry(int dim,
                                   const Array<int> &num_elems_by_geom,
                                   std::ostream &out)
{
   for (int g = Geometry::DimStart[dim], first = 1;
        g < Geometry::DimStart[dim+1]; g++)
   {
      if (!num_elems_by_geom[g]) { continue; }
      if (!first) { out << " + "; }
      else { first = 0; }
      out << num_elems_by_geom[g] << ' ' << Geometry::Name[g] << "(s)";
   }
}

void Mesh::PrintCharacteristics(Vector *Vh, Vector *Vk, std::ostream &out)
{
   double h_min, h_max, kappa_min, kappa_max;

   out << "Mesh Characteristics:";

   this->GetCharacteristics(h_min, h_max, kappa_min, kappa_max, Vh, Vk);

   Array<int> num_elems_by_geom(Geometry::NumGeom);
   num_elems_by_geom = 0;
   for (int i = 0; i < GetNE(); i++)
   {
      num_elems_by_geom[GetElementBaseGeometry(i)]++;
   }

   out << '\n'
       << "Dimension          : " << Dimension() << '\n'
       << "Space dimension    : " << SpaceDimension();
   if (Dim == 0)
   {
      out << '\n'
          << "Number of vertices : " << GetNV() << '\n'
          << "Number of elements : " << GetNE() << '\n'
          << "Number of bdr elem : " << GetNBE() << '\n';
   }
   else if (Dim == 1)
   {
      out << '\n'
          << "Number of vertices : " << GetNV() << '\n'
          << "Number of elements : " << GetNE() << '\n'
          << "Number of bdr elem : " << GetNBE() << '\n'
          << "h_min              : " << h_min << '\n'
          << "h_max              : " << h_max << '\n';
   }
   else if (Dim == 2)
   {
      out << '\n'
          << "Number of vertices : " << GetNV() << '\n'
          << "Number of edges    : " << GetNEdges() << '\n'
          << "Number of elements : " << GetNE() << "  --  ";
      PrintElementsByGeometry(2, num_elems_by_geom, out);
      out << '\n'
          << "Number of bdr elem : " << GetNBE() << '\n'
          << "Euler Number       : " << EulerNumber2D() << '\n'
          << "h_min              : " << h_min << '\n'
          << "h_max              : " << h_max << '\n'
          << "kappa_min          : " << kappa_min << '\n'
          << "kappa_max          : " << kappa_max << '\n';
   }
   else
   {
      Array<int> num_bdr_elems_by_geom(Geometry::NumGeom);
      num_bdr_elems_by_geom = 0;
      for (int i = 0; i < GetNBE(); i++)
      {
         num_bdr_elems_by_geom[GetBdrElementBaseGeometry(i)]++;
      }
      Array<int> num_faces_by_geom(Geometry::NumGeom);
      num_faces_by_geom = 0;
      for (int i = 0; i < GetNFaces(); i++)
      {
         num_faces_by_geom[GetFaceBaseGeometry(i)]++;
      }

      out << '\n'
          << "Number of vertices : " << GetNV() << '\n'
          << "Number of edges    : " << GetNEdges() << '\n'
          << "Number of faces    : " << GetNFaces() << "  --  ";
      PrintElementsByGeometry(Dim-1, num_faces_by_geom, out);
      out << '\n'
          << "Number of elements : " << GetNE() << "  --  ";
      PrintElementsByGeometry(Dim, num_elems_by_geom, out);
      out << '\n'
          << "Number of bdr elem : " << GetNBE() << "  --  ";
      PrintElementsByGeometry(Dim-1, num_bdr_elems_by_geom, out);
      out << '\n'
          << "Euler Number       : " << EulerNumber() << '\n'
          << "h_min              : " << h_min << '\n'
          << "h_max              : " << h_max << '\n'
          << "kappa_min          : " << kappa_min << '\n'
          << "kappa_max          : " << kappa_max << '\n';
   }
   out << '\n' << std::flush;
}

FiniteElement *Mesh::GetTransformationFEforElementType(Element::Type ElemType)
{
   switch (ElemType)
   {
      case Element::POINT :          return &PointFE;
      case Element::SEGMENT :        return &SegmentFE;
      case Element::TRIANGLE :       return &TriangleFE;
      case Element::QUADRILATERAL :  return &QuadrilateralFE;
      case Element::TETRAHEDRON :    return &TetrahedronFE;
      case Element::HEXAHEDRON :     return &HexahedronFE;
      case Element::WEDGE :          return &WedgeFE;
      default:
         MFEM_ABORT("Unknown element type \"" << ElemType << "\"");
         break;
   }
   MFEM_ABORT("Unknown element type");
   return NULL;
}


void Mesh::GetElementTransformation(int i, IsoparametricTransformation *ElTr)
{
   ElTr->Attribute = GetAttribute(i);
   ElTr->ElementNo = i;
   if (Nodes == NULL)
   {
      GetPointMatrix(i, ElTr->GetPointMat());
      ElTr->SetFE(GetTransformationFEforElementType(GetElementType(i)));
   }
   else
   {
      DenseMatrix &pm = ElTr->GetPointMat();
      Array<int> vdofs;
      Nodes->FESpace()->GetElementVDofs(i, vdofs);
      Nodes->HostRead();
      const GridFunction &nodes = *Nodes;
      int n = vdofs.Size()/spaceDim;
      pm.SetSize(spaceDim, n);
      for (int k = 0; k < spaceDim; k++)
      {
         for (int j = 0; j < n; j++)
         {
            pm(k,j) = nodes(vdofs[n*k+j]);
         }
      }
      ElTr->SetFE(Nodes->FESpace()->GetFE(i));
   }
   ElTr->FinalizeTransformation();
}

void Mesh::GetElementTransformation(int i, const Vector &nodes,
                                    IsoparametricTransformation *ElTr)
{
   ElTr->Attribute = GetAttribute(i);
   ElTr->ElementNo = i;
   DenseMatrix &pm = ElTr->GetPointMat();
   nodes.HostRead();
   if (Nodes == NULL)
   {
      MFEM_ASSERT(nodes.Size() == spaceDim*GetNV(), "");
      int       nv = elements[i]->GetNVertices();
      const int *v = elements[i]->GetVertices();
      int n = vertices.Size();
      pm.SetSize(spaceDim, nv);
      for (int k = 0; k < spaceDim; k++)
      {
         for (int j = 0; j < nv; j++)
         {
            pm(k, j) = nodes(k*n+v[j]);
         }
      }
      ElTr->SetFE(GetTransformationFEforElementType(GetElementType(i)));
   }
   else
   {
      MFEM_ASSERT(nodes.Size() == Nodes->Size(), "");
      Array<int> vdofs;
      Nodes->FESpace()->GetElementVDofs(i, vdofs);
      int n = vdofs.Size()/spaceDim;
      pm.SetSize(spaceDim, n);
      for (int k = 0; k < spaceDim; k++)
      {
         for (int j = 0; j < n; j++)
         {
            pm(k,j) = nodes(vdofs[n*k+j]);
         }
      }
      ElTr->SetFE(Nodes->FESpace()->GetFE(i));
   }
   ElTr->FinalizeTransformation();
}

ElementTransformation *Mesh::GetElementTransformation(int i)
{
   GetElementTransformation(i, &Transformation);

   return &Transformation;
}

ElementTransformation *Mesh::GetBdrElementTransformation(int i)
{
   GetBdrElementTransformation(i, &BdrTransformation);
   return &BdrTransformation;
}

void Mesh::GetBdrElementTransformation(int i, IsoparametricTransformation* ElTr)
{
   ElTr->Attribute = GetBdrAttribute(i);
   ElTr->ElementNo = i; // boundary element number
   DenseMatrix &pm = ElTr->GetPointMat();
   if (Nodes == NULL)
   {
      GetBdrPointMatrix(i, pm);
      ElTr->SetFE(GetTransformationFEforElementType(GetBdrElementType(i)));
   }
   else
   {
      const FiniteElement *bdr_el = Nodes->FESpace()->GetBE(i);
      Nodes->HostRead();
      const GridFunction &nodes = *Nodes;
      if (bdr_el)
      {
         Array<int> vdofs;
         Nodes->FESpace()->GetBdrElementVDofs(i, vdofs);
         int n = vdofs.Size()/spaceDim;
         pm.SetSize(spaceDim, n);
         for (int k = 0; k < spaceDim; k++)
         {
            for (int j = 0; j < n; j++)
            {
               pm(k,j) = nodes(vdofs[n*k+j]);
            }
         }
         ElTr->SetFE(bdr_el);
      }
      else // L2 Nodes (e.g., periodic mesh)
      {
         int elem_id, face_info;
         GetBdrElementAdjacentElement(i, elem_id, face_info);

         GetLocalFaceTransformation(GetBdrElementType(i),
                                    GetElementType(elem_id),
                                    FaceElemTr.Loc1.Transf, face_info);
         // NOTE: FaceElemTr.Loc1 is overwritten here -- used as a temporary

         const FiniteElement *face_el =
            Nodes->FESpace()->GetTraceElement(elem_id,
                                              GetBdrElementBaseGeometry(i));

         IntegrationRule eir(face_el->GetDof());
         FaceElemTr.Loc1.Transf.ElementNo = elem_id;
         FaceElemTr.Loc1.Transform(face_el->GetNodes(), eir);
         Nodes->GetVectorValues(FaceElemTr.Loc1.Transf, eir, pm);

         ElTr->SetFE(face_el);
      }
   }
   ElTr->FinalizeTransformation();
}

void Mesh::GetFaceTransformation(int FaceNo, IsoparametricTransformation *FTr)
{
   FTr->Attribute = (Dim == 1) ? 1 : faces[FaceNo]->GetAttribute();
   FTr->ElementNo = FaceNo;
   DenseMatrix &pm = FTr->GetPointMat();
   if (Nodes == NULL)
   {
      const int *v = (Dim == 1) ? &FaceNo : faces[FaceNo]->GetVertices();
      const int nv = (Dim == 1) ? 1 : faces[FaceNo]->GetNVertices();
      pm.SetSize(spaceDim, nv);
      for (int i = 0; i < spaceDim; i++)
      {
         for (int j = 0; j < nv; j++)
         {
            pm(i, j) = vertices[v[j]](i);
         }
      }
      FTr->SetFE(GetTransformationFEforElementType(GetFaceElementType(FaceNo)));
   }
   else // curved mesh
   {
      const FiniteElement *face_el = Nodes->FESpace()->GetFaceElement(FaceNo);
      Nodes->HostRead();
      const GridFunction &nodes = *Nodes;
      if (face_el)
      {
         Array<int> vdofs;
         Nodes->FESpace()->GetFaceVDofs(FaceNo, vdofs);
         int n = vdofs.Size()/spaceDim;
         pm.SetSize(spaceDim, n);
         for (int i = 0; i < spaceDim; i++)
         {
            for (int j = 0; j < n; j++)
            {
               pm(i, j) = nodes(vdofs[n*i+j]);
            }
         }
         FTr->SetFE(face_el);
      }
      else // L2 Nodes (e.g., periodic mesh), go through the volume of Elem1
      {
         FaceInfo &face_info = faces_info[FaceNo];

         Geometry::Type face_geom = GetFaceGeometryType(FaceNo);
         Element::Type  face_type = GetFaceElementType(FaceNo);

         GetLocalFaceTransformation(face_type,
                                    GetElementType(face_info.Elem1No),
                                    FaceElemTr.Loc1.Transf, face_info.Elem1Inf);
         // NOTE: FaceElemTr.Loc1 is overwritten here -- used as a temporary

         face_el = Nodes->FESpace()->GetTraceElement(face_info.Elem1No,
                                                     face_geom);

         IntegrationRule eir(face_el->GetDof());
         FaceElemTr.Loc1.Transf.ElementNo = face_info.Elem1No;
         FaceElemTr.Loc1.Transform(face_el->GetNodes(), eir);
         Nodes->GetVectorValues(FaceElemTr.Loc1.Transf, eir, pm);

         FTr->SetFE(face_el);
      }
   }
   FTr->FinalizeTransformation();
}

ElementTransformation *Mesh::GetFaceTransformation(int FaceNo)
{
   GetFaceTransformation(FaceNo, &FaceTransformation);
   return &FaceTransformation;
}

void Mesh::GetEdgeTransformation(int EdgeNo, IsoparametricTransformation *EdTr)
{
   if (Dim == 2)
   {
      GetFaceTransformation(EdgeNo, EdTr);
      return;
   }
   if (Dim == 1)
   {
      mfem_error("Mesh::GetEdgeTransformation not defined in 1D \n");
   }

   EdTr->Attribute = 1;
   EdTr->ElementNo = EdgeNo;
   DenseMatrix &pm = EdTr->GetPointMat();
   if (Nodes == NULL)
   {
      Array<int> v;
      GetEdgeVertices(EdgeNo, v);
      const int nv = 2;
      pm.SetSize(spaceDim, nv);
      for (int i = 0; i < spaceDim; i++)
      {
         for (int j = 0; j < nv; j++)
         {
            pm(i, j) = vertices[v[j]](i);
         }
      }
      EdTr->SetFE(GetTransformationFEforElementType(Element::SEGMENT));
   }
   else
   {
      const FiniteElement *edge_el = Nodes->FESpace()->GetEdgeElement(EdgeNo);
      if (edge_el)
      {
         Array<int> vdofs;
         Nodes->FESpace()->GetEdgeVDofs(EdgeNo, vdofs);
         int n = vdofs.Size()/spaceDim;
         pm.SetSize(spaceDim, n);
         for (int i = 0; i < spaceDim; i++)
         {
            for (int j = 0; j < n; j++)
            {
               pm(i, j) = (*Nodes)(vdofs[n*i+j]);
            }
         }
         EdTr->SetFE(edge_el);
      }
      else
      {
         MFEM_ABORT("Not implemented.");
      }
   }
   EdTr->FinalizeTransformation();
}

ElementTransformation *Mesh::GetEdgeTransformation(int EdgeNo)
{
   GetEdgeTransformation(EdgeNo, &EdgeTransformation);
   return &EdgeTransformation;
}


void Mesh::GetLocalPtToSegTransformation(
   IsoparametricTransformation &Transf, int i)
{
   const IntegrationRule *SegVert;
   DenseMatrix &locpm = Transf.GetPointMat();

   Transf.SetFE(&PointFE);
   SegVert = Geometries.GetVertices(Geometry::SEGMENT);
   locpm.SetSize(1, 1);
   locpm(0, 0) = SegVert->IntPoint(i/64).x;
   //  (i/64) is the local face no. in the segment
   //  (i%64) is the orientation of the point (not used)
   Transf.FinalizeTransformation();
}

void Mesh::GetLocalSegToTriTransformation(
   IsoparametricTransformation &Transf, int i)
{
   const int *tv, *so;
   const IntegrationRule *TriVert;
   DenseMatrix &locpm = Transf.GetPointMat();

   Transf.SetFE(&SegmentFE);
   tv = tri_t::Edges[i/64];  //  (i/64) is the local face no. in the triangle
   so = seg_t::Orient[i%64]; //  (i%64) is the orientation of the segment
   TriVert = Geometries.GetVertices(Geometry::TRIANGLE);
   locpm.SetSize(2, 2);
   for (int j = 0; j < 2; j++)
   {
      locpm(0, so[j]) = TriVert->IntPoint(tv[j]).x;
      locpm(1, so[j]) = TriVert->IntPoint(tv[j]).y;
   }
   Transf.FinalizeTransformation();
}

void Mesh::GetLocalSegToQuadTransformation(
   IsoparametricTransformation &Transf, int i)
{
   const int *qv, *so;
   const IntegrationRule *QuadVert;
   DenseMatrix &locpm = Transf.GetPointMat();

   Transf.SetFE(&SegmentFE);
   qv = quad_t::Edges[i/64]; //  (i/64) is the local face no. in the quad
   so = seg_t::Orient[i%64]; //  (i%64) is the orientation of the segment
   QuadVert = Geometries.GetVertices(Geometry::SQUARE);
   locpm.SetSize(2, 2);
   for (int j = 0; j < 2; j++)
   {
      locpm(0, so[j]) = QuadVert->IntPoint(qv[j]).x;
      locpm(1, so[j]) = QuadVert->IntPoint(qv[j]).y;
   }
   Transf.FinalizeTransformation();
}

void Mesh::GetLocalTriToTetTransformation(
   IsoparametricTransformation &Transf, int i)
{
   DenseMatrix &locpm = Transf.GetPointMat();

   Transf.SetFE(&TriangleFE);
   //  (i/64) is the local face no. in the tet
   const int *tv = tet_t::FaceVert[i/64];
   //  (i%64) is the orientation of the tetrahedron face
   //         w.r.t. the face element
   const int *to = tri_t::Orient[i%64];
   const IntegrationRule *TetVert =
      Geometries.GetVertices(Geometry::TETRAHEDRON);
   locpm.SetSize(3, 3);
   for (int j = 0; j < 3; j++)
   {
      const IntegrationPoint &vert = TetVert->IntPoint(tv[to[j]]);
      locpm(0, j) = vert.x;
      locpm(1, j) = vert.y;
      locpm(2, j) = vert.z;
   }
   Transf.FinalizeTransformation();
}

void Mesh::GetLocalTriToWdgTransformation(
   IsoparametricTransformation &Transf, int i)
{
   DenseMatrix &locpm = Transf.GetPointMat();

   Transf.SetFE(&TriangleFE);
   //  (i/64) is the local face no. in the pri
   MFEM_VERIFY(i < 128, "Local face index " << i/64
               << " is not a triangular face of a wedge.");
   const int *pv = pri_t::FaceVert[i/64];
   //  (i%64) is the orientation of the wedge face
   //         w.r.t. the face element
   const int *to = tri_t::Orient[i%64];
   const IntegrationRule *PriVert =
      Geometries.GetVertices(Geometry::PRISM);
   locpm.SetSize(3, 3);
   for (int j = 0; j < 3; j++)
   {
      const IntegrationPoint &vert = PriVert->IntPoint(pv[to[j]]);
      locpm(0, j) = vert.x;
      locpm(1, j) = vert.y;
      locpm(2, j) = vert.z;
   }
   Transf.FinalizeTransformation();
}

void Mesh::GetLocalQuadToHexTransformation(
   IsoparametricTransformation &Transf, int i)
{
   DenseMatrix &locpm = Transf.GetPointMat();

   Transf.SetFE(&QuadrilateralFE);
   //  (i/64) is the local face no. in the hex
   const int *hv = hex_t::FaceVert[i/64];
   //  (i%64) is the orientation of the quad
   const int *qo = quad_t::Orient[i%64];
   const IntegrationRule *HexVert = Geometries.GetVertices(Geometry::CUBE);
   locpm.SetSize(3, 4);
   for (int j = 0; j < 4; j++)
   {
      const IntegrationPoint &vert = HexVert->IntPoint(hv[qo[j]]);
      locpm(0, j) = vert.x;
      locpm(1, j) = vert.y;
      locpm(2, j) = vert.z;
   }
   Transf.FinalizeTransformation();
}

void Mesh::GetLocalQuadToWdgTransformation(
   IsoparametricTransformation &Transf, int i)
{
   DenseMatrix &locpm = Transf.GetPointMat();

   Transf.SetFE(&QuadrilateralFE);
   //  (i/64) is the local face no. in the pri
   MFEM_VERIFY(i >= 128, "Local face index " << i/64
               << " is not a quadrilateral face of a wedge.");
   const int *pv = pri_t::FaceVert[i/64];
   //  (i%64) is the orientation of the quad
   const int *qo = quad_t::Orient[i%64];
   const IntegrationRule *PriVert = Geometries.GetVertices(Geometry::PRISM);
   locpm.SetSize(3, 4);
   for (int j = 0; j < 4; j++)
   {
      const IntegrationPoint &vert = PriVert->IntPoint(pv[qo[j]]);
      locpm(0, j) = vert.x;
      locpm(1, j) = vert.y;
      locpm(2, j) = vert.z;
   }
   Transf.FinalizeTransformation();
}

const GeometricFactors* Mesh::GetGeometricFactors(const IntegrationRule& ir,
                                                  const int flags)
{
   for (int i = 0; i < geom_factors.Size(); i++)
   {
      GeometricFactors *gf = geom_factors[i];
      if (gf->IntRule == &ir && (gf->computed_factors & flags) == flags)
      {
         return gf;
      }
   }

   this->EnsureNodes();

   GeometricFactors *gf = new GeometricFactors(this, ir, flags);
   geom_factors.Append(gf);
   return gf;
}

const FaceGeometricFactors* Mesh::GetFaceGeometricFactors(
   const IntegrationRule& ir,
   const int flags, FaceType type)
{
   for (int i = 0; i < face_geom_factors.Size(); i++)
   {
      FaceGeometricFactors *gf = face_geom_factors[i];
      if (gf->IntRule == &ir && (gf->computed_factors & flags) == flags &&
          gf->type==type)
      {
         return gf;
      }
   }

   this->EnsureNodes();

   FaceGeometricFactors *gf = new FaceGeometricFactors(this, ir, flags, type);
   face_geom_factors.Append(gf);
   return gf;
}

void Mesh::DeleteGeometricFactors()
{
   for (int i = 0; i < geom_factors.Size(); i++)
   {
      delete geom_factors[i];
   }
   geom_factors.SetSize(0);
   for (int i = 0; i < face_geom_factors.Size(); i++)
   {
      delete face_geom_factors[i];
   }
   face_geom_factors.SetSize(0);
}

void Mesh::GetLocalFaceTransformation(
   int face_type, int elem_type, IsoparametricTransformation &Transf, int info)
{
   switch (face_type)
   {
      case Element::POINT:
         GetLocalPtToSegTransformation(Transf, info);
         break;

      case Element::SEGMENT:
         if (elem_type == Element::TRIANGLE)
         {
            GetLocalSegToTriTransformation(Transf, info);
         }
         else
         {
            MFEM_ASSERT(elem_type == Element::QUADRILATERAL, "");
            GetLocalSegToQuadTransformation(Transf, info);
         }
         break;

      case Element::TRIANGLE:
         if (elem_type == Element::TETRAHEDRON)
         {
            GetLocalTriToTetTransformation(Transf, info);
         }
         else
         {
            MFEM_ASSERT(elem_type == Element::WEDGE, "");
            GetLocalTriToWdgTransformation(Transf, info);
         }
         break;

      case Element::QUADRILATERAL:
         if (elem_type == Element::HEXAHEDRON)
         {
            GetLocalQuadToHexTransformation(Transf, info);
         }
         else
         {
            MFEM_ASSERT(elem_type == Element::WEDGE, "");
            GetLocalQuadToWdgTransformation(Transf, info);
         }
         break;
   }
}

FaceElementTransformations *Mesh::GetFaceElementTransformations(int FaceNo,
                                                                int mask)
{
   FaceInfo &face_info = faces_info[FaceNo];

   FaceElemTr.Elem1 = NULL;
   FaceElemTr.Elem2 = NULL;

   // setup the transformation for the first element
   FaceElemTr.Elem1No = face_info.Elem1No;
   if (mask & 1)
   {
      GetElementTransformation(FaceElemTr.Elem1No, &Transformation);
      FaceElemTr.Elem1 = &Transformation;
   }

   //  setup the transformation for the second element
   //     return NULL in the Elem2 field if there's no second element, i.e.
   //     the face is on the "boundary"
   FaceElemTr.Elem2No = face_info.Elem2No;
   if ((mask & 2) && FaceElemTr.Elem2No >= 0)
   {
#ifdef MFEM_DEBUG
      if (NURBSext && (mask & 1)) { MFEM_ABORT("NURBS mesh not supported!"); }
#endif
      GetElementTransformation(FaceElemTr.Elem2No, &Transformation2);
      FaceElemTr.Elem2 = &Transformation2;
   }

   // setup the face transformation
   FaceElemTr.FaceGeom = GetFaceGeometryType(FaceNo);
   FaceElemTr.Face = (mask & 16) ? GetFaceTransformation(FaceNo) : NULL;

   // setup Loc1 & Loc2
   int face_type = GetFaceElementType(FaceNo);
   if (mask & 4)
   {
      int elem_type = GetElementType(face_info.Elem1No);
      GetLocalFaceTransformation(face_type, elem_type,
                                 FaceElemTr.Loc1.Transf, face_info.Elem1Inf);
   }
   if ((mask & 8) && FaceElemTr.Elem2No >= 0)
   {
      int elem_type = GetElementType(face_info.Elem2No);
      GetLocalFaceTransformation(face_type, elem_type,
                                 FaceElemTr.Loc2.Transf, face_info.Elem2Inf);

      // NC meshes: prepend slave edge/face transformation to Loc2
      if (Nonconforming() && IsSlaveFace(face_info))
      {
         ApplyLocalSlaveTransformation(FaceElemTr.Loc2.Transf, face_info);

         if (face_type == Element::SEGMENT)
         {
            // flip Loc2 to match Loc1 and Face
            DenseMatrix &pm = FaceElemTr.Loc2.Transf.GetPointMat();
            std::swap(pm(0,0), pm(0,1));
            std::swap(pm(1,0), pm(1,1));
         }
      }
   }

   return &FaceElemTr;
}


<<<<<<< HEAD
=======

>>>>>>> 01d916f3
// ADDED //
void Mesh::GetFaceElementTransformations(int FaceNo, 
                                         FaceElementTransformations &FaceElemTr,
                                         IsoparametricTransformation &Transformation, 
                                         IsoparametricTransformation &Transformation2,
                                         IsoparametricTransformation &FTr)
{

   int mask = 31;
   FaceInfo &face_info = faces_info[FaceNo];

   FaceElemTr.Elem1 = NULL;
   FaceElemTr.Elem2 = NULL;

   // setup the transformation for the first element
   FaceElemTr.Elem1No = face_info.Elem1No;
   if (mask & 1)
   {
      GetElementTransformation(FaceElemTr.Elem1No, &Transformation);
      FaceElemTr.Elem1 = &Transformation;
   }

   //  setup the transformation for the second element
   //     return NULL in the Elem2 field if there's no second element, i.e.
   //     the face is on the "boundary"
   FaceElemTr.Elem2No = face_info.Elem2No;
   if ((mask & 2) && FaceElemTr.Elem2No >= 0)
   {
#ifdef MFEM_DEBUG
      if (NURBSext && (mask & 1)) { MFEM_ABORT("NURBS mesh not supported!"); }
#endif
      GetElementTransformation(FaceElemTr.Elem2No, &Transformation2);
      FaceElemTr.Elem2 = &Transformation2;
   }

   // setup the face transformation
   FaceElemTr.FaceGeom = GetFaceGeometryType(FaceNo);
   GetFaceTransformation(FaceNo, &FTr);
   FaceElemTr.Face = &FTr;

   // setup Loc1 & Loc2
   int face_type = GetFaceElementType(FaceNo);
   if (mask & 4)
   {
      int elem_type = GetElementType(face_info.Elem1No);
      GetLocalFaceTransformation(face_type, elem_type,
                                 FaceElemTr.Loc1.Transf, face_info.Elem1Inf);
   }
   if ((mask & 8) && FaceElemTr.Elem2No >= 0)
   {
      int elem_type = GetElementType(face_info.Elem2No);
      GetLocalFaceTransformation(face_type, elem_type,
                                 FaceElemTr.Loc2.Transf, face_info.Elem2Inf);

      // NC meshes: prepend slave edge/face transformation to Loc2
      if (Nonconforming() && IsSlaveFace(face_info))
      {
         ApplyLocalSlaveTransformation(FaceElemTr.Loc2.Transf, face_info);

         if (face_type == Element::SEGMENT)
         {
            // flip Loc2 to match Loc1 and Face
            DenseMatrix &pm = FaceElemTr.Loc2.Transf.GetPointMat();
            std::swap(pm(0,0), pm(0,1));
            std::swap(pm(1,0), pm(1,1));
         }
      }
   }

}
// ADDED //



bool Mesh::IsSlaveFace(const FaceInfo &fi) const
{
   return fi.NCFace >= 0 && nc_faces_info[fi.NCFace].Slave;
}

void Mesh::ApplyLocalSlaveTransformation(IsoparametricTransformation &transf,
                                         const FaceInfo &fi)
{
#ifdef MFEM_THREAD_SAFE
   DenseMatrix composition;
#else
   static DenseMatrix composition;
#endif
   MFEM_ASSERT(fi.NCFace >= 0, "");
   transf.Transform(*nc_faces_info[fi.NCFace].PointMatrix, composition);
   transf.GetPointMat() = composition;
   transf.FinalizeTransformation();
}

FaceElementTransformations *Mesh::GetBdrFaceTransformations(int BdrElemNo)
{
   FaceElementTransformations *tr;
   int fn;
   if (Dim == 3)
   {
      fn = be_to_face[BdrElemNo];
   }
   else if (Dim == 2)
   {
      fn = be_to_edge[BdrElemNo];
   }
   else
   {
      fn = boundary[BdrElemNo]->GetVertices()[0];
   }
   // Check if the face is interior, shared, or non-conforming.
   if (FaceIsTrueInterior(fn) || faces_info[fn].NCFace >= 0)
   {
      return NULL;
   }
   tr = GetFaceElementTransformations(fn);
   tr->Face->Attribute = boundary[BdrElemNo]->GetAttribute();
   return tr;
}


// ADDED //
bool Mesh::GetBdrFaceTransformations(int BdrElemNo,
                                     FaceElementTransformations &tr,
                                     IsoparametricTransformation &Transformation, 
                                     IsoparametricTransformation &Transformation2,
                                     IsoparametricTransformation &FTr)
{
   int fn;
   bool is_not_null = true;
   if (Dim == 3)
   {
      fn = be_to_face[BdrElemNo];
   }
   else if (Dim == 2)
   {
      fn = be_to_edge[BdrElemNo];
   }
   else
   {
      fn = boundary[BdrElemNo]->GetVertices()[0];
   }
   // Check if the face is interior, shared, or non-conforming.
   if (FaceIsTrueInterior(fn) || faces_info[fn].NCFace >= 0)
   {
      is_not_null = false;
      return is_not_null;
   }
   GetFaceElementTransformations(fn, tr, Transformation, 
                                 Transformation2, FTr);
   tr.Face->Attribute = boundary[BdrElemNo]->GetAttribute();

   return is_not_null;

}
// ADDED //


<<<<<<< HEAD
void Mesh::GetFaceElements(int Face, int *Elem1, int *Elem2)
=======

void Mesh::GetFaceElements(int Face, int *Elem1, int *Elem2) const
>>>>>>> 01d916f3
{
   *Elem1 = faces_info[Face].Elem1No;
   *Elem2 = faces_info[Face].Elem2No;
}

void Mesh::GetFaceInfos(int Face, int *Inf1, int *Inf2) const
{
   *Inf1 = faces_info[Face].Elem1Inf;
   *Inf2 = faces_info[Face].Elem2Inf;
}

Geometry::Type Mesh::GetFaceGeometryType(int Face) const
{
   return (Dim == 1) ? Geometry::POINT : faces[Face]->GetGeometryType();
}

Element::Type Mesh::GetFaceElementType(int Face) const
{
   return (Dim == 1) ? Element::POINT : faces[Face]->GetType();
}

void Mesh::Init()
{
   // in order of declaration:
   Dim = spaceDim = 0;
   NumOfVertices = -1;
   NumOfElements = NumOfBdrElements = 0;
   NumOfEdges = NumOfFaces = 0;
   nbInteriorFaces = -1;
   nbBoundaryFaces = -1;
   meshgen = mesh_geoms = 0;
   sequence = 0;
   Nodes = NULL;
   own_nodes = 1;
   NURBSext = NULL;
   ncmesh = NULL;
   last_operation = Mesh::NONE;
}

void Mesh::InitTables()
{
   el_to_edge =
      el_to_face = el_to_el = bel_to_edge = face_edge = edge_vertex = NULL;
}

void Mesh::SetEmpty()
{
   Init();
   InitTables();
}

void Mesh::DestroyTables()
{
   delete el_to_edge;
   delete el_to_face;
   delete el_to_el;
   DeleteGeometricFactors();

   if (Dim == 3)
   {
      delete bel_to_edge;
   }

   delete face_edge;
   delete edge_vertex;
}

void Mesh::DestroyPointers()
{
   if (own_nodes) { delete Nodes; }

   delete ncmesh;

   delete NURBSext;

   for (int i = 0; i < NumOfElements; i++)
   {
      FreeElement(elements[i]);
   }

   for (int i = 0; i < NumOfBdrElements; i++)
   {
      FreeElement(boundary[i]);
   }

   for (int i = 0; i < faces.Size(); i++)
   {
      FreeElement(faces[i]);
   }

   DestroyTables();
}

void Mesh::Destroy()
{
   DestroyPointers();

   elements.DeleteAll();
   vertices.DeleteAll();
   boundary.DeleteAll();
   faces.DeleteAll();
   faces_info.DeleteAll();
   nc_faces_info.DeleteAll();
   be_to_edge.DeleteAll();
   be_to_face.DeleteAll();

   // TODO:
   // IsoparametricTransformations
   // Transformation, Transformation2, BdrTransformation, FaceTransformation,
   // EdgeTransformation;
   // FaceElementTransformations FaceElemTr;

   CoarseFineTr.Clear();

#ifdef MFEM_USE_MEMALLOC
   TetMemory.Clear();
#endif

   attributes.DeleteAll();
   bdr_attributes.DeleteAll();
}

void Mesh::ResetLazyData()
{
   delete el_to_el;     el_to_el = NULL;
   delete face_edge;    face_edge = NULL;
   delete edge_vertex;  edge_vertex = NULL;
   DeleteGeometricFactors();
   nbInteriorFaces = -1;
   nbBoundaryFaces = -1;
}

void Mesh::SetAttributes()
{
   Array<int> attribs;

   attribs.SetSize(GetNBE());
   for (int i = 0; i < attribs.Size(); i++)
   {
      attribs[i] = GetBdrAttribute(i);
   }
   attribs.Sort();
   attribs.Unique();
   attribs.Copy(bdr_attributes);
   if (bdr_attributes.Size() > 0 && bdr_attributes[0] <= 0)
   {
      MFEM_WARNING("Non-positive attributes on the boundary!");
   }

   attribs.SetSize(GetNE());
   for (int i = 0; i < attribs.Size(); i++)
   {
      attribs[i] = GetAttribute(i);
   }
   attribs.Sort();
   attribs.Unique();
   attribs.Copy(attributes);
   if (attributes.Size() > 0 && attributes[0] <= 0)
   {
      MFEM_WARNING("Non-positive attributes in the domain!");
   }
}

void Mesh::InitMesh(int _Dim, int _spaceDim, int NVert, int NElem, int NBdrElem)
{
   SetEmpty();

   Dim = _Dim;
   spaceDim = _spaceDim;

   NumOfVertices = 0;
   vertices.SetSize(NVert);  // just allocate space for vertices

   NumOfElements = 0;
   elements.SetSize(NElem);  // just allocate space for Element *

   NumOfBdrElements = 0;
   boundary.SetSize(NBdrElem);  // just allocate space for Element *
}

void Mesh::AddVertex(const double *x)
{
   double *y = vertices[NumOfVertices]();

   for (int i = 0; i < spaceDim; i++)
   {
      y[i] = x[i];
   }
   NumOfVertices++;
}

void Mesh::AddSegment(const int *vi, int attr)
{
   elements[NumOfElements++] = new Segment(vi, attr);
}

void Mesh::AddTri(const int *vi, int attr)
{
   elements[NumOfElements++] = new Triangle(vi, attr);
}

void Mesh::AddTriangle(const int *vi, int attr)
{
   elements[NumOfElements++] = new Triangle(vi, attr);
}

void Mesh::AddQuad(const int *vi, int attr)
{
   elements[NumOfElements++] = new Quadrilateral(vi, attr);
}

void Mesh::AddTet(const int *vi, int attr)
{
#ifdef MFEM_USE_MEMALLOC
   Tetrahedron *tet;
   tet = TetMemory.Alloc();
   tet->SetVertices(vi);
   tet->SetAttribute(attr);
   elements[NumOfElements++] = tet;
#else
   elements[NumOfElements++] = new Tetrahedron(vi, attr);
#endif
}

void Mesh::AddWedge(const int *vi, int attr)
{
   elements[NumOfElements++] = new Wedge(vi, attr);
}

void Mesh::AddHex(const int *vi, int attr)
{
   elements[NumOfElements++] = new Hexahedron(vi, attr);
}

void Mesh::AddHexAsTets(const int *vi, int attr)
{
   static const int hex_to_tet[6][4] =
   {
      { 0, 1, 2, 6 }, { 0, 5, 1, 6 }, { 0, 4, 5, 6 },
      { 0, 2, 3, 6 }, { 0, 3, 7, 6 }, { 0, 7, 4, 6 }
   };
   int ti[4];

   for (int i = 0; i < 6; i++)
   {
      for (int j = 0; j < 4; j++)
      {
         ti[j] = vi[hex_to_tet[i][j]];
      }
      AddTet(ti, attr);
   }
}

void Mesh::AddHexAsWedges(const int *vi, int attr)
{
   static const int hex_to_wdg[2][6] =
   {
      { 0, 1, 2, 4, 5, 6 }, { 0, 2, 3, 4, 6, 7 }
   };
   int ti[6];

   for (int i = 0; i < 2; i++)
   {
      for (int j = 0; j < 6; j++)
      {
         ti[j] = vi[hex_to_wdg[i][j]];
      }
      AddWedge(ti, attr);
   }
}

void Mesh::AddBdrSegment(const int *vi, int attr)
{
   boundary[NumOfBdrElements++] = new Segment(vi, attr);
}

void Mesh::AddBdrTriangle(const int *vi, int attr)
{
   boundary[NumOfBdrElements++] = new Triangle(vi, attr);
}

void Mesh::AddBdrQuad(const int *vi, int attr)
{
   boundary[NumOfBdrElements++] = new Quadrilateral(vi, attr);
}

void Mesh::AddBdrQuadAsTriangles(const int *vi, int attr)
{
   static const int quad_to_tri[2][3] = { { 0, 1, 2 }, { 0, 2, 3 } };
   int ti[3];

   for (int i = 0; i < 2; i++)
   {
      for (int j = 0; j < 3; j++)
      {
         ti[j] = vi[quad_to_tri[i][j]];
      }
      AddBdrTriangle(ti, attr);
   }
}

void Mesh::GenerateBoundaryElements()
{
   int i, j;
   Array<int> &be2face = (Dim == 2) ? be_to_edge : be_to_face;

   // GenerateFaces();

   for (i = 0; i < boundary.Size(); i++)
   {
      FreeElement(boundary[i]);
   }

   if (Dim == 3)
   {
      delete bel_to_edge;
      bel_to_edge = NULL;
   }

   // count the 'NumOfBdrElements'
   NumOfBdrElements = 0;
   for (i = 0; i < faces_info.Size(); i++)
   {
      if (faces_info[i].Elem2No < 0) { NumOfBdrElements++; }
   }

   boundary.SetSize(NumOfBdrElements);
   be2face.SetSize(NumOfBdrElements);
   for (j = i = 0; i < faces_info.Size(); i++)
   {
      if (faces_info[i].Elem2No < 0)
      {
         boundary[j] = faces[i]->Duplicate(this);
         be2face[j++] = i;
      }
   }
   // In 3D, 'bel_to_edge' is destroyed but it's not updated.
}

void Mesh::FinalizeCheck()
{
   MFEM_VERIFY(vertices.Size() == NumOfVertices ||
               vertices.Size() == 0,
               "incorrect number of vertices: preallocated: " << vertices.Size()
               << ", actually added: " << NumOfVertices);
   MFEM_VERIFY(elements.Size() == NumOfElements,
               "incorrect number of elements: preallocated: " << elements.Size()
               << ", actually added: " << NumOfElements);
   MFEM_VERIFY(boundary.Size() == NumOfBdrElements,
               "incorrect number of boundary elements: preallocated: "
               << boundary.Size() << ", actually added: " << NumOfBdrElements);
}

void Mesh::FinalizeTriMesh(int generate_edges, int refine, bool fix_orientation)
{
   FinalizeCheck();
   CheckElementOrientation(fix_orientation);

   if (refine)
   {
      MarkTriMeshForRefinement();
   }

   if (generate_edges)
   {
      el_to_edge = new Table;
      NumOfEdges = GetElementToEdgeTable(*el_to_edge, be_to_edge);
      GenerateFaces();
      CheckBdrElementOrientation();
   }
   else
   {
      NumOfEdges = 0;
   }

   NumOfFaces = 0;

   SetAttributes();

   SetMeshGen();
}

void Mesh::FinalizeQuadMesh(int generate_edges, int refine,
                            bool fix_orientation)
{
   FinalizeCheck();
   if (fix_orientation)
   {
      CheckElementOrientation(fix_orientation);
   }

   if (generate_edges)
   {
      el_to_edge = new Table;
      NumOfEdges = GetElementToEdgeTable(*el_to_edge, be_to_edge);
      GenerateFaces();
      CheckBdrElementOrientation();
   }
   else
   {
      NumOfEdges = 0;
   }

   NumOfFaces = 0;

   SetAttributes();

   SetMeshGen();
}


#ifdef MFEM_USE_GECKO
void Mesh::GetGeckoElementOrdering(Array<int> &ordering,
                                   int iterations, int window,
                                   int period, int seed)
{
   Gecko::Graph graph;

   Gecko::Functional *functional =
      new Gecko::FunctionalGeometric(); // ordering functional

   // Run through all the elements and insert the nodes in the graph for them
   for (int elemid = 0; elemid < GetNE(); ++elemid)
   {
      graph.insert();
   }

   // Run through all the elems and insert arcs to the graph for each element
   // face Indices in Gecko are 1 based hence the +1 on the insertion
   const Table &my_el_to_el = ElementToElementTable();
   for (int elemid = 0; elemid < GetNE(); ++elemid)
   {
      const int *neighid = my_el_to_el.GetRow(elemid);
      for (int i = 0; i < my_el_to_el.RowSize(elemid); ++i)
      {
         graph.insert(elemid + 1,  neighid[i] + 1);
      }
   }

   // Get the reordering from Gecko and copy it into the ordering Array<int>
   graph.order(functional, iterations, window, period, seed);
   ordering.DeleteAll();
   ordering.SetSize(GetNE());
   Gecko::Node::Index NE = GetNE();
   for (Gecko::Node::Index gnodeid = 1; gnodeid <= NE; ++gnodeid)
   {
      ordering[gnodeid - 1] = graph.rank(gnodeid);
   }

   delete functional;
}
#endif


struct HilbertCmp
{
   int coord;
   bool dir;
   const Array<double> &points;
   double mid;

   HilbertCmp(int coord, bool dir, const Array<double> &points, double mid)
      : coord(coord), dir(dir), points(points), mid(mid) {}

   bool operator()(int i) const
   {
      return (points[3*i + coord] < mid) != dir;
   }
};

static void HilbertSort2D(int coord1, // major coordinate to sort points by
                          bool dir1,  // sort coord1 ascending/descending?
                          bool dir2,  // sort coord2 ascending/descending?
                          const Array<double> &points, int *beg, int *end,
                          double xmin, double ymin, double xmax, double ymax)
{
   if (end - beg <= 1) { return; }

   double xmid = (xmin + xmax)*0.5;
   double ymid = (ymin + ymax)*0.5;

   int coord2 = (coord1 + 1) % 2; // the 'other' coordinate

   // sort (partition) points into four quadrants
   int *p0 = beg, *p4 = end;
   int *p2 = std::partition(p0, p4, HilbertCmp(coord1,  dir1, points, xmid));
   int *p1 = std::partition(p0, p2, HilbertCmp(coord2,  dir2, points, ymid));
   int *p3 = std::partition(p2, p4, HilbertCmp(coord2, !dir2, points, ymid));

   if (p1 != p4)
   {
      HilbertSort2D(coord2, dir2, dir1, points, p0, p1,
                    ymin, xmin, ymid, xmid);
   }
   if (p1 != p0 || p2 != p4)
   {
      HilbertSort2D(coord1, dir1, dir2, points, p1, p2,
                    xmin, ymid, xmid, ymax);
   }
   if (p2 != p0 || p3 != p4)
   {
      HilbertSort2D(coord1, dir1, dir2, points, p2, p3,
                    xmid, ymid, xmax, ymax);
   }
   if (p3 != p0)
   {
      HilbertSort2D(coord2, !dir2, !dir1, points, p3, p4,
                    ymid, xmax, ymin, xmid);
   }
}

static void HilbertSort3D(int coord1, bool dir1, bool dir2, bool dir3,
                          const Array<double> &points, int *beg, int *end,
                          double xmin, double ymin, double zmin,
                          double xmax, double ymax, double zmax)
{
   if (end - beg <= 1) { return; }

   double xmid = (xmin + xmax)*0.5;
   double ymid = (ymin + ymax)*0.5;
   double zmid = (zmin + zmax)*0.5;

   int coord2 = (coord1 + 1) % 3;
   int coord3 = (coord1 + 2) % 3;

   // sort (partition) points into eight octants
   int *p0 = beg, *p8 = end;
   int *p4 = std::partition(p0, p8, HilbertCmp(coord1,  dir1, points, xmid));
   int *p2 = std::partition(p0, p4, HilbertCmp(coord2,  dir2, points, ymid));
   int *p6 = std::partition(p4, p8, HilbertCmp(coord2, !dir2, points, ymid));
   int *p1 = std::partition(p0, p2, HilbertCmp(coord3,  dir3, points, zmid));
   int *p3 = std::partition(p2, p4, HilbertCmp(coord3, !dir3, points, zmid));
   int *p5 = std::partition(p4, p6, HilbertCmp(coord3,  dir3, points, zmid));
   int *p7 = std::partition(p6, p8, HilbertCmp(coord3, !dir3, points, zmid));

   if (p1 != p8)
   {
      HilbertSort3D(coord3, dir3, dir1, dir2, points, p0, p1,
                    zmin, xmin, ymin, zmid, xmid, ymid);
   }
   if (p1 != p0 || p2 != p8)
   {
      HilbertSort3D(coord2, dir2, dir3, dir1, points, p1, p2,
                    ymin, zmid, xmin, ymid, zmax, xmid);
   }
   if (p2 != p0 || p3 != p8)
   {
      HilbertSort3D(coord2, dir2, dir3, dir1, points, p2, p3,
                    ymid, zmid, xmin, ymax, zmax, xmid);
   }
   if (p3 != p0 || p4 != p8)
   {
      HilbertSort3D(coord1, dir1, !dir2, !dir3, points, p3, p4,
                    xmin, ymax, zmid, xmid, ymid, zmin);
   }
   if (p4 != p0 || p5 != p8)
   {
      HilbertSort3D(coord1, dir1, !dir2, !dir3, points, p4, p5,
                    xmid, ymax, zmid, xmax, ymid, zmin);
   }
   if (p5 != p0 || p6 != p8)
   {
      HilbertSort3D(coord2, !dir2, dir3, !dir1, points, p5, p6,
                    ymax, zmid, xmax, ymid, zmax, xmid);
   }
   if (p6 != p0 || p7 != p8)
   {
      HilbertSort3D(coord2, !dir2, dir3, !dir1, points, p6, p7,
                    ymid, zmid, xmax, ymin, zmax, xmid);
   }
   if (p7 != p0)
   {
      HilbertSort3D(coord3, !dir3, !dir1, dir2, points, p7, p8,
                    zmid, xmax, ymin, zmin, xmid, ymid);
   }
}

void Mesh::GetHilbertElementOrdering(Array<int> &ordering)
{
   MFEM_VERIFY(spaceDim <= 3, "");

   Vector min, max, center;
   GetBoundingBox(min, max);

   Array<int> indices(GetNE());
   Array<double> points(3*GetNE());

   if (spaceDim < 3) { points = 0.0; }

   // calculate element centers
   for (int i = 0; i < GetNE(); i++)
   {
      GetElementCenter(i, center);
      for (int j = 0; j < spaceDim; j++)
      {
         points[3*i + j] = center(j);
      }
      indices[i] = i;
   }

   if (spaceDim == 1)
   {
      indices.Sort([&](int a, int b)
      { return points[3*a] < points[3*b]; });
   }
   else if (spaceDim == 2)
   {
      // recursively partition the points in 2D
      HilbertSort2D(0, false, false,
                    points, indices.begin(), indices.end(),
                    min(0), min(1), max(0), max(1));
   }
   else
   {
      // recursively partition the points in 3D
      HilbertSort3D(0, false, false, false,
                    points, indices.begin(), indices.end(),
                    min(0), min(1), min(2), max(0), max(1), max(2));
   }

   // return ordering in the format required by ReorderElements
   ordering.SetSize(GetNE());
   for (int i = 0; i < GetNE(); i++)
   {
      ordering[indices[i]] = i;
   }
}


void Mesh::ReorderElements(const Array<int> &ordering, bool reorder_vertices)
{
   if (NURBSext)
   {
      MFEM_WARNING("element reordering of NURBS meshes is not supported.");
      return;
   }
   if (ncmesh)
   {
      MFEM_WARNING("element reordering of non-conforming meshes is not"
                   " supported.");
      return;
   }
   MFEM_VERIFY(ordering.Size() == GetNE(), "invalid reordering array.")

   // Data members that need to be updated:

   // - elements   - reorder of the pointers and the vertex ids if reordering
   //                the vertices
   // - vertices   - if reordering the vertices
   // - boundary   - update the vertex ids, if reordering the vertices
   // - faces      - regenerate
   // - faces_info - regenerate

   // Deleted by DeleteTables():
   // - el_to_edge  - rebuild in 2D and 3D only
   // - el_to_face  - rebuild in 3D only
   // - bel_to_edge - rebuild in 3D only
   // - el_to_el    - no need to rebuild
   // - face_edge   - no need to rebuild
   // - edge_vertex - no need to rebuild
   // - geom_factors - no need to rebuild

   // - be_to_edge  - 2D only
   // - be_to_face  - 3D only

   // - Nodes

   // Save the locations of the Nodes so we can rebuild them later
   Array<Vector*> old_elem_node_vals;
   FiniteElementSpace *nodes_fes = NULL;
   if (Nodes)
   {
      old_elem_node_vals.SetSize(GetNE());
      nodes_fes = Nodes->FESpace();
      Array<int> old_dofs;
      Vector vals;
      for (int old_elid = 0; old_elid < GetNE(); ++old_elid)
      {
         nodes_fes->GetElementVDofs(old_elid, old_dofs);
         Nodes->GetSubVector(old_dofs, vals);
         old_elem_node_vals[old_elid] = new Vector(vals);
      }
   }

   // Get the newly ordered elements
   Array<Element *> new_elements(GetNE());
   for (int old_elid = 0; old_elid < ordering.Size(); ++old_elid)
   {
      int new_elid = ordering[old_elid];
      new_elements[new_elid] = elements[old_elid];
   }
   mfem::Swap(elements, new_elements);
   new_elements.DeleteAll();

   if (reorder_vertices)
   {
      // Get the new vertex ordering permutation vectors and fill the new
      // vertices
      Array<int> vertex_ordering(GetNV());
      vertex_ordering = -1;
      Array<Vertex> new_vertices(GetNV());
      int new_vertex_ind = 0;
      for (int new_elid = 0; new_elid < GetNE(); ++new_elid)
      {
         int *elem_vert = elements[new_elid]->GetVertices();
         int nv = elements[new_elid]->GetNVertices();
         for (int vi = 0; vi < nv; ++vi)
         {
            int old_vertex_ind = elem_vert[vi];
            if (vertex_ordering[old_vertex_ind] == -1)
            {
               vertex_ordering[old_vertex_ind] = new_vertex_ind;
               new_vertices[new_vertex_ind] = vertices[old_vertex_ind];
               new_vertex_ind++;
            }
         }
      }
      mfem::Swap(vertices, new_vertices);
      new_vertices.DeleteAll();

      // Replace the vertex ids in the elements with the reordered vertex
      // numbers
      for (int new_elid = 0; new_elid < GetNE(); ++new_elid)
      {
         int *elem_vert = elements[new_elid]->GetVertices();
         int nv = elements[new_elid]->GetNVertices();
         for (int vi = 0; vi < nv; ++vi)
         {
            elem_vert[vi] = vertex_ordering[elem_vert[vi]];
         }
      }

      // Replace the vertex ids in the boundary with reordered vertex numbers
      for (int belid = 0; belid < GetNBE(); ++belid)
      {
         int *be_vert = boundary[belid]->GetVertices();
         int nv = boundary[belid]->GetNVertices();
         for (int vi = 0; vi < nv; ++vi)
         {
            be_vert[vi] = vertex_ordering[be_vert[vi]];
         }
      }
   }

   // Destroy tables that need to be rebuild
   DeleteTables();

   if (Dim > 1)
   {
      // generate el_to_edge, be_to_edge (2D), bel_to_edge (3D)
      el_to_edge = new Table;
      NumOfEdges = GetElementToEdgeTable(*el_to_edge, be_to_edge);
   }
   if (Dim > 2)
   {
      // generate el_to_face, be_to_face
      GetElementToFaceTable();
   }
   // Update faces and faces_info
   GenerateFaces();

   // Build the nodes from the saved locations if they were around before
   if (Nodes)
   {
      // To force FE space update, we need to increase 'sequence':
      sequence++;
      last_operation = Mesh::NONE;
      nodes_fes->Update(false); // want_transform = false
      Nodes->Update(); // just needed to update Nodes->sequence
      Array<int> new_dofs;
      for (int old_elid = 0; old_elid < GetNE(); ++old_elid)
      {
         int new_elid = ordering[old_elid];
         nodes_fes->GetElementVDofs(new_elid, new_dofs);
         Nodes->SetSubVector(new_dofs, *(old_elem_node_vals[old_elid]));
         delete old_elem_node_vals[old_elid];
      }
   }
}


void Mesh::MarkForRefinement()
{
   if (meshgen & 1)
   {
      if (Dim == 2)
      {
         MarkTriMeshForRefinement();
      }
      else if (Dim == 3)
      {
         DSTable v_to_v(NumOfVertices);
         GetVertexToVertexTable(v_to_v);
         MarkTetMeshForRefinement(v_to_v);
      }
   }
}

void Mesh::MarkTriMeshForRefinement()
{
   // Mark the longest triangle edge by rotating the indeces so that
   // vertex 0 - vertex 1 is the longest edge in the triangle.
   DenseMatrix pmat;
   for (int i = 0; i < NumOfElements; i++)
   {
      if (elements[i]->GetType() == Element::TRIANGLE)
      {
         GetPointMatrix(i, pmat);
         static_cast<Triangle*>(elements[i])->MarkEdge(pmat);
      }
   }
}

void Mesh::GetEdgeOrdering(DSTable &v_to_v, Array<int> &order)
{
   NumOfEdges = v_to_v.NumberOfEntries();
   order.SetSize(NumOfEdges);
   Array<Pair<double, int> > length_idx(NumOfEdges);

   for (int i = 0; i < NumOfVertices; i++)
   {
      for (DSTable::RowIterator it(v_to_v, i); !it; ++it)
      {
         int j = it.Index();
         length_idx[j].one = GetLength(i, it.Column());
         length_idx[j].two = j;
      }
   }

   // Sort by increasing edge-length.
   length_idx.Sort();

   for (int i = 0; i < NumOfEdges; i++)
   {
      order[length_idx[i].two] = i;
   }
}

void Mesh::MarkTetMeshForRefinement(DSTable &v_to_v)
{
   // Mark the longest tetrahedral edge by rotating the indices so that
   // vertex 0 - vertex 1 is the longest edge in the element.
   Array<int> order;
   GetEdgeOrdering(v_to_v, order);

   for (int i = 0; i < NumOfElements; i++)
   {
      if (elements[i]->GetType() == Element::TETRAHEDRON)
      {
         elements[i]->MarkEdge(v_to_v, order);
      }
   }
   for (int i = 0; i < NumOfBdrElements; i++)
   {
      if (boundary[i]->GetType() == Element::TRIANGLE)
      {
         boundary[i]->MarkEdge(v_to_v, order);
      }
   }
}

void Mesh::PrepareNodeReorder(DSTable **old_v_to_v, Table **old_elem_vert)
{
   if (*old_v_to_v && *old_elem_vert)
   {
      return;
   }

   FiniteElementSpace *fes = Nodes->FESpace();

   if (*old_v_to_v == NULL)
   {
      bool need_v_to_v = false;
      Array<int> dofs;
      for (int i = 0; i < GetNEdges(); i++)
      {
         // Since edge indices may change, we need to permute edge interior dofs
         // any time an edge index changes and there is at least one dof on that
         // edge.
         fes->GetEdgeInteriorDofs(i, dofs);
         if (dofs.Size() > 0)
         {
            need_v_to_v = true;
            break;
         }
      }
      if (need_v_to_v)
      {
         *old_v_to_v = new DSTable(NumOfVertices);
         GetVertexToVertexTable(*(*old_v_to_v));
      }
   }
   if (*old_elem_vert == NULL)
   {
      bool need_elem_vert = false;
      Array<int> dofs;
      for (int i = 0; i < GetNE(); i++)
      {
         // Since element indices do not change, we need to permute element
         // interior dofs only when there are at least 2 interior dofs in an
         // element (assuming the nodal dofs are non-directional).
         fes->GetElementInteriorDofs(i, dofs);
         if (dofs.Size() > 1)
         {
            need_elem_vert = true;
            break;
         }
      }
      if (need_elem_vert)
      {
         *old_elem_vert = new Table;
         (*old_elem_vert)->MakeI(GetNE());
         for (int i = 0; i < GetNE(); i++)
         {
            (*old_elem_vert)->AddColumnsInRow(i, elements[i]->GetNVertices());
         }
         (*old_elem_vert)->MakeJ();
         for (int i = 0; i < GetNE(); i++)
         {
            (*old_elem_vert)->AddConnections(i, elements[i]->GetVertices(),
                                             elements[i]->GetNVertices());
         }
         (*old_elem_vert)->ShiftUpI();
      }
   }
}

void Mesh::DoNodeReorder(DSTable *old_v_to_v, Table *old_elem_vert)
{
   FiniteElementSpace *fes = Nodes->FESpace();
   const FiniteElementCollection *fec = fes->FEColl();
   Array<int> old_dofs, new_dofs;

   // assuming that all edges have the same number of dofs
   if (NumOfEdges) { fes->GetEdgeInteriorDofs(0, old_dofs); }
   const int num_edge_dofs = old_dofs.Size();

   // Save the original nodes
   const Vector onodes = *Nodes;

   // vertex dofs do not need to be moved
   fes->GetVertexDofs(0, old_dofs);
   int offset = NumOfVertices * old_dofs.Size();

   // edge dofs:
   // edge enumeration may be different but edge orientation is the same
   if (num_edge_dofs > 0)
   {
      DSTable new_v_to_v(NumOfVertices);
      GetVertexToVertexTable(new_v_to_v);

      for (int i = 0; i < NumOfVertices; i++)
      {
         for (DSTable::RowIterator it(new_v_to_v, i); !it; ++it)
         {
            const int old_i = (*old_v_to_v)(i, it.Column());
            const int new_i = it.Index();
            if (new_i == old_i) { continue; }

            old_dofs.SetSize(num_edge_dofs);
            new_dofs.SetSize(num_edge_dofs);
            for (int j = 0; j < num_edge_dofs; j++)
            {
               old_dofs[j] = offset + old_i * num_edge_dofs + j;
               new_dofs[j] = offset + new_i * num_edge_dofs + j;
            }
            fes->DofsToVDofs(old_dofs);
            fes->DofsToVDofs(new_dofs);
            for (int j = 0; j < old_dofs.Size(); j++)
            {
               (*Nodes)(new_dofs[j]) = onodes(old_dofs[j]);
            }
         }
      }
      offset += NumOfEdges * num_edge_dofs;
   }

   // face dofs:
   // both enumeration and orientation of the faces may be different
   if (fes->GetNFDofs() > 0)
   {
      // generate the old face-vertex table using the unmodified 'faces'
      Table old_face_vertex;
      old_face_vertex.MakeI(NumOfFaces);
      for (int i = 0; i < NumOfFaces; i++)
      {
         old_face_vertex.AddColumnsInRow(i, faces[i]->GetNVertices());
      }
      old_face_vertex.MakeJ();
      for (int i = 0; i < NumOfFaces; i++)
         old_face_vertex.AddConnections(i, faces[i]->GetVertices(),
                                        faces[i]->GetNVertices());
      old_face_vertex.ShiftUpI();

      // update 'el_to_face', 'be_to_face', 'faces', and 'faces_info'
      STable3D *faces_tbl = GetElementToFaceTable(1);
      GenerateFaces();

      // compute the new face dof offsets
      Array<int> new_fdofs(NumOfFaces+1);
      new_fdofs[0] = 0;
      for (int i = 0; i < NumOfFaces; i++) // i = old face index
      {
         const int *old_v = old_face_vertex.GetRow(i);
         int new_i; // new face index
         switch (old_face_vertex.RowSize(i))
         {
            case 3:
               new_i = (*faces_tbl)(old_v[0], old_v[1], old_v[2]);
               break;
            case 4:
            default:
               new_i = (*faces_tbl)(old_v[0], old_v[1], old_v[2], old_v[3]);
               break;
         }
         fes->GetFaceInteriorDofs(i, old_dofs);
         new_fdofs[new_i+1] = old_dofs.Size();
      }
      new_fdofs.PartialSum();

      // loop over the old face numbers
      for (int i = 0; i < NumOfFaces; i++)
      {
         const int *old_v = old_face_vertex.GetRow(i), *new_v;
         const int *dof_ord;
         int new_i, new_or;
         switch (old_face_vertex.RowSize(i))
         {
            case 3:
               new_i = (*faces_tbl)(old_v[0], old_v[1], old_v[2]);
               new_v = faces[new_i]->GetVertices();
               new_or = GetTriOrientation(old_v, new_v);
               dof_ord = fec->DofOrderForOrientation(Geometry::TRIANGLE, new_or);
               break;
            case 4:
            default:
               new_i = (*faces_tbl)(old_v[0], old_v[1], old_v[2], old_v[3]);
               new_v = faces[new_i]->GetVertices();
               new_or = GetQuadOrientation(old_v, new_v);
               dof_ord = fec->DofOrderForOrientation(Geometry::SQUARE, new_or);
               break;
         }

         fes->GetFaceInteriorDofs(i, old_dofs);
         new_dofs.SetSize(old_dofs.Size());
         for (int j = 0; j < old_dofs.Size(); j++)
         {
            // we assume the dofs are non-directional, i.e. dof_ord[j] is >= 0
            const int old_j = dof_ord[j];
            new_dofs[old_j] = offset + new_fdofs[new_i] + j;
         }
         fes->DofsToVDofs(old_dofs);
         fes->DofsToVDofs(new_dofs);
         for (int j = 0; j < old_dofs.Size(); j++)
         {
            (*Nodes)(new_dofs[j]) = onodes(old_dofs[j]);
         }
      }

      offset += fes->GetNFDofs();
      delete faces_tbl;
   }

   // element dofs:
   // element orientation may be different
   if (old_elem_vert) // have elements with 2 or more dofs
   {
      // matters when the 'fec' is
      // (this code is executed only for triangles/tets)
      // - Pk on triangles, k >= 4
      // - Qk on quads,     k >= 3
      // - Pk on tets,      k >= 5
      // - Qk on hexes,     k >= 3
      // - DG spaces
      // - ...

      // loop over all elements
      for (int i = 0; i < GetNE(); i++)
      {
         const int *old_v = old_elem_vert->GetRow(i);
         const int *new_v = elements[i]->GetVertices();
         const int *dof_ord;
         int new_or;
         const Geometry::Type geom = elements[i]->GetGeometryType();
         switch (geom)
         {
            case Geometry::SEGMENT:
               new_or = (old_v[0] == new_v[0]) ? +1 : -1;
               break;
            case Geometry::TRIANGLE:
               new_or = GetTriOrientation(old_v, new_v);
               break;
            case Geometry::SQUARE:
               new_or = GetQuadOrientation(old_v, new_v);
               break;
            default:
               new_or = 0;
               MFEM_ABORT(Geometry::Name[geom] << " elements (" << fec->Name()
                          << " FE collection) are not supported yet!");
               break;
         }
         dof_ord = fec->DofOrderForOrientation(geom, new_or);
         MFEM_VERIFY(dof_ord != NULL,
                     "FE collection '" << fec->Name()
                     << "' does not define reordering for "
                     << Geometry::Name[geom] << " elements!");
         fes->GetElementInteriorDofs(i, old_dofs);
         new_dofs.SetSize(old_dofs.Size());
         for (int j = 0; j < new_dofs.Size(); j++)
         {
            // we assume the dofs are non-directional, i.e. dof_ord[j] is >= 0
            const int old_j = dof_ord[j];
            new_dofs[old_j] = offset + j;
         }
         offset += new_dofs.Size();
         fes->DofsToVDofs(old_dofs);
         fes->DofsToVDofs(new_dofs);
         for (int j = 0; j < old_dofs.Size(); j++)
         {
            (*Nodes)(new_dofs[j]) = onodes(old_dofs[j]);
         }
      }
   }

   // Update Tables, faces, etc
   if (Dim > 2)
   {
      if (fes->GetNFDofs() == 0)
      {
         // needed for FE spaces that have face dofs, even if
         // the 'Nodes' do not have face dofs.
         GetElementToFaceTable();
         GenerateFaces();
      }
      CheckBdrElementOrientation();
   }
   if (el_to_edge)
   {
      // update 'el_to_edge', 'be_to_edge' (2D), 'bel_to_edge' (3D)
      NumOfEdges = GetElementToEdgeTable(*el_to_edge, be_to_edge);
      if (Dim == 2)
      {
         // update 'faces' and 'faces_info'
         GenerateFaces();
         CheckBdrElementOrientation();
      }
   }
   // To force FE space update, we need to increase 'sequence':
   sequence++;
   last_operation = Mesh::NONE;
   fes->Update(false); // want_transform = false
   Nodes->Update(); // just needed to update Nodes->sequence
}

void Mesh::FinalizeTetMesh(int generate_edges, int refine, bool fix_orientation)
{
   FinalizeCheck();
   CheckElementOrientation(fix_orientation);

   if (NumOfBdrElements == 0)
   {
      GetElementToFaceTable();
      GenerateFaces();
      GenerateBoundaryElements();
   }

   if (refine)
   {
      DSTable v_to_v(NumOfVertices);
      GetVertexToVertexTable(v_to_v);
      MarkTetMeshForRefinement(v_to_v);
   }

   GetElementToFaceTable();
   GenerateFaces();

   CheckBdrElementOrientation();

   if (generate_edges == 1)
   {
      el_to_edge = new Table;
      NumOfEdges = GetElementToEdgeTable(*el_to_edge, be_to_edge);
   }
   else
   {
      el_to_edge = NULL;  // Not really necessary -- InitTables was called
      bel_to_edge = NULL;
      NumOfEdges = 0;
   }

   SetAttributes();

   SetMeshGen();
}

void Mesh::FinalizeWedgeMesh(int generate_edges, int refine,
                             bool fix_orientation)
{
   FinalizeCheck();
   CheckElementOrientation(fix_orientation);

   if (NumOfBdrElements == 0)
   {
      GetElementToFaceTable();
      GenerateFaces();
      GenerateBoundaryElements();
   }

   GetElementToFaceTable();
   GenerateFaces();

   CheckBdrElementOrientation();

   if (generate_edges == 1)
   {
      el_to_edge = new Table;
      NumOfEdges = GetElementToEdgeTable(*el_to_edge, be_to_edge);
   }
   else
   {
      el_to_edge = NULL;  // Not really necessary -- InitTables was called
      bel_to_edge = NULL;
      NumOfEdges = 0;
   }

   SetAttributes();

   SetMeshGen();
}

void Mesh::FinalizeHexMesh(int generate_edges, int refine, bool fix_orientation)
{
   FinalizeCheck();
   CheckElementOrientation(fix_orientation);

   GetElementToFaceTable();
   GenerateFaces();

   if (NumOfBdrElements == 0)
   {
      GenerateBoundaryElements();
   }

   CheckBdrElementOrientation();

   if (generate_edges)
   {
      el_to_edge = new Table;
      NumOfEdges = GetElementToEdgeTable(*el_to_edge, be_to_edge);
   }
   else
   {
      NumOfEdges = 0;
   }

   SetAttributes();

   SetMeshGen();
}

void Mesh::FinalizeMesh(int refine, bool fix_orientation)
{
   FinalizeTopology();

   Finalize(refine, fix_orientation);
}

void Mesh::FinalizeTopology(bool generate_bdr)
{
   // Requirements: the following should be defined:
   //   1) Dim
   //   2) NumOfElements, elements
   //   3) NumOfBdrElements, boundary
   //   4) NumOfVertices
   // Optional:
   //   2) ncmesh may be defined
   //   3) el_to_edge may be allocated (it will be re-computed)

   FinalizeCheck();
   bool generate_edges = true;

   if (spaceDim == 0) { spaceDim = Dim; }
   if (ncmesh) { ncmesh->spaceDim = spaceDim; }

   // set the mesh type: 'meshgen', ...
   SetMeshGen();

   // generate the faces
   if (Dim > 2)
   {
      GetElementToFaceTable();
      GenerateFaces();
      if (NumOfBdrElements == 0 && generate_bdr)
      {
         GenerateBoundaryElements();
         GetElementToFaceTable(); // update be_to_face
      }
   }
   else
   {
      NumOfFaces = 0;
   }

   // generate edges if requested
   if (Dim > 1 && generate_edges)
   {
      // el_to_edge may already be allocated (P2 VTK meshes)
      if (!el_to_edge) { el_to_edge = new Table; }
      NumOfEdges = GetElementToEdgeTable(*el_to_edge, be_to_edge);
      if (Dim == 2)
      {
         GenerateFaces(); // 'Faces' in 2D refers to the edges
         if (NumOfBdrElements == 0 && generate_bdr)
         {
            GenerateBoundaryElements();
         }
      }
   }
   else
   {
      NumOfEdges = 0;
   }

   if (Dim == 1)
   {
      GenerateFaces();
   }

   if (ncmesh)
   {
      // tell NCMesh the numbering of edges/faces
      ncmesh->OnMeshUpdated(this);

      // update faces_info with NC relations
      GenerateNCFaceInfo();
   }

   // generate the arrays 'attributes' and 'bdr_attributes'
   SetAttributes();
}

void Mesh::Finalize(bool refine, bool fix_orientation)
{
   if (NURBSext || ncmesh)
   {
      MFEM_ASSERT(CheckElementOrientation(false) == 0, "");
      MFEM_ASSERT(CheckBdrElementOrientation() == 0, "");
      return;
   }

   // Requirements:
   //  1) FinalizeTopology() or equivalent was called
   //  2) if (Nodes == NULL), vertices must be defined
   //  3) if (Nodes != NULL), Nodes must be defined

   const bool check_orientation = true; // for regular elements, not boundary
   const bool curved = (Nodes != NULL);
   const bool may_change_topology =
      ( refine && (Dim > 1 && (meshgen & 1)) ) ||
      ( check_orientation && fix_orientation &&
        (Dim == 2 || (Dim == 3 && (meshgen & 1))) );

   DSTable *old_v_to_v = NULL;
   Table *old_elem_vert = NULL;

   if (curved && may_change_topology)
   {
      PrepareNodeReorder(&old_v_to_v, &old_elem_vert);
   }

   if (check_orientation)
   {
      // check and optionally fix element orientation
      CheckElementOrientation(fix_orientation);
   }
   if (refine)
   {
      MarkForRefinement();   // may change topology!
   }

   if (may_change_topology)
   {
      if (curved)
      {
         DoNodeReorder(old_v_to_v, old_elem_vert); // updates the mesh topology
         delete old_elem_vert;
         delete old_v_to_v;
      }
      else
      {
         FinalizeTopology(); // Re-computes some data unnecessarily.
      }

      // TODO: maybe introduce Mesh::NODE_REORDER operation and FESpace::
      // NodeReorderMatrix and do Nodes->Update() instead of DoNodeReorder?
   }

   // check and fix boundary element orientation
   CheckBdrElementOrientation();

#ifdef MFEM_DEBUG
   // For non-orientable surfaces/manifolds, the check below will fail, so we
   // only perform it when Dim == spaceDim.
   if (Dim >= 2 && Dim == spaceDim)
   {
      const int num_faces = GetNumFaces();
      for (int i = 0; i < num_faces; i++)
      {
         MFEM_VERIFY(faces_info[i].Elem2No < 0 ||
                     faces_info[i].Elem2Inf%2 != 0, "invalid mesh topology");
      }
   }
#endif
}

void Mesh::Make3D(int nx, int ny, int nz, Element::Type type,
                  double sx, double sy, double sz, bool sfc_ordering)
{
   int x, y, z;

   int NVert, NElem, NBdrElem;

   NVert = (nx+1) * (ny+1) * (nz+1);
   NElem = nx * ny * nz;
   NBdrElem = 2*(nx*ny+nx*nz+ny*nz);
   if (type == Element::TETRAHEDRON)
   {
      NElem *= 6;
      NBdrElem *= 2;
   }
   else if (type == Element::WEDGE)
   {
      NElem *= 2;
      NBdrElem += 2*nx*ny;
   }

   InitMesh(3, 3, NVert, NElem, NBdrElem);

   double coord[3];
   int ind[8];

   // Sets vertices and the corresponding coordinates
   for (z = 0; z <= nz; z++)
   {
      coord[2] = ((double) z / nz) * sz;
      for (y = 0; y <= ny; y++)
      {
         coord[1] = ((double) y / ny) * sy;
         for (x = 0; x <= nx; x++)
         {
            coord[0] = ((double) x / nx) * sx;
            AddVertex(coord);
         }
      }
   }

#define VTX(XC, YC, ZC) ((XC)+((YC)+(ZC)*(ny+1))*(nx+1))

   // Sets elements and the corresponding indices of vertices
   if (sfc_ordering && type == Element::HEXAHEDRON)
   {
      Array<int> sfc;
      NCMesh::GridSfcOrdering3D(nx, ny, nz, sfc);
      MFEM_VERIFY(sfc.Size() == 3*nx*ny*nz, "");

      for (int k = 0; k < nx*ny*nz; k++)
      {
         x = sfc[3*k + 0];
         y = sfc[3*k + 1];
         z = sfc[3*k + 2];

         ind[0] = VTX(x  , y  , z  );
         ind[1] = VTX(x+1, y  , z  );
         ind[2] = VTX(x+1, y+1, z  );
         ind[3] = VTX(x  , y+1, z  );
         ind[4] = VTX(x  , y  , z+1);
         ind[5] = VTX(x+1, y  , z+1);
         ind[6] = VTX(x+1, y+1, z+1);
         ind[7] = VTX(x  , y+1, z+1);

         AddHex(ind, 1);
      }
   }
   else
   {
      for (z = 0; z < nz; z++)
      {
         for (y = 0; y < ny; y++)
         {
            for (x = 0; x < nx; x++)
            {
               ind[0] = VTX(x  , y  , z  );
               ind[1] = VTX(x+1, y  , z  );
               ind[2] = VTX(x+1, y+1, z  );
               ind[3] = VTX(x  , y+1, z  );
               ind[4] = VTX(x  , y  , z+1);
               ind[5] = VTX(x+1, y  , z+1);
               ind[6] = VTX(x+1, y+1, z+1);
               ind[7] = VTX(  x, y+1, z+1);
               if (type == Element::TETRAHEDRON)
               {
                  AddHexAsTets(ind, 1);
               }
               else if (type == Element::WEDGE)
               {
                  AddHexAsWedges(ind, 1);
               }
               else
               {
                  AddHex(ind, 1);
               }
            }
         }
      }
   }

   // Sets boundary elements and the corresponding indices of vertices
   // bottom, bdr. attribute 1
   for (y = 0; y < ny; y++)
   {
      for (x = 0; x < nx; x++)
      {
         ind[0] = VTX(x  , y  , 0);
         ind[1] = VTX(x  , y+1, 0);
         ind[2] = VTX(x+1, y+1, 0);
         ind[3] = VTX(x+1, y  , 0);
         if (type == Element::TETRAHEDRON)
         {
            AddBdrQuadAsTriangles(ind, 1);
         }
         else if (type == Element::WEDGE)
         {
            AddBdrQuadAsTriangles(ind, 1);
         }
         else
         {
            AddBdrQuad(ind, 1);
         }
      }
   }
   // top, bdr. attribute 6
   for (y = 0; y < ny; y++)
   {
      for (x = 0; x < nx; x++)
      {
         ind[0] = VTX(x  , y  , nz);
         ind[1] = VTX(x+1, y  , nz);
         ind[2] = VTX(x+1, y+1, nz);
         ind[3] = VTX(x  , y+1, nz);
         if (type == Element::TETRAHEDRON)
         {
            AddBdrQuadAsTriangles(ind, 6);
         }
         else if (type == Element::WEDGE)
         {
            AddBdrQuadAsTriangles(ind, 1);
         }
         else
         {
            AddBdrQuad(ind, 6);
         }
      }
   }
   // left, bdr. attribute 5
   for (z = 0; z < nz; z++)
   {
      for (y = 0; y < ny; y++)
      {
         ind[0] = VTX(0  , y  , z  );
         ind[1] = VTX(0  , y  , z+1);
         ind[2] = VTX(0  , y+1, z+1);
         ind[3] = VTX(0  , y+1, z  );
         if (type == Element::TETRAHEDRON)
         {
            AddBdrQuadAsTriangles(ind, 5);
         }
         else
         {
            AddBdrQuad(ind, 5);
         }
      }
   }
   // right, bdr. attribute 3
   for (z = 0; z < nz; z++)
   {
      for (y = 0; y < ny; y++)
      {
         ind[0] = VTX(nx, y  , z  );
         ind[1] = VTX(nx, y+1, z  );
         ind[2] = VTX(nx, y+1, z+1);
         ind[3] = VTX(nx, y  , z+1);
         if (type == Element::TETRAHEDRON)
         {
            AddBdrQuadAsTriangles(ind, 3);
         }
         else
         {
            AddBdrQuad(ind, 3);
         }
      }
   }
   // front, bdr. attribute 2
   for (x = 0; x < nx; x++)
   {
      for (z = 0; z < nz; z++)
      {
         ind[0] = VTX(x  , 0, z  );
         ind[1] = VTX(x+1, 0, z  );
         ind[2] = VTX(x+1, 0, z+1);
         ind[3] = VTX(x  , 0, z+1);
         if (type == Element::TETRAHEDRON)
         {
            AddBdrQuadAsTriangles(ind, 2);
         }
         else
         {
            AddBdrQuad(ind, 2);
         }
      }
   }
   // back, bdr. attribute 4
   for (x = 0; x < nx; x++)
   {
      for (z = 0; z < nz; z++)
      {
         ind[0] = VTX(x  , ny, z  );
         ind[1] = VTX(x  , ny, z+1);
         ind[2] = VTX(x+1, ny, z+1);
         ind[3] = VTX(x+1, ny, z  );
         if (type == Element::TETRAHEDRON)
         {
            AddBdrQuadAsTriangles(ind, 4);
         }
         else
         {
            AddBdrQuad(ind, 4);
         }
      }
   }

#undef VTX

#if 0
   ofstream test_stream("debug.mesh");
   Print(test_stream);
   test_stream.close();
#endif

   FinalizeTopology();

   // Finalize(...) can be called after this method, if needed
}

void Mesh::Make2D(int nx, int ny, Element::Type type,
                  double sx, double sy,
                  bool generate_edges, bool sfc_ordering)
{
   int i, j, k;

   SetEmpty();

   Dim = spaceDim = 2;

   // Creates quadrilateral mesh
   if (type == Element::QUADRILATERAL)
   {
      NumOfVertices = (nx+1) * (ny+1);
      NumOfElements = nx * ny;
      NumOfBdrElements = 2 * nx + 2 * ny;

      vertices.SetSize(NumOfVertices);
      elements.SetSize(NumOfElements);
      boundary.SetSize(NumOfBdrElements);

      double cx, cy;
      int ind[4];

      // Sets vertices and the corresponding coordinates
      k = 0;
      for (j = 0; j < ny+1; j++)
      {
         cy = ((double) j / ny) * sy;
         for (i = 0; i < nx+1; i++)
         {
            cx = ((double) i / nx) * sx;
            vertices[k](0) = cx;
            vertices[k](1) = cy;
            k++;
         }
      }

      // Sets elements and the corresponding indices of vertices
      if (sfc_ordering)
      {
         Array<int> sfc;
         NCMesh::GridSfcOrdering2D(nx, ny, sfc);
         MFEM_VERIFY(sfc.Size() == 2*nx*ny, "");

         for (k = 0; k < nx*ny; k++)
         {
            i = sfc[2*k + 0];
            j = sfc[2*k + 1];
            ind[0] = i + j*(nx+1);
            ind[1] = i + 1 +j*(nx+1);
            ind[2] = i + 1 + (j+1)*(nx+1);
            ind[3] = i + (j+1)*(nx+1);
            elements[k] = new Quadrilateral(ind);
         }
      }
      else
      {
         k = 0;
         for (j = 0; j < ny; j++)
         {
            for (i = 0; i < nx; i++)
            {
               ind[0] = i + j*(nx+1);
               ind[1] = i + 1 +j*(nx+1);
               ind[2] = i + 1 + (j+1)*(nx+1);
               ind[3] = i + (j+1)*(nx+1);
               elements[k] = new Quadrilateral(ind);
               k++;
            }
         }
      }

      // Sets boundary elements and the corresponding indices of vertices
      int m = (nx+1)*ny;
      for (i = 0; i < nx; i++)
      {
         boundary[i] = new Segment(i, i+1, 1);
         boundary[nx+i] = new Segment(m+i+1, m+i, 3);
      }
      m = nx+1;
      for (j = 0; j < ny; j++)
      {
         boundary[2*nx+j] = new Segment((j+1)*m, j*m, 4);
         boundary[2*nx+ny+j] = new Segment(j*m+nx, (j+1)*m+nx, 2);
      }
   }
   // Creates triangular mesh
   else if (type == Element::TRIANGLE)
   {
      NumOfVertices = (nx+1) * (ny+1);
      NumOfElements = 2 * nx * ny;
      NumOfBdrElements = 2 * nx + 2 * ny;

      vertices.SetSize(NumOfVertices);
      elements.SetSize(NumOfElements);
      boundary.SetSize(NumOfBdrElements);

      double cx, cy;
      int ind[3];

      // Sets vertices and the corresponding coordinates
      k = 0;
      for (j = 0; j < ny+1; j++)
      {
         cy = ((double) j / ny) * sy;
         for (i = 0; i < nx+1; i++)
         {
            cx = ((double) i / nx) * sx;
            vertices[k](0) = cx;
            vertices[k](1) = cy;
            k++;
         }
      }

      // Sets the elements and the corresponding indices of vertices
      k = 0;
      for (j = 0; j < ny; j++)
      {
         for (i = 0; i < nx; i++)
         {
            ind[0] = i + j*(nx+1);
            ind[1] = i + 1 + (j+1)*(nx+1);
            ind[2] = i + (j+1)*(nx+1);
            elements[k] = new Triangle(ind);
            k++;
            ind[1] = i + 1 + j*(nx+1);
            ind[2] = i + 1 + (j+1)*(nx+1);
            elements[k] = new Triangle(ind);
            k++;
         }
      }

      // Sets boundary elements and the corresponding indices of vertices
      int m = (nx+1)*ny;
      for (i = 0; i < nx; i++)
      {
         boundary[i] = new Segment(i, i+1, 1);
         boundary[nx+i] = new Segment(m+i+1, m+i, 3);
      }
      m = nx+1;
      for (j = 0; j < ny; j++)
      {
         boundary[2*nx+j] = new Segment((j+1)*m, j*m, 4);
         boundary[2*nx+ny+j] = new Segment(j*m+nx, (j+1)*m+nx, 2);
      }

      // MarkTriMeshForRefinement(); // done in Finalize(...)
   }
   else
   {
      MFEM_ABORT("Unsupported element type.");
   }

   SetMeshGen();
   CheckElementOrientation();

   if (generate_edges == 1)
   {
      el_to_edge = new Table;
      NumOfEdges = GetElementToEdgeTable(*el_to_edge, be_to_edge);
      GenerateFaces();
      CheckBdrElementOrientation();
   }
   else
   {
      NumOfEdges = 0;
   }

   NumOfFaces = 0;

   attributes.Append(1);
   bdr_attributes.Append(1); bdr_attributes.Append(2);
   bdr_attributes.Append(3); bdr_attributes.Append(4);

   // Finalize(...) can be called after this method, if needed
}

void Mesh::Make1D(int n, double sx)
{
   int j, ind[1];

   SetEmpty();

   Dim = 1;
   spaceDim = 1;

   NumOfVertices = n + 1;
   NumOfElements = n;
   NumOfBdrElements = 2;
   vertices.SetSize(NumOfVertices);
   elements.SetSize(NumOfElements);
   boundary.SetSize(NumOfBdrElements);

   // Sets vertices and the corresponding coordinates
   for (j = 0; j < n+1; j++)
   {
      vertices[j](0) = ((double) j / n) * sx;
   }

   // Sets elements and the corresponding indices of vertices
   for (j = 0; j < n; j++)
   {
      elements[j] = new Segment(j, j+1, 1);
   }

   // Sets the boundary elements
   ind[0] = 0;
   boundary[0] = new Point(ind, 1);
   ind[0] = n;
   boundary[1] = new Point(ind, 2);

   NumOfEdges = 0;
   NumOfFaces = 0;

   SetMeshGen();
   GenerateFaces();

   attributes.Append(1);
   bdr_attributes.Append(1); bdr_attributes.Append(2);
}

Mesh::Mesh(const Mesh &mesh, bool copy_nodes)
{
   Dim = mesh.Dim;
   spaceDim = mesh.spaceDim;

   NumOfVertices = mesh.NumOfVertices;
   NumOfElements = mesh.NumOfElements;
   NumOfBdrElements = mesh.NumOfBdrElements;
   NumOfEdges = mesh.NumOfEdges;
   NumOfFaces = mesh.NumOfFaces;
   nbInteriorFaces = mesh.nbInteriorFaces;
   nbBoundaryFaces = mesh.nbBoundaryFaces;

   meshgen = mesh.meshgen;
   mesh_geoms = mesh.mesh_geoms;

   // Create the new Mesh instance without a record of its refinement history
   sequence = 0;
   last_operation = Mesh::NONE;

   // Duplicate the elements
   elements.SetSize(NumOfElements);
   for (int i = 0; i < NumOfElements; i++)
   {
      elements[i] = mesh.elements[i]->Duplicate(this);
   }

   // Copy the vertices
   mesh.vertices.Copy(vertices);

   // Duplicate the boundary
   boundary.SetSize(NumOfBdrElements);
   for (int i = 0; i < NumOfBdrElements; i++)
   {
      boundary[i] = mesh.boundary[i]->Duplicate(this);
   }

   // Copy the element-to-face Table, el_to_face
   el_to_face = (mesh.el_to_face) ? new Table(*mesh.el_to_face) : NULL;

   // Copy the boundary-to-face Array, be_to_face.
   mesh.be_to_face.Copy(be_to_face);

   // Copy the element-to-edge Table, el_to_edge
   el_to_edge = (mesh.el_to_edge) ? new Table(*mesh.el_to_edge) : NULL;

   // Copy the boundary-to-edge Table, bel_to_edge (3D)
   bel_to_edge = (mesh.bel_to_edge) ? new Table(*mesh.bel_to_edge) : NULL;

   // Copy the boundary-to-edge Array, be_to_edge (2D)
   mesh.be_to_edge.Copy(be_to_edge);

   // Duplicate the faces and faces_info.
   faces.SetSize(mesh.faces.Size());
   for (int i = 0; i < faces.Size(); i++)
   {
      Element *face = mesh.faces[i]; // in 1D the faces are NULL
      faces[i] = (face) ? face->Duplicate(this) : NULL;
   }
   mesh.faces_info.Copy(faces_info);
   mesh.nc_faces_info.Copy(nc_faces_info);

   // Do NOT copy the element-to-element Table, el_to_el
   el_to_el = NULL;

   // Do NOT copy the face-to-edge Table, face_edge
   face_edge = NULL;

   // Copy the edge-to-vertex Table, edge_vertex
   edge_vertex = (mesh.edge_vertex) ? new Table(*mesh.edge_vertex) : NULL;

   // Copy the attributes and bdr_attributes
   mesh.attributes.Copy(attributes);
   mesh.bdr_attributes.Copy(bdr_attributes);

   // Deep copy the NURBSExtension.
#ifdef MFEM_USE_MPI
   ParNURBSExtension *pNURBSext =
      dynamic_cast<ParNURBSExtension *>(mesh.NURBSext);
   if (pNURBSext)
   {
      NURBSext = new ParNURBSExtension(*pNURBSext);
   }
   else
#endif
   {
      NURBSext = mesh.NURBSext ? new NURBSExtension(*mesh.NURBSext) : NULL;
   }

   // Deep copy the NCMesh.
#ifdef MFEM_USE_MPI
   if (dynamic_cast<const ParMesh*>(&mesh))
   {
      ncmesh = NULL; // skip; will be done in ParMesh copy ctor
   }
   else
#endif
   {
      ncmesh = mesh.ncmesh ? new NCMesh(*mesh.ncmesh) : NULL;
   }

   // Duplicate the Nodes, including the FiniteElementCollection and the
   // FiniteElementSpace
   if (mesh.Nodes && copy_nodes)
   {
      FiniteElementSpace *fes = mesh.Nodes->FESpace();
      const FiniteElementCollection *fec = fes->FEColl();
      FiniteElementCollection *fec_copy =
         FiniteElementCollection::New(fec->Name());
      FiniteElementSpace *fes_copy =
         new FiniteElementSpace(*fes, this, fec_copy);
      Nodes = new GridFunction(fes_copy);
      Nodes->MakeOwner(fec_copy);
      *Nodes = *mesh.Nodes;
      own_nodes = 1;
   }
   else
   {
      Nodes = mesh.Nodes;
      own_nodes = 0;
   }
}

Mesh::Mesh(const char *filename, int generate_edges, int refine,
           bool fix_orientation)
{
   // Initialization as in the default constructor
   SetEmpty();

   named_ifgzstream imesh(filename);
   if (!imesh)
   {
      // Abort with an error message.
      MFEM_ABORT("Mesh file not found: " << filename << '\n');
   }
   else
   {
      Load(imesh, generate_edges, refine, fix_orientation);
   }
}

Mesh::Mesh(std::istream &input, int generate_edges, int refine,
           bool fix_orientation)
{
   SetEmpty();
   Load(input, generate_edges, refine, fix_orientation);
}

void Mesh::ChangeVertexDataOwnership(double *vertex_data, int len_vertex_data,
                                     bool zerocopy)
{
   // A dimension of 3 is now required since we use mfem::Vertex objects as PODs
   // and these object have a hardcoded double[3] entry
   MFEM_VERIFY(len_vertex_data >= NumOfVertices * 3,
               "Not enough vertices in external array : "
               "len_vertex_data = "<< len_vertex_data << ", "
               "NumOfVertices * 3 = " << NumOfVertices * 3);
   // Allow multiple calls to this method with the same vertex_data
   if (vertex_data == (double *)(vertices.GetData()))
   {
      MFEM_ASSERT(!vertices.OwnsData(), "invalid ownership");
      return;
   }
   if (!zerocopy)
   {
      memcpy(vertex_data, vertices.GetData(),
             NumOfVertices * 3 * sizeof(double));
   }
   // Vertex is POD double[3]
   vertices.MakeRef(reinterpret_cast<Vertex*>(vertex_data), NumOfVertices);
}

Mesh::Mesh(double *_vertices, int num_vertices,
           int *element_indices, Geometry::Type element_type,
           int *element_attributes, int num_elements,
           int *boundary_indices, Geometry::Type boundary_type,
           int *boundary_attributes, int num_boundary_elements,
           int dimension, int space_dimension)
{
   if (space_dimension == -1)
   {
      space_dimension = dimension;
   }

   InitMesh(dimension, space_dimension, /*num_vertices*/ 0, num_elements,
            num_boundary_elements);

   int element_index_stride = Geometry::NumVerts[element_type];
   int boundary_index_stride = num_boundary_elements > 0 ?
                               Geometry::NumVerts[boundary_type] : 0;

   // assuming Vertex is POD
   vertices.MakeRef(reinterpret_cast<Vertex*>(_vertices), num_vertices);
   NumOfVertices = num_vertices;

   for (int i = 0; i < num_elements; i++)
   {
      elements[i] = NewElement(element_type);
      elements[i]->SetVertices(element_indices + i * element_index_stride);
      elements[i]->SetAttribute(element_attributes[i]);
   }
   NumOfElements = num_elements;

   for (int i = 0; i < num_boundary_elements; i++)
   {
      boundary[i] = NewElement(boundary_type);
      boundary[i]->SetVertices(boundary_indices + i * boundary_index_stride);
      boundary[i]->SetAttribute(boundary_attributes[i]);
   }
   NumOfBdrElements = num_boundary_elements;

   FinalizeTopology();
}

Element *Mesh::NewElement(int geom)
{
   switch (geom)
   {
      case Geometry::POINT:     return (new Point);
      case Geometry::SEGMENT:   return (new Segment);
      case Geometry::TRIANGLE:  return (new Triangle);
      case Geometry::SQUARE:    return (new Quadrilateral);
      case Geometry::TETRAHEDRON:
#ifdef MFEM_USE_MEMALLOC
         return TetMemory.Alloc();
#else
         return (new Tetrahedron);
#endif
      case Geometry::CUBE:      return (new Hexahedron);
      case Geometry::PRISM:     return (new Wedge);
      default:
         MFEM_ABORT("invalid Geometry::Type, geom = " << geom);
   }

   return NULL;
}

Element *Mesh::ReadElementWithoutAttr(std::istream &input)
{
   int geom, nv, *v;
   Element *el;

   input >> geom;
   el = NewElement(geom);
   MFEM_VERIFY(el, "Unsupported element type: " << geom);
   nv = el->GetNVertices();
   v  = el->GetVertices();
   for (int i = 0; i < nv; i++)
   {
      input >> v[i];
   }

   return el;
}

void Mesh::PrintElementWithoutAttr(const Element *el, std::ostream &out)
{
   out << el->GetGeometryType();
   const int nv = el->GetNVertices();
   const int *v = el->GetVertices();
   for (int j = 0; j < nv; j++)
   {
      out << ' ' << v[j];
   }
   out << '\n';
}

Element *Mesh::ReadElement(std::istream &input)
{
   int attr;
   Element *el;

   input >> attr;
   el = ReadElementWithoutAttr(input);
   el->SetAttribute(attr);

   return el;
}

void Mesh::PrintElement(const Element *el, std::ostream &out)
{
   out << el->GetAttribute() << ' ';
   PrintElementWithoutAttr(el, out);
}

void Mesh::SetMeshGen()
{
   meshgen = mesh_geoms = 0;
   for (int i = 0; i < NumOfElements; i++)
   {
      const Element::Type type = GetElement(i)->GetType();
      switch (type)
      {
         case Element::TETRAHEDRON:
            mesh_geoms |= (1 << Geometry::TETRAHEDRON);
         case Element::TRIANGLE:
            mesh_geoms |= (1 << Geometry::TRIANGLE);
         case Element::SEGMENT:
            mesh_geoms |= (1 << Geometry::SEGMENT);
         case Element::POINT:
            mesh_geoms |= (1 << Geometry::POINT);
            meshgen |= 1;
            break;

         case Element::HEXAHEDRON:
            mesh_geoms |= (1 << Geometry::CUBE);
         case Element::QUADRILATERAL:
            mesh_geoms |= (1 << Geometry::SQUARE);
            mesh_geoms |= (1 << Geometry::SEGMENT);
            mesh_geoms |= (1 << Geometry::POINT);
            meshgen |= 2;
            break;

         case Element::WEDGE:
            mesh_geoms |= (1 << Geometry::PRISM);
            mesh_geoms |= (1 << Geometry::SQUARE);
            mesh_geoms |= (1 << Geometry::TRIANGLE);
            mesh_geoms |= (1 << Geometry::SEGMENT);
            mesh_geoms |= (1 << Geometry::POINT);
            meshgen |= 4;
            break;

         default:
            MFEM_ABORT("invalid element type: " << type);
            break;
      }
   }
}

void Mesh::Loader(std::istream &input, int generate_edges,
                  std::string parse_tag)
{
   int curved = 0, read_gf = 1;
   bool finalize_topo = true;

   if (!input)
   {
      MFEM_ABORT("Input stream is not open");
   }

   Clear();

   string mesh_type;
   input >> ws;
   getline(input, mesh_type);
   filter_dos(mesh_type);

   // MFEM's native mesh formats
   bool mfem_v10 = (mesh_type == "MFEM mesh v1.0");
   bool mfem_v11 = (mesh_type == "MFEM mesh v1.1");
   bool mfem_v12 = (mesh_type == "MFEM mesh v1.2");
   if (mfem_v10 || mfem_v11 || mfem_v12) // MFEM's own mesh formats
   {
      // Formats mfem_v12 and newer have a tag indicating the end of the mesh
      // section in the stream. A user provided parse tag can also be provided
      // via the arguments. For example, if this is called from parallel mesh
      // object, it can indicate to read until parallel mesh section begins.
      if ( mfem_v12 && parse_tag.empty() )
      {
         parse_tag = "mfem_mesh_end";
      }
      ReadMFEMMesh(input, mfem_v11, curved);
   }
   else if (mesh_type == "linemesh") // 1D mesh
   {
      ReadLineMesh(input);
   }
   else if (mesh_type == "areamesh2" || mesh_type == "curved_areamesh2")
   {
      if (mesh_type == "curved_areamesh2")
      {
         curved = 1;
      }
      ReadNetgen2DMesh(input, curved);
   }
   else if (mesh_type == "NETGEN" || mesh_type == "NETGEN_Neutral_Format")
   {
      ReadNetgen3DMesh(input);
   }
   else if (mesh_type == "TrueGrid")
   {
      ReadTrueGridMesh(input);
   }
   else if (mesh_type == "# vtk DataFile Version 3.0" ||
            mesh_type == "# vtk DataFile Version 2.0") // VTK
   {
      ReadVTKMesh(input, curved, read_gf, finalize_topo);
   }
   else if (mesh_type == "MFEM NURBS mesh v1.0")
   {
      ReadNURBSMesh(input, curved, read_gf);
   }
   else if (mesh_type == "MFEM INLINE mesh v1.0")
   {
      ReadInlineMesh(input, generate_edges);
      return; // done with inline mesh construction
   }
   else if (mesh_type == "$MeshFormat") // Gmsh
   {
      ReadGmshMesh(input);
   }
   else if
   ((mesh_type.size() > 2 &&
     mesh_type[0] == 'C' && mesh_type[1] == 'D' && mesh_type[2] == 'F') ||
    (mesh_type.size() > 3 &&
     mesh_type[1] == 'H' && mesh_type[2] == 'D' && mesh_type[3] == 'F'))
   {
      named_ifgzstream *mesh_input = dynamic_cast<named_ifgzstream *>(&input);
      if (mesh_input)
      {
#ifdef MFEM_USE_NETCDF
         ReadCubit(mesh_input->filename.c_str(), curved, read_gf);
#else
         MFEM_ABORT("NetCDF support requires configuration with"
                    " MFEM_USE_NETCDF=YES");
         return;
#endif
      }
      else
      {
         MFEM_ABORT("Can not determine Cubit mesh filename!"
                    " Use mfem::named_ifgzstream for input.");
         return;
      }
   }
   else
   {
      MFEM_ABORT("Unknown input mesh format: " << mesh_type);
      return;
   }

   // at this point the following should be defined:
   //  1) Dim
   //  2) NumOfElements, elements
   //  3) NumOfBdrElements, boundary
   //  4) NumOfVertices, with allocated space in vertices
   //  5) curved
   //  5a) if curved == 0, vertices must be defined
   //  5b) if curved != 0 and read_gf != 0,
   //         'input' must point to a GridFunction
   //  5c) if curved != 0 and read_gf == 0,
   //         vertices and Nodes must be defined
   // optional:
   //  1) el_to_edge may be allocated (as in the case of P2 VTK meshes)
   //  2) ncmesh may be allocated

   // FinalizeTopology() will:
   // - assume that generate_edges is true
   // - assume that refine is false
   // - does not check the orientation of regular and boundary elements
   if (finalize_topo)
   {
      FinalizeTopology();
   }

   if (curved && read_gf)
   {
      Nodes = new GridFunction(this, input);
      own_nodes = 1;
      spaceDim = Nodes->VectorDim();
      if (ncmesh) { ncmesh->spaceDim = spaceDim; }
      // Set the 'vertices' from the 'Nodes'
      for (int i = 0; i < spaceDim; i++)
      {
         Vector vert_val;
         Nodes->GetNodalValues(vert_val, i+1);
         for (int j = 0; j < NumOfVertices; j++)
         {
            vertices[j](i) = vert_val(j);
         }
      }
   }

   // If a parse tag was supplied, keep reading the stream until the tag is
   // encountered.
   if (mfem_v12)
   {
      string line;
      do
      {
         skip_comment_lines(input, '#');
         MFEM_VERIFY(input.good(), "Required mesh-end tag not found");
         getline(input, line);
         filter_dos(line);
         // mfem v1.2 may not have parse_tag in it, e.g. if trying to read a
         // serial mfem v1.2 mesh as parallel with "mfem_serial_mesh_end" as
         // parse_tag. That's why, regardless of parse_tag, we stop reading if
         // we find "mfem_mesh_end" which is required by mfem v1.2 format.
         if (line == "mfem_mesh_end") { break; }
      }
      while (line != parse_tag);
   }

   // Finalize(...) should be called after this, if needed.
}

Mesh::Mesh(Mesh *mesh_array[], int num_pieces)
{
   int      i, j, ie, ib, iv, *v, nv;
   Element *el;
   Mesh    *m;

   SetEmpty();

   Dim = mesh_array[0]->Dimension();
   spaceDim = mesh_array[0]->SpaceDimension();

   if (mesh_array[0]->NURBSext)
   {
      // assuming the pieces form a partition of a NURBS mesh
      NURBSext = new NURBSExtension(mesh_array, num_pieces);

      NumOfVertices = NURBSext->GetNV();
      NumOfElements = NURBSext->GetNE();

      NURBSext->GetElementTopo(elements);

      // NumOfBdrElements = NURBSext->GetNBE();
      // NURBSext->GetBdrElementTopo(boundary);

      Array<int> lvert_vert, lelem_elem;

      // Here, for visualization purposes, we copy the boundary elements from
      // the individual pieces which include the interior boundaries.  This
      // creates 'boundary' array that is different from the one generated by
      // the NURBSExtension which, in particular, makes the boundary-dof table
      // invalid. This, in turn, causes GetBdrElementTransformation to not
      // function properly.
      NumOfBdrElements = 0;
      for (i = 0; i < num_pieces; i++)
      {
         NumOfBdrElements += mesh_array[i]->GetNBE();
      }
      boundary.SetSize(NumOfBdrElements);
      vertices.SetSize(NumOfVertices);
      ib = 0;
      for (i = 0; i < num_pieces; i++)
      {
         m = mesh_array[i];
         m->NURBSext->GetVertexLocalToGlobal(lvert_vert);
         m->NURBSext->GetElementLocalToGlobal(lelem_elem);
         // copy the element attributes
         for (j = 0; j < m->GetNE(); j++)
         {
            elements[lelem_elem[j]]->SetAttribute(m->GetAttribute(j));
         }
         // copy the boundary
         for (j = 0; j < m->GetNBE(); j++)
         {
            el = m->GetBdrElement(j)->Duplicate(this);
            v  = el->GetVertices();
            nv = el->GetNVertices();
            for (int k = 0; k < nv; k++)
            {
               v[k] = lvert_vert[v[k]];
            }
            boundary[ib++] = el;
         }
         // copy the vertices
         for (j = 0; j < m->GetNV(); j++)
         {
            vertices[lvert_vert[j]].SetCoords(m->SpaceDimension(),
                                              m->GetVertex(j));
         }
      }
   }
   else // not a NURBS mesh
   {
      NumOfElements    = 0;
      NumOfBdrElements = 0;
      NumOfVertices    = 0;
      for (i = 0; i < num_pieces; i++)
      {
         m = mesh_array[i];
         NumOfElements    += m->GetNE();
         NumOfBdrElements += m->GetNBE();
         NumOfVertices    += m->GetNV();
      }
      elements.SetSize(NumOfElements);
      boundary.SetSize(NumOfBdrElements);
      vertices.SetSize(NumOfVertices);
      ie = ib = iv = 0;
      for (i = 0; i < num_pieces; i++)
      {
         m = mesh_array[i];
         // copy the elements
         for (j = 0; j < m->GetNE(); j++)
         {
            el = m->GetElement(j)->Duplicate(this);
            v  = el->GetVertices();
            nv = el->GetNVertices();
            for (int k = 0; k < nv; k++)
            {
               v[k] += iv;
            }
            elements[ie++] = el;
         }
         // copy the boundary elements
         for (j = 0; j < m->GetNBE(); j++)
         {
            el = m->GetBdrElement(j)->Duplicate(this);
            v  = el->GetVertices();
            nv = el->GetNVertices();
            for (int k = 0; k < nv; k++)
            {
               v[k] += iv;
            }
            boundary[ib++] = el;
         }
         // copy the vertices
         for (j = 0; j < m->GetNV(); j++)
         {
            vertices[iv++].SetCoords(m->SpaceDimension(), m->GetVertex(j));
         }
      }
   }

   FinalizeTopology();

   // copy the nodes (curvilinear meshes)
   GridFunction *g = mesh_array[0]->GetNodes();
   if (g)
   {
      Array<GridFunction *> gf_array(num_pieces);
      for (i = 0; i < num_pieces; i++)
      {
         gf_array[i] = mesh_array[i]->GetNodes();
      }
      Nodes = new GridFunction(this, gf_array, num_pieces);
      own_nodes = 1;
   }

#ifdef MFEM_DEBUG
   CheckElementOrientation(false);
   CheckBdrElementOrientation(false);
#endif
}

Mesh::Mesh(Mesh *orig_mesh, int ref_factor, int ref_type)
{
   Dim = orig_mesh->Dimension();
   MFEM_VERIFY(ref_factor >= 1, "the refinement factor must be >= 1");
   MFEM_VERIFY(ref_type == BasisType::ClosedUniform ||
               ref_type == BasisType::GaussLobatto, "invalid refinement type");
   MFEM_VERIFY(Dim == 1 || Dim == 2 || Dim == 3,
               "only implemented for Segment, Quadrilateral and Hexahedron "
               "elements in 1D/2D/3D");
   MFEM_VERIFY(orig_mesh->GetNumGeometries(Dim) <= 1,
               "meshes with mixed elements are not supported");

   // Construct a scalar H1 FE space of order ref_factor and use its dofs as
   // the indices of the new, refined vertices.
   H1_FECollection rfec(ref_factor, Dim, ref_type);
   FiniteElementSpace rfes(orig_mesh, &rfec);

   int r_bndr_factor = pow(ref_factor, Dim - 1);
   int r_elem_factor = ref_factor * r_bndr_factor;

   int r_num_vert = rfes.GetNDofs();
   int r_num_elem = orig_mesh->GetNE() * r_elem_factor;
   int r_num_bndr = orig_mesh->GetNBE() * r_bndr_factor;

   InitMesh(Dim, orig_mesh->SpaceDimension(), r_num_vert, r_num_elem,
            r_num_bndr);

   // Set the number of vertices, set the actual coordinates later
   NumOfVertices = r_num_vert;
   // Add refined elements and set vertex coordinates
   Array<int> rdofs;
   DenseMatrix phys_pts;
   int max_nv = 0;

   DenseMatrix node_coordinates(spaceDim*pow(2, Dim), r_num_elem);
   H1_FECollection vertex_fec(1, Dim);

   for (int el = 0; el < orig_mesh->GetNE(); el++)
   {
      Geometry::Type geom = orig_mesh->GetElementBaseGeometry(el);
      int attrib = orig_mesh->GetAttribute(el);
      int nvert = Geometry::NumVerts[geom];
      RefinedGeometry &RG = *GlobGeometryRefiner.Refine(geom, ref_factor);

      max_nv = std::max(max_nv, nvert);
      rfes.GetElementDofs(el, rdofs);
      MFEM_ASSERT(rdofs.Size() == RG.RefPts.Size(), "");
      const FiniteElement *rfe = rfes.GetFE(el);
      orig_mesh->GetElementTransformation(el)->Transform(rfe->GetNodes(),
                                                         phys_pts);
      const int *c2h_map = rfec.GetDofMap(geom);
      const int *vertex_map = vertex_fec.GetDofMap(geom);
      for (int i = 0; i < phys_pts.Width(); i++)
      {
         vertices[rdofs[i]].SetCoords(spaceDim, phys_pts.GetColumn(i));
      }
      for (int j = 0; j < RG.RefGeoms.Size()/nvert; j++)
      {
         Element *elem = NewElement(geom);
         elem->SetAttribute(attrib);
         int *v = elem->GetVertices();
         for (int k = 0; k < nvert; k++)
         {
            int cid = RG.RefGeoms[k+nvert*j]; // local Cartesian index
            v[k] = rdofs[c2h_map[cid]];
         }
         for (int k = 0; k < nvert; k++)
         {
            for (int j = 0; j < spaceDim; ++j)
            {
               node_coordinates(k*spaceDim + j, NumOfElements)
                  = vertices[v[vertex_map[k]]](j);
            }
         }
         AddElement(elem);
      }
   }

   SetCurvature(1, true, spaceDim);
   Vector node_coordinates_vec(
      node_coordinates.Data(),
      node_coordinates.Width()*node_coordinates.Height());
   SetNodes(node_coordinates_vec);

   // Add refined boundary elements
   for (int el = 0; el < orig_mesh->GetNBE(); el++)
   {
      Geometry::Type geom = orig_mesh->GetBdrElementBaseGeometry(el);
      int attrib = orig_mesh->GetBdrAttribute(el);
      int nvert = Geometry::NumVerts[geom];
      RefinedGeometry &RG = *GlobGeometryRefiner.Refine(geom, ref_factor);

      rfes.GetBdrElementDofs(el, rdofs);
      MFEM_ASSERT(rdofs.Size() == RG.RefPts.Size(), "");
      if (Dim == 1)
      {
         // Dim == 1 is a special case because the boundary elements are
         // zero-dimensional points, and therefore don't have a DofMap
         for (int j = 0; j < RG.RefGeoms.Size()/nvert; j++)
         {
            Element *elem = NewElement(geom);
            elem->SetAttribute(attrib);
            int *v = elem->GetVertices();
            v[0] = rdofs[RG.RefGeoms[nvert*j]];
            AddBdrElement(elem);
         }
      }
      else
      {
         const int *c2h_map = rfec.GetDofMap(geom);
         for (int j = 0; j < RG.RefGeoms.Size()/nvert; j++)
         {
            Element *elem = NewElement(geom);
            elem->SetAttribute(attrib);
            int *v = elem->GetVertices();
            for (int k = 0; k < nvert; k++)
            {
               int cid = RG.RefGeoms[k+nvert*j]; // local Cartesian index
               v[k] = rdofs[c2h_map[cid]];
            }
            AddBdrElement(elem);
         }
      }
   }

   FinalizeTopology(false);
   sequence = orig_mesh->GetSequence() + 1;
   last_operation = Mesh::REFINE;

   // Setup the data for the coarse-fine refinement transformations
   CoarseFineTr.embeddings.SetSize(GetNE());
   if (orig_mesh->GetNE() > 0)
   {
      const int el = 0;
      Geometry::Type geom = orig_mesh->GetElementBaseGeometry(el);
      CoarseFineTr.point_matrices[geom].SetSize(Dim, max_nv, r_elem_factor);
      int nvert = Geometry::NumVerts[geom];
      RefinedGeometry &RG = *GlobGeometryRefiner.Refine(geom, ref_factor);
      const int *c2h_map = rfec.GetDofMap(geom);
      const IntegrationRule &r_nodes = rfes.GetFE(el)->GetNodes();
      for (int j = 0; j < RG.RefGeoms.Size()/nvert; j++)
      {
         DenseMatrix &Pj = CoarseFineTr.point_matrices[geom](j);
         for (int k = 0; k < nvert; k++)
         {
            int cid = RG.RefGeoms[k+nvert*j]; // local Cartesian index
            const IntegrationPoint &ip = r_nodes.IntPoint(c2h_map[cid]);
            ip.Get(Pj.GetColumn(k), Dim);
         }
      }
   }
   for (int el = 0; el < GetNE(); el++)
   {
      Embedding &emb = CoarseFineTr.embeddings[el];
      emb.parent = el / r_elem_factor;
      emb.matrix = el % r_elem_factor;
   }

   CheckElementOrientation(true);
   CheckBdrElementOrientation(true);

  // MFEM_ASSERT(CheckElementOrientation(false) == 0, "");
  // MFEM_ASSERT(CheckBdrElementOrientation(false) == 0, "");
}

void Mesh::KnotInsert(Array<KnotVector *> &kv)
{
   if (NURBSext == NULL)
   {
      mfem_error("Mesh::KnotInsert : Not a NURBS mesh!");
   }

   if (kv.Size() != NURBSext->GetNKV())
   {
      mfem_error("Mesh::KnotInsert : KnotVector array size mismatch!");
   }

   NURBSext->ConvertToPatches(*Nodes);

   NURBSext->KnotInsert(kv);

   last_operation = Mesh::NONE; // FiniteElementSpace::Update is not supported
   sequence++;

   UpdateNURBS();
}

void Mesh::KnotInsert(Array<Vector *> &kv)
{
   if (NURBSext == NULL)
   {
      mfem_error("Mesh::KnotInsert : Not a NURBS mesh!");
   }

   if (kv.Size() != NURBSext->GetNKV())
   {
      mfem_error("Mesh::KnotInsert : KnotVector array size mismatch!");
   }

   NURBSext->ConvertToPatches(*Nodes);

   NURBSext->KnotInsert(kv);

   last_operation = Mesh::NONE; // FiniteElementSpace::Update is not supported
   sequence++;

   UpdateNURBS();
}

void Mesh::NURBSUniformRefinement()
{
   // do not check for NURBSext since this method is protected
   NURBSext->ConvertToPatches(*Nodes);

   NURBSext->UniformRefinement();

   last_operation = Mesh::NONE; // FiniteElementSpace::Update is not supported
   sequence++;

   UpdateNURBS();
}

void Mesh::DegreeElevate(int rel_degree, int degree)
{
   if (NURBSext == NULL)
   {
      mfem_error("Mesh::DegreeElevate : Not a NURBS mesh!");
   }

   NURBSext->ConvertToPatches(*Nodes);

   NURBSext->DegreeElevate(rel_degree, degree);

   last_operation = Mesh::NONE; // FiniteElementSpace::Update is not supported
   sequence++;

   UpdateNURBS();
}

void Mesh::UpdateNURBS()
{
   ResetLazyData();

   NURBSext->SetKnotsFromPatches();

   Dim = NURBSext->Dimension();
   spaceDim = Dim;

   if (NumOfElements != NURBSext->GetNE())
   {
      for (int i = 0; i < elements.Size(); i++)
      {
         FreeElement(elements[i]);
      }
      NumOfElements = NURBSext->GetNE();
      NURBSext->GetElementTopo(elements);
   }

   if (NumOfBdrElements != NURBSext->GetNBE())
   {
      for (int i = 0; i < boundary.Size(); i++)
      {
         FreeElement(boundary[i]);
      }
      NumOfBdrElements = NURBSext->GetNBE();
      NURBSext->GetBdrElementTopo(boundary);
   }

   Nodes->FESpace()->Update();
   Nodes->Update();
   NURBSext->SetCoordsFromPatches(*Nodes);

   if (NumOfVertices != NURBSext->GetNV())
   {
      NumOfVertices = NURBSext->GetNV();
      vertices.SetSize(NumOfVertices);
      int vd = Nodes->VectorDim();
      for (int i = 0; i < vd; i++)
      {
         Vector vert_val;
         Nodes->GetNodalValues(vert_val, i+1);
         for (int j = 0; j < NumOfVertices; j++)
         {
            vertices[j](i) = vert_val(j);
         }
      }
   }

   if (el_to_edge)
   {
      NumOfEdges = GetElementToEdgeTable(*el_to_edge, be_to_edge);
      if (Dim == 2)
      {
         GenerateFaces();
      }
   }

   if (el_to_face)
   {
      GetElementToFaceTable();
      GenerateFaces();
   }
}

void Mesh::LoadPatchTopo(std::istream &input, Array<int> &edge_to_knot)
{
   SetEmpty();

   // Read MFEM NURBS mesh v1.0 format
   string ident;

   skip_comment_lines(input, '#');

   input >> ident; // 'dimension'
   input >> Dim;
   spaceDim = Dim;

   skip_comment_lines(input, '#');

   input >> ident; // 'elements'
   input >> NumOfElements;
   elements.SetSize(NumOfElements);
   for (int j = 0; j < NumOfElements; j++)
   {
      elements[j] = ReadElement(input);
   }

   skip_comment_lines(input, '#');

   input >> ident; // 'boundary'
   input >> NumOfBdrElements;
   boundary.SetSize(NumOfBdrElements);
   for (int j = 0; j < NumOfBdrElements; j++)
   {
      boundary[j] = ReadElement(input);
   }

   skip_comment_lines(input, '#');

   input >> ident; // 'edges'
   input >> NumOfEdges;
   edge_vertex = new Table(NumOfEdges, 2);
   edge_to_knot.SetSize(NumOfEdges);
   for (int j = 0; j < NumOfEdges; j++)
   {
      int *v = edge_vertex->GetRow(j);
      input >> edge_to_knot[j] >> v[0] >> v[1];
      if (v[0] > v[1])
      {
         edge_to_knot[j] = -1 - edge_to_knot[j];
      }
   }

   skip_comment_lines(input, '#');

   input >> ident; // 'vertices'
   input >> NumOfVertices;
   vertices.SetSize(0);

   FinalizeTopology();
   CheckBdrElementOrientation(); // check and fix boundary element orientation
}

void XYZ_VectorFunction(const Vector &p, Vector &v)
{
   if (p.Size() >= v.Size())
   {
      for (int d = 0; d < v.Size(); d++)
      {
         v(d) = p(d);
      }
   }
   else
   {
      int d;
      for (d = 0; d < p.Size(); d++)
      {
         v(d) = p(d);
      }
      for ( ; d < v.Size(); d++)
      {
         v(d) = 0.0;
      }
   }
}

void Mesh::GetNodes(GridFunction &nodes) const
{
   if (Nodes == NULL || Nodes->FESpace() != nodes.FESpace())
   {
      const int newSpaceDim = nodes.FESpace()->GetVDim();
      VectorFunctionCoefficient xyz(newSpaceDim, XYZ_VectorFunction);
      nodes.ProjectCoefficient(xyz);
   }
   else
   {
      nodes = *Nodes;
   }
}

void Mesh::SetNodalFESpace(FiniteElementSpace *nfes)
{
   GridFunction *nodes = new GridFunction(nfes);
   SetNodalGridFunction(nodes, true);
}

void Mesh::EnsureNodes()
{
   if (Nodes)
   {
      const FiniteElementCollection *fec = GetNodalFESpace()->FEColl();
      if (dynamic_cast<const H1_FECollection*>(fec)
          || dynamic_cast<const L2_FECollection*>(fec))
      {
         return;
      }
      else // Mesh using a legacy FE_Collection
      {
         const int order = GetNodalFESpace()->GetOrder(0);
         SetCurvature(order, false, -1, Ordering::byVDIM);
      }
   }
   else //First order H1 mesh
   {
      SetCurvature(1, false, -1, Ordering::byVDIM);
   }
}

void Mesh::SetNodalGridFunction(GridFunction *nodes, bool make_owner)
{
   GetNodes(*nodes);
   NewNodes(*nodes, make_owner);
}

const FiniteElementSpace *Mesh::GetNodalFESpace() const
{
   return ((Nodes) ? Nodes->FESpace() : NULL);
}

void Mesh::SetCurvature(int order, bool discont, int space_dim, int ordering)
{
   space_dim = (space_dim == -1) ? spaceDim : space_dim;
   FiniteElementCollection* nfec;
   if (discont)
   {
      const int type = 1; // Gauss-Lobatto points
      nfec = new L2_FECollection(order, Dim, type);
   }
   else
   {
      nfec = new H1_FECollection(order, Dim);
   }
   FiniteElementSpace* nfes = new FiniteElementSpace(this, nfec, space_dim,
                                                     ordering);
   SetNodalFESpace(nfes);
   Nodes->MakeOwner(nfec);
}

int Mesh::GetNumFaces() const
{
   switch (Dim)
   {
      case 1: return GetNV();
      case 2: return GetNEdges();
      case 3: return GetNFaces();
   }
   return 0;
}

static int CountFacesByType(const Mesh &mesh, const FaceType type)
{
   int e1, e2;
   int inf1, inf2;
   int nf = 0;
   for (int f = 0; f < mesh.GetNumFaces(); ++f)
   {
      mesh.GetFaceElements(f, &e1, &e2);
      mesh.GetFaceInfos(f, &inf1, &inf2);
      if ((type==FaceType::Interior && (e2>=0 || (e2<0 && inf2>=0))) ||
          (type==FaceType::Boundary && e2<0 && inf2<0) ) { nf++; }
   }
   return nf;
}

int Mesh::GetNFbyType(FaceType type) const
{
   const bool isInt = type==FaceType::Interior;
   int &nf = isInt ? nbInteriorFaces : nbBoundaryFaces;
   if (nf<0) { nf = CountFacesByType(*this, type); }
   return nf;
}

#if (!defined(MFEM_USE_MPI) || defined(MFEM_DEBUG))
static const char *fixed_or_not[] = { "fixed", "NOT FIXED" };
#endif

int Mesh::CheckElementOrientation(bool fix_it)
{
   int i, j, k, wo = 0, fo = 0, *vi = 0;
   double *v[4];

   if (Dim == 2 && spaceDim == 2)
   {
      DenseMatrix J(2, 2);

      for (i = 0; i < NumOfElements; i++)
      {
         if (Nodes == NULL)
         {
            vi = elements[i]->GetVertices();
            for (j = 0; j < 3; j++)
            {
               v[j] = vertices[vi[j]]();
            }
            for (j = 0; j < 2; j++)
               for (k = 0; k < 2; k++)
               {
                  J(j, k) = v[j+1][k] - v[0][k];
               }
         }
         else
         {
            // only check the Jacobian at the center of the element
            GetElementJacobian(i, J);
         }
         if (J.Det() < 0.0)
         {
            if (fix_it)
            {
               switch (GetElementType(i))
               {
                  case Element::TRIANGLE:
                     mfem::Swap(vi[0], vi[1]);
                     break;
                  case Element::QUADRILATERAL:
                     mfem::Swap(vi[1], vi[3]);
                     break;
                  default:
                     MFEM_ABORT("Invalid 2D element type \""
                                << GetElementType(i) << "\"");
                     break;
               }
               fo++;
            }
            wo++;
         }
      }
   }

   if (Dim == 3)
   {
      DenseMatrix J(3, 3);

      for (i = 0; i < NumOfElements; i++)
      {
         vi = elements[i]->GetVertices();
         switch (GetElementType(i))
         {
            case Element::TETRAHEDRON:
               if (Nodes == NULL)
               {
                  for (j = 0; j < 4; j++)
                  {
                     v[j] = vertices[vi[j]]();
                  }
                  for (j = 0; j < 3; j++)
                     for (k = 0; k < 3; k++)
                     {
                        J(j, k) = v[j+1][k] - v[0][k];
                     }
               }
               else
               {
                  // only check the Jacobian at the center of the element
                  GetElementJacobian(i, J);
               }
               if (J.Det() < 0.0)
               {
                  wo++;
                  if (fix_it)
                  {
                     mfem::Swap(vi[0], vi[1]);
                     fo++;
                  }
               }
               break;

            case Element::WEDGE:
               // only check the Jacobian at the center of the element
               GetElementJacobian(i, J);
               if (J.Det() < 0.0)
               {
                  wo++;
                  if (fix_it)
                  {
                     // how?
                  }
               }
               break;

            case Element::HEXAHEDRON:
               // only check the Jacobian at the center of the element
               GetElementJacobian(i, J);
               if (J.Det() < 0.0)
               {
                  wo++;
                  if (fix_it)
                  {
                     // how?
                  }
               }
               break;

            default:
               MFEM_ABORT("Invalid 3D element type \""
                          << GetElementType(i) << "\"");
               break;
         }
      }
   }
#if (!defined(MFEM_USE_MPI) || defined(MFEM_DEBUG))
   if (wo > 0)
   {
      mfem::out << "Elements with wrong orientation: " << wo << " / "
                << NumOfElements << " (" << fixed_or_not[(wo == fo) ? 0 : 1]
                << ")" << endl;
   }
#endif
   return wo;
}

int Mesh::GetTriOrientation(const int *base, const int *test)
{
   // Static method.
   // This function computes the index 'j' of the permutation that transforms
   // test into base: test[tri_orientation[j][i]]=base[i].
   // tri_orientation = Geometry::Constants<Geometry::TRIANGLE>::Orient
   int orient;

   if (test[0] == base[0])
      if (test[1] == base[1])
      {
         orient = 0;   //  (0, 1, 2)
      }
      else
      {
         orient = 5;   //  (0, 2, 1)
      }
   else if (test[0] == base[1])
      if (test[1] == base[0])
      {
         orient = 1;   //  (1, 0, 2)
      }
      else
      {
         orient = 2;   //  (1, 2, 0)
      }
   else // test[0] == base[2]
      if (test[1] == base[0])
      {
         orient = 4;   //  (2, 0, 1)
      }
      else
      {
         orient = 3;   //  (2, 1, 0)
      }

#ifdef MFEM_DEBUG
   const int *aor = tri_t::Orient[orient];
   for (int j = 0; j < 3; j++)
      if (test[aor[j]] != base[j])
      {
         mfem_error("Mesh::GetTriOrientation(...)");
      }
#endif

   return orient;
}

int Mesh::GetQuadOrientation(const int *base, const int *test)
{
   int i;

   for (i = 0; i < 4; i++)
      if (test[i] == base[0])
      {
         break;
      }

#ifdef MFEM_DEBUG
   int orient;
   if (test[(i+1)%4] == base[1])
   {
      orient = 2*i;
   }
   else
   {
      orient = 2*i+1;
   }
   const int *aor = quad_t::Orient[orient];
   for (int j = 0; j < 4; j++)
      if (test[aor[j]] != base[j])
      {
         mfem::err << "Mesh::GetQuadOrientation(...)" << endl;
         mfem::err << " base = [";
         for (int k = 0; k < 4; k++)
         {
            mfem::err << " " << base[k];
         }
         mfem::err << " ]\n test = [";
         for (int k = 0; k < 4; k++)
         {
            mfem::err << " " << test[k];
         }
         mfem::err << " ]" << endl;
         mfem_error();
      }
#endif

   if (test[(i+1)%4] == base[1])
   {
      return 2*i;
   }

   return 2*i+1;
}

int Mesh::CheckBdrElementOrientation(bool fix_it)
{
   int wo = 0; // count wrong orientations

   if (Dim == 2)
   {
      if (el_to_edge == NULL) // edges were not generated
      {
         el_to_edge = new Table;
         NumOfEdges = GetElementToEdgeTable(*el_to_edge, be_to_edge);
         GenerateFaces(); // 'Faces' in 2D refers to the edges
      }
      for (int i = 0; i < NumOfBdrElements; i++)
      {
         if (faces_info[be_to_edge[i]].Elem2No < 0) // boundary face
         {
            int *bv = boundary[i]->GetVertices();
            int *fv = faces[be_to_edge[i]]->GetVertices();
            if (bv[0] != fv[0])
            {
               if (fix_it)
               {
                  mfem::Swap<int>(bv[0], bv[1]);
               }
               wo++;
            }
         }
      }
   }

   if (Dim == 3)
   {
      for (int i = 0; i < NumOfBdrElements; i++)
      {
         const int fi = be_to_face[i];

         if (faces_info[fi].Elem2No >= 0) { continue; }

         // boundary face
         int *bv = boundary[i]->GetVertices();
         // Make sure the 'faces' are generated:
         MFEM_ASSERT(fi < faces.Size(), "internal error");
         const int *fv = faces[fi]->GetVertices();
         int orientation; // orientation of the bdr. elem. w.r.t. the
         // corresponding face element (that's the base)
         const Element::Type bdr_type = GetBdrElementType(i);
         switch (bdr_type)
         {
            case Element::TRIANGLE:
            {
               orientation = GetTriOrientation(fv, bv);
               break;
            }
            case Element::QUADRILATERAL:
            {
               orientation = GetQuadOrientation(fv, bv);
               break;
            }
            default:
               MFEM_ABORT("Invalid 2D boundary element type \""
                          << bdr_type << "\"");
               orientation = 0; // suppress a warning
               break;
         }

         if (orientation % 2 == 0) { continue; }
         wo++;
         if (!fix_it) { continue; }

         switch (bdr_type)
         {
            case Element::TRIANGLE:
            {
               // swap vertices 0 and 1 so that we don't change the marked edge:
               // (0,1,2) -> (1,0,2)
               mfem::Swap<int>(bv[0], bv[1]);
               if (bel_to_edge)
               {
                  int *be = bel_to_edge->GetRow(i);
                  mfem::Swap<int>(be[1], be[2]);
               }
               break;
            }
            case Element::QUADRILATERAL:
            {
               mfem::Swap<int>(bv[0], bv[2]);
               if (bel_to_edge)
               {
                  int *be = bel_to_edge->GetRow(i);
                  mfem::Swap<int>(be[0], be[1]);
                  mfem::Swap<int>(be[2], be[3]);
               }
               break;
            }
            default: // unreachable
               break;
         }
      }
   }
   // #if (!defined(MFEM_USE_MPI) || defined(MFEM_DEBUG))
#ifdef MFEM_DEBUG
   if (wo > 0)
   {
      mfem::out << "Boundary elements with wrong orientation: " << wo << " / "
                << NumOfBdrElements << " (" << fixed_or_not[fix_it ? 0 : 1]
                << ")" << endl;
   }
#endif
   return wo;
}

int Mesh::GetNumGeometries(int dim) const
{
   MFEM_ASSERT(0 <= dim && dim <= Dim, "invalid dim: " << dim);
   int num_geoms = 0;
   for (int g = Geometry::DimStart[dim]; g < Geometry::DimStart[dim+1]; g++)
   {
      if (HasGeometry(Geometry::Type(g))) { num_geoms++; }
   }
   return num_geoms;
}

void Mesh::GetGeometries(int dim, Array<Geometry::Type> &el_geoms) const
{
   MFEM_ASSERT(0 <= dim && dim <= Dim, "invalid dim: " << dim);
   el_geoms.SetSize(0);
   for (int g = Geometry::DimStart[dim]; g < Geometry::DimStart[dim+1]; g++)
   {
      if (HasGeometry(Geometry::Type(g)))
      {
         el_geoms.Append(Geometry::Type(g));
      }
   }
}

void Mesh::GetElementEdges(int i, Array<int> &edges, Array<int> &cor) const
{
   if (el_to_edge)
   {
      el_to_edge->GetRow(i, edges);
   }
   else
   {
      mfem_error("Mesh::GetElementEdges(...) element to edge table "
                 "is not generated.");
   }

   const int *v = elements[i]->GetVertices();
   const int ne = elements[i]->GetNEdges();
   cor.SetSize(ne);
   for (int j = 0; j < ne; j++)
   {
      const int *e = elements[i]->GetEdgeVertices(j);
      cor[j] = (v[e[0]] < v[e[1]]) ? (1) : (-1);
   }
}

void Mesh::GetBdrElementEdges(int i, Array<int> &edges, Array<int> &cor) const
{
   if (Dim == 2)
   {
      edges.SetSize(1);
      cor.SetSize(1);
      edges[0] = be_to_edge[i];
      const int *v = boundary[i]->GetVertices();
      cor[0] = (v[0] < v[1]) ? (1) : (-1);
   }
   else if (Dim == 3)
   {
      if (bel_to_edge)
      {
         bel_to_edge->GetRow(i, edges);
      }
      else
      {
         mfem_error("Mesh::GetBdrElementEdges(...)");
      }

      const int *v = boundary[i]->GetVertices();
      const int ne = boundary[i]->GetNEdges();
      cor.SetSize(ne);
      for (int j = 0; j < ne; j++)
      {
         const int *e = boundary[i]->GetEdgeVertices(j);
         cor[j] = (v[e[0]] < v[e[1]]) ? (1) : (-1);
      }
   }
}

void Mesh::GetFaceEdges(int i, Array<int> &edges, Array<int> &o) const
{
   if (Dim == 2)
   {
      edges.SetSize(1);
      edges[0] = i;
      o.SetSize(1);
      const int *v = faces[i]->GetVertices();
      o[0] = (v[0] < v[1]) ? (1) : (-1);
   }

   if (Dim != 3)
   {
      return;
   }

   GetFaceEdgeTable(); // generate face_edge Table (if not generated)

   face_edge->GetRow(i, edges);

   const int *v = faces[i]->GetVertices();
   const int ne = faces[i]->GetNEdges();
   o.SetSize(ne);
   for (int j = 0; j < ne; j++)
   {
      const int *e = faces[i]->GetEdgeVertices(j);
      o[j] = (v[e[0]] < v[e[1]]) ? (1) : (-1);
   }
}

void Mesh::GetEdgeVertices(int i, Array<int> &vert) const
{
   // the two vertices are sorted: vert[0] < vert[1]
   // this is consistent with the global edge orientation
   // generate edge_vertex Table (if not generated)
   if (!edge_vertex) { GetEdgeVertexTable(); }
   edge_vertex->GetRow(i, vert);
}

Table *Mesh::GetFaceEdgeTable() const
{
   if (face_edge)
   {
      return face_edge;
   }

   if (Dim != 3)
   {
      return NULL;
   }

#ifdef MFEM_DEBUG
   if (faces.Size() != NumOfFaces)
   {
      mfem_error("Mesh::GetFaceEdgeTable : faces were not generated!");
   }
#endif

   DSTable v_to_v(NumOfVertices);
   GetVertexToVertexTable(v_to_v);

   face_edge = new Table;
   GetElementArrayEdgeTable(faces, v_to_v, *face_edge);

   return (face_edge);
}

Table *Mesh::GetEdgeVertexTable() const
{
   if (edge_vertex)
   {
      return edge_vertex;
   }

   DSTable v_to_v(NumOfVertices);
   GetVertexToVertexTable(v_to_v);

   int nedges = v_to_v.NumberOfEntries();
   edge_vertex = new Table(nedges, 2);
   for (int i = 0; i < NumOfVertices; i++)
   {
      for (DSTable::RowIterator it(v_to_v, i); !it; ++it)
      {
         int j = it.Index();
         edge_vertex->Push(j, i);
         edge_vertex->Push(j, it.Column());
      }
   }
   edge_vertex->Finalize();

   return edge_vertex;
}

Table *Mesh::GetVertexToElementTable()
{
   int i, j, nv, *v;

   Table *vert_elem = new Table;

   vert_elem->MakeI(NumOfVertices);

   for (i = 0; i < NumOfElements; i++)
   {
      nv = elements[i]->GetNVertices();
      v  = elements[i]->GetVertices();
      for (j = 0; j < nv; j++)
      {
         vert_elem->AddAColumnInRow(v[j]);
      }
   }

   vert_elem->MakeJ();

   for (i = 0; i < NumOfElements; i++)
   {
      nv = elements[i]->GetNVertices();
      v  = elements[i]->GetVertices();
      for (j = 0; j < nv; j++)
      {
         vert_elem->AddConnection(v[j], i);
      }
   }

   vert_elem->ShiftUpI();

   return vert_elem;
}

Table *Mesh::GetFaceToElementTable() const
{
   Table *face_elem = new Table;

   face_elem->MakeI(faces_info.Size());

   for (int i = 0; i < faces_info.Size(); i++)
   {
      if (faces_info[i].Elem2No >= 0)
      {
         face_elem->AddColumnsInRow(i, 2);
      }
      else
      {
         face_elem->AddAColumnInRow(i);
      }
   }

   face_elem->MakeJ();

   for (int i = 0; i < faces_info.Size(); i++)
   {
      face_elem->AddConnection(i, faces_info[i].Elem1No);
      if (faces_info[i].Elem2No >= 0)
      {
         face_elem->AddConnection(i, faces_info[i].Elem2No);
      }
   }

   face_elem->ShiftUpI();

   return face_elem;
}

void Mesh::GetElementFaces(int i, Array<int> &fcs, Array<int> &cor)
const
{
   int n, j;

   if (el_to_face)
   {
      el_to_face->GetRow(i, fcs);
   }
   else
   {
      mfem_error("Mesh::GetElementFaces(...) : el_to_face not generated.");
   }

   n = fcs.Size();
   cor.SetSize(n);
   for (j = 0; j < n; j++)
      if (faces_info[fcs[j]].Elem1No == i)
      {
         cor[j] = faces_info[fcs[j]].Elem1Inf % 64;
      }
#ifdef MFEM_DEBUG
      else if (faces_info[fcs[j]].Elem2No == i)
      {
         cor[j] = faces_info[fcs[j]].Elem2Inf % 64;
      }
      else
      {
         mfem_error("Mesh::GetElementFaces(...) : 2");
      }
#else
      else
      {
         cor[j] = faces_info[fcs[j]].Elem2Inf % 64;
      }
#endif
}

void Mesh::GetBdrElementFace(int i, int *f, int *o) const
{
   const int *bv, *fv;

   *f = be_to_face[i];
   bv = boundary[i]->GetVertices();
   fv = faces[be_to_face[i]]->GetVertices();

   // find the orientation of the bdr. elem. w.r.t.
   // the corresponding face element (that's the base)
   switch (GetBdrElementType(i))
   {
      case Element::TRIANGLE:
         *o = GetTriOrientation(fv, bv);
         break;
      case Element::QUADRILATERAL:
         *o = GetQuadOrientation(fv, bv);
         break;
      default:
         mfem_error("Mesh::GetBdrElementFace(...) 2");
   }
}

int Mesh::GetBdrElementEdgeIndex(int i) const
{
   switch (Dim)
   {
      case 1: return boundary[i]->GetVertices()[0];
      case 2: return be_to_edge[i];
      case 3: return be_to_face[i];
      default: mfem_error("Mesh::GetBdrElementEdgeIndex: invalid dimension!");
   }
   return -1;
}

void Mesh::GetBdrElementAdjacentElement(int bdr_el, int &el, int &info) const
{
   int fid = GetBdrElementEdgeIndex(bdr_el);
   const FaceInfo &fi = faces_info[fid];
   MFEM_ASSERT(fi.Elem1Inf%64 == 0, "internal error"); // orientation == 0
   const int *fv = (Dim > 1) ? faces[fid]->GetVertices() : NULL;
   const int *bv = boundary[bdr_el]->GetVertices();
   int ori;
   switch (GetBdrElementBaseGeometry(bdr_el))
   {
      case Geometry::POINT:    ori = 0; break;
      case Geometry::SEGMENT:  ori = (fv[0] == bv[0]) ? 0 : 1; break;
      case Geometry::TRIANGLE: ori = GetTriOrientation(fv, bv); break;
      case Geometry::SQUARE:   ori = GetQuadOrientation(fv, bv); break;
      default: MFEM_ABORT("boundary element type not implemented"); ori = 0;
   }
   el   = fi.Elem1No;
   info = fi.Elem1Inf + ori;
}

Element::Type Mesh::GetElementType(int i) const
{
   return elements[i]->GetType();
}

Element::Type Mesh::GetBdrElementType(int i) const
{
   return boundary[i]->GetType();
}

void Mesh::GetPointMatrix(int i, DenseMatrix &pointmat) const
{
   int k, j, nv;
   const int *v;

   v  = elements[i]->GetVertices();
   nv = elements[i]->GetNVertices();

   pointmat.SetSize(spaceDim, nv);
   for (k = 0; k < spaceDim; k++)
      for (j = 0; j < nv; j++)
      {
         pointmat(k, j) = vertices[v[j]](k);
      }
}

void Mesh::GetBdrPointMatrix(int i,DenseMatrix &pointmat) const
{
   int k, j, nv;
   const int *v;

   v  = boundary[i]->GetVertices();
   nv = boundary[i]->GetNVertices();

   pointmat.SetSize(spaceDim, nv);
   for (k = 0; k < spaceDim; k++)
      for (j = 0; j < nv; j++)
      {
         pointmat(k, j) = vertices[v[j]](k);
      }
}

double Mesh::GetLength(int i, int j) const
{
   const double *vi = vertices[i]();
   const double *vj = vertices[j]();
   double length = 0.;

   for (int k = 0; k < spaceDim; k++)
   {
      length += (vi[k]-vj[k])*(vi[k]-vj[k]);
   }

   return sqrt(length);
}

// static method
void Mesh::GetElementArrayEdgeTable(const Array<Element*> &elem_array,
                                    const DSTable &v_to_v, Table &el_to_edge)
{
   el_to_edge.MakeI(elem_array.Size());
   for (int i = 0; i < elem_array.Size(); i++)
   {
      el_to_edge.AddColumnsInRow(i, elem_array[i]->GetNEdges());
   }
   el_to_edge.MakeJ();
   for (int i = 0; i < elem_array.Size(); i++)
   {
      const int *v = elem_array[i]->GetVertices();
      const int ne = elem_array[i]->GetNEdges();
      for (int j = 0; j < ne; j++)
      {
         const int *e = elem_array[i]->GetEdgeVertices(j);
         el_to_edge.AddConnection(i, v_to_v(v[e[0]], v[e[1]]));
      }
   }
   el_to_edge.ShiftUpI();
}

void Mesh::GetVertexToVertexTable(DSTable &v_to_v) const
{
   if (edge_vertex)
   {
      for (int i = 0; i < edge_vertex->Size(); i++)
      {
         const int *v = edge_vertex->GetRow(i);
         v_to_v.Push(v[0], v[1]);
      }
   }
   else
   {
      for (int i = 0; i < NumOfElements; i++)
      {
         const int *v = elements[i]->GetVertices();
         const int ne = elements[i]->GetNEdges();
         for (int j = 0; j < ne; j++)
         {
            const int *e = elements[i]->GetEdgeVertices(j);
            v_to_v.Push(v[e[0]], v[e[1]]);
         }
      }
   }
}

int Mesh::GetElementToEdgeTable(Table & e_to_f, Array<int> &be_to_f)
{
   int i, NumberOfEdges;

   DSTable v_to_v(NumOfVertices);
   GetVertexToVertexTable(v_to_v);

   NumberOfEdges = v_to_v.NumberOfEntries();

   // Fill the element to edge table
   GetElementArrayEdgeTable(elements, v_to_v, e_to_f);

   if (Dim == 2)
   {
      // Initialize the indices for the boundary elements.
      be_to_f.SetSize(NumOfBdrElements);
      for (i = 0; i < NumOfBdrElements; i++)
      {
         const int *v = boundary[i]->GetVertices();
         be_to_f[i] = v_to_v(v[0], v[1]);
      }
   }
   else if (Dim == 3)
   {
      if (bel_to_edge == NULL)
      {
         bel_to_edge = new Table;
      }
      GetElementArrayEdgeTable(boundary, v_to_v, *bel_to_edge);
   }
   else
   {
      mfem_error("1D GetElementToEdgeTable is not yet implemented.");
   }

   // Return the number of edges
   return NumberOfEdges;
}

const Table & Mesh::ElementToElementTable()
{
   if (el_to_el)
   {
      return *el_to_el;
   }

   // Note that, for ParNCMeshes, faces_info will contain also the ghost faces
   MFEM_ASSERT(faces_info.Size() >= GetNumFaces(), "faces were not generated!");

   Array<Connection> conn;
   conn.Reserve(2*faces_info.Size());

   for (int i = 0; i < faces_info.Size(); i++)
   {
      const FaceInfo &fi = faces_info[i];
      if (fi.Elem2No >= 0)
      {
         conn.Append(Connection(fi.Elem1No, fi.Elem2No));
         conn.Append(Connection(fi.Elem2No, fi.Elem1No));
      }
      else if (fi.Elem2Inf >= 0)
      {
         int nbr_elem_idx = NumOfElements - 1 - fi.Elem2No;
         conn.Append(Connection(fi.Elem1No, nbr_elem_idx));
         conn.Append(Connection(nbr_elem_idx, fi.Elem1No));
      }
   }

   conn.Sort();
   conn.Unique();
   el_to_el = new Table(NumOfElements, conn);

   return *el_to_el;
}

const Table & Mesh::ElementToFaceTable() const
{
   if (el_to_face == NULL)
   {
      mfem_error("Mesh::ElementToFaceTable()");
   }
   return *el_to_face;
}

const Table & Mesh::ElementToEdgeTable() const
{
   if (el_to_edge == NULL)
   {
      mfem_error("Mesh::ElementToEdgeTable()");
   }
   return *el_to_edge;
}

void Mesh::AddPointFaceElement(int lf, int gf, int el)
{
   if (faces_info[gf].Elem1No == -1)  // this will be elem1
   {
      // faces[gf] = new Point(&gf);
      faces_info[gf].Elem1No  = el;
      faces_info[gf].Elem1Inf = 64 * lf; // face lf with orientation 0
      faces_info[gf].Elem2No  = -1; // in case there's no other side
      faces_info[gf].Elem2Inf = -1; // face is not shared
   }
   else  //  this will be elem2
   {
      faces_info[gf].Elem2No  = el;
      faces_info[gf].Elem2Inf = 64 * lf + 1;
   }
}

void Mesh::AddSegmentFaceElement(int lf, int gf, int el, int v0, int v1)
{
   if (faces[gf] == NULL)  // this will be elem1
   {
      faces[gf] = new Segment(v0, v1);
      faces_info[gf].Elem1No  = el;
      faces_info[gf].Elem1Inf = 64 * lf; // face lf with orientation 0
      faces_info[gf].Elem2No  = -1; // in case there's no other side
      faces_info[gf].Elem2Inf = -1; // face is not shared
   }
   else  //  this will be elem2
   {
      int *v = faces[gf]->GetVertices();
      faces_info[gf].Elem2No  = el;
      if ( v[1] == v0 && v[0] == v1 )
      {
         faces_info[gf].Elem2Inf = 64 * lf + 1;
      }
      else if ( v[0] == v0 && v[1] == v1 )
      {
         // Temporarily allow even edge orientations: see the remark in
         // AddTriangleFaceElement().
         // Also, in a non-orientable surface mesh, the orientation will be even
         // for edges that connect elements with opposite orientations.
         faces_info[gf].Elem2Inf = 64 * lf;
      }
      else
      {
         MFEM_ABORT("internal error");
      }
   }
}

void Mesh::AddTriangleFaceElement(int lf, int gf, int el,
                                  int v0, int v1, int v2)
{
   if (faces[gf] == NULL)  // this will be elem1
   {
      faces[gf] = new Triangle(v0, v1, v2);
      faces_info[gf].Elem1No  = el;
      faces_info[gf].Elem1Inf = 64 * lf; // face lf with orientation 0
      faces_info[gf].Elem2No  = -1; // in case there's no other side
      faces_info[gf].Elem2Inf = -1; // face is not shared
   }
   else  //  this will be elem2
   {
      int orientation, vv[3] = { v0, v1, v2 };
      orientation = GetTriOrientation(faces[gf]->GetVertices(), vv);
      // In a valid mesh, we should have (orientation % 2 != 0), however, if
      // one of the adjacent elements has wrong orientation, both face
      // orientations can be even, until the element orientations are fixed.
      // MFEM_ASSERT(orientation % 2 != 0, "");
      faces_info[gf].Elem2No  = el;
      faces_info[gf].Elem2Inf = 64 * lf + orientation;
   }
}

void Mesh::AddQuadFaceElement(int lf, int gf, int el,
                              int v0, int v1, int v2, int v3)
{
   if (faces_info[gf].Elem1No < 0)  // this will be elem1
   {
      faces[gf] = new Quadrilateral(v0, v1, v2, v3);
      faces_info[gf].Elem1No  = el;
      faces_info[gf].Elem1Inf = 64 * lf; // face lf with orientation 0
      faces_info[gf].Elem2No  = -1; // in case there's no other side
      faces_info[gf].Elem2Inf = -1; // face is not shared
   }
   else  //  this will be elem2
   {
      int vv[4] = { v0, v1, v2, v3 };
      int oo = GetQuadOrientation(faces[gf]->GetVertices(), vv);
      // Temporarily allow even face orientations: see the remark in
      // AddTriangleFaceElement().
      // MFEM_ASSERT(oo % 2 != 0, "");
      faces_info[gf].Elem2No  = el;
      faces_info[gf].Elem2Inf = 64 * lf + oo;
   }
}

void Mesh::GenerateFaces()
{
   int i, nfaces = GetNumFaces();

   for (i = 0; i < faces.Size(); i++)
   {
      FreeElement(faces[i]);
   }

   // (re)generate the interior faces and the info for them
   faces.SetSize(nfaces);
   faces_info.SetSize(nfaces);
   for (i = 0; i < nfaces; i++)
   {
      faces[i] = NULL;
      faces_info[i].Elem1No = -1;
      faces_info[i].NCFace = -1;
   }
   for (i = 0; i < NumOfElements; i++)
   {
      const int *v = elements[i]->GetVertices();
      const int *ef;
      if (Dim == 1)
      {
         AddPointFaceElement(0, v[0], i);
         AddPointFaceElement(1, v[1], i);
      }
      else if (Dim == 2)
      {
         ef = el_to_edge->GetRow(i);
         const int ne = elements[i]->GetNEdges();
         for (int j = 0; j < ne; j++)
         {
            const int *e = elements[i]->GetEdgeVertices(j);
            AddSegmentFaceElement(j, ef[j], i, v[e[0]], v[e[1]]);
         }
      }
      else
      {
         ef = el_to_face->GetRow(i);
         switch (GetElementType(i))
         {
            case Element::TETRAHEDRON:
            {
               for (int j = 0; j < 4; j++)
               {
                  const int *fv = tet_t::FaceVert[j];
                  AddTriangleFaceElement(j, ef[j], i,
                                         v[fv[0]], v[fv[1]], v[fv[2]]);
               }
               break;
            }
            case Element::WEDGE:
            {
               for (int j = 0; j < 2; j++)
               {
                  const int *fv = pri_t::FaceVert[j];
                  AddTriangleFaceElement(j, ef[j], i,
                                         v[fv[0]], v[fv[1]], v[fv[2]]);
               }
               for (int j = 2; j < 5; j++)
               {
                  const int *fv = pri_t::FaceVert[j];
                  AddQuadFaceElement(j, ef[j], i,
                                     v[fv[0]], v[fv[1]], v[fv[2]], v[fv[3]]);
               }
               break;
            }
            case Element::HEXAHEDRON:
            {
               for (int j = 0; j < 6; j++)
               {
                  const int *fv = hex_t::FaceVert[j];
                  AddQuadFaceElement(j, ef[j], i,
                                     v[fv[0]], v[fv[1]], v[fv[2]], v[fv[3]]);
               }
               break;
            }
            default:
               MFEM_ABORT("Unexpected type of Element.");
         }
      }
   }
}

void Mesh::GenerateNCFaceInfo()
{
   MFEM_VERIFY(ncmesh, "missing NCMesh.");

   for (int i = 0; i < faces_info.Size(); i++)
   {
      faces_info[i].NCFace = -1;
   }

   const NCMesh::NCList &list =
      (Dim == 2) ? ncmesh->GetEdgeList() : ncmesh->GetFaceList();

   nc_faces_info.SetSize(0);
   nc_faces_info.Reserve(list.masters.size() + list.slaves.size());

   int nfaces = GetNumFaces();

   // add records for master faces
   for (unsigned i = 0; i < list.masters.size(); i++)
   {
      const NCMesh::Master &master = list.masters[i];
      if (master.index >= nfaces) { continue; }

      faces_info[master.index].NCFace = nc_faces_info.Size();
      nc_faces_info.Append(NCFaceInfo(false, master.local, NULL));
      // NOTE: one of the unused members stores local face no. to be used below
   }

   // add records for slave faces
   for (unsigned i = 0; i < list.slaves.size(); i++)
   {
      const NCMesh::Slave &slave = list.slaves[i];

      if (slave.index < 0 || // degenerate slave face
          slave.index >= nfaces || // ghost slave
          slave.master >= nfaces) // has ghost master
      {
         continue;
      }

      FaceInfo &slave_fi = faces_info[slave.index];
      FaceInfo &master_fi = faces_info[slave.master];
      NCFaceInfo &master_nc = nc_faces_info[master_fi.NCFace];

      slave_fi.NCFace = nc_faces_info.Size();
      nc_faces_info.Append(NCFaceInfo(true, slave.master, &slave.point_matrix));

      slave_fi.Elem2No = master_fi.Elem1No;
      slave_fi.Elem2Inf = 64 * master_nc.MasterFace; // get lf no. stored above
      // NOTE: orientation part of Elem2Inf is encoded in the point matrix
   }
}

STable3D *Mesh::GetFacesTable()
{
   STable3D *faces_tbl = new STable3D(NumOfVertices);
   for (int i = 0; i < NumOfElements; i++)
   {
      const int *v = elements[i]->GetVertices();
      switch (GetElementType(i))
      {
         case Element::TETRAHEDRON:
         {
            for (int j = 0; j < 4; j++)
            {
               const int *fv = tet_t::FaceVert[j];
               faces_tbl->Push(v[fv[0]], v[fv[1]], v[fv[2]]);
            }
            break;
         }
         case Element::WEDGE:
         {
            for (int j = 0; j < 2; j++)
            {
               const int *fv = pri_t::FaceVert[j];
               faces_tbl->Push(v[fv[0]], v[fv[1]], v[fv[2]]);
            }
            for (int j = 2; j < 5; j++)
            {
               const int *fv = pri_t::FaceVert[j];
               faces_tbl->Push4(v[fv[0]], v[fv[1]], v[fv[2]], v[fv[3]]);
            }
            break;
         }
         case Element::HEXAHEDRON:
         {
            // find the face by the vertices with the smallest 3 numbers
            // z = 0, y = 0, x = 1, y = 1, x = 0, z = 1
            for (int j = 0; j < 6; j++)
            {
               const int *fv = hex_t::FaceVert[j];
               faces_tbl->Push4(v[fv[0]], v[fv[1]], v[fv[2]], v[fv[3]]);
            }
            break;
         }
         default:
            MFEM_ABORT("Unexpected type of Element.");
      }
   }
   return faces_tbl;
}

STable3D *Mesh::GetElementToFaceTable(int ret_ftbl)
{
   int i, *v;
   STable3D *faces_tbl;

   if (el_to_face != NULL)
   {
      delete el_to_face;
   }
   el_to_face = new Table(NumOfElements, 6);  // must be 6 for hexahedra
   faces_tbl = new STable3D(NumOfVertices);
   for (i = 0; i < NumOfElements; i++)
   {
      v = elements[i]->GetVertices();
      switch (GetElementType(i))
      {
         case Element::TETRAHEDRON:
         {
            for (int j = 0; j < 4; j++)
            {
               const int *fv = tet_t::FaceVert[j];
               el_to_face->Push(
                  i, faces_tbl->Push(v[fv[0]], v[fv[1]], v[fv[2]]));
            }
            break;
         }
         case Element::WEDGE:
         {
            for (int j = 0; j < 2; j++)
            {
               const int *fv = pri_t::FaceVert[j];
               el_to_face->Push(
                  i, faces_tbl->Push(v[fv[0]], v[fv[1]], v[fv[2]]));
            }
            for (int j = 2; j < 5; j++)
            {
               const int *fv = pri_t::FaceVert[j];
               el_to_face->Push(
                  i, faces_tbl->Push4(v[fv[0]], v[fv[1]], v[fv[2]], v[fv[3]]));
            }
            break;
         }
         case Element::HEXAHEDRON:
         {
            // find the face by the vertices with the smallest 3 numbers
            // z = 0, y = 0, x = 1, y = 1, x = 0, z = 1
            for (int j = 0; j < 6; j++)
            {
               const int *fv = hex_t::FaceVert[j];
               el_to_face->Push(
                  i, faces_tbl->Push4(v[fv[0]], v[fv[1]], v[fv[2]], v[fv[3]]));
            }
            break;
         }
         default:
            MFEM_ABORT("Unexpected type of Element.");
      }
   }
   el_to_face->Finalize();
   NumOfFaces = faces_tbl->NumberOfElements();
   be_to_face.SetSize(NumOfBdrElements);
   for (i = 0; i < NumOfBdrElements; i++)
   {
      v = boundary[i]->GetVertices();
      switch (GetBdrElementType(i))
      {
         case Element::TRIANGLE:
         {
            be_to_face[i] = (*faces_tbl)(v[0], v[1], v[2]);
            break;
         }
         case Element::QUADRILATERAL:
         {
            be_to_face[i] = (*faces_tbl)(v[0], v[1], v[2], v[3]);
            break;
         }
         default:
            MFEM_ABORT("Unexpected type of boundary Element.");
      }
   }

   if (ret_ftbl)
   {
      return faces_tbl;
   }
   delete faces_tbl;
   return NULL;
}

// shift cyclically 3 integers so that the smallest is first
static inline
void Rotate3(int &a, int &b, int &c)
{
   if (a < b)
   {
      if (a > c)
      {
         ShiftRight(a, b, c);
      }
   }
   else
   {
      if (b < c)
      {
         ShiftRight(c, b, a);
      }
      else
      {
         ShiftRight(a, b, c);
      }
   }
}

void Mesh::ReorientTetMesh()
{
   if (Dim != 3 || !(meshgen & 1))
   {
      return;
   }

   ResetLazyData();

   DSTable *old_v_to_v = NULL;
   Table *old_elem_vert = NULL;

   if (Nodes)
   {
      PrepareNodeReorder(&old_v_to_v, &old_elem_vert);
   }

   for (int i = 0; i < NumOfElements; i++)
   {
      if (GetElementType(i) == Element::TETRAHEDRON)
      {
         int *v = elements[i]->GetVertices();

         Rotate3(v[0], v[1], v[2]);
         if (v[0] < v[3])
         {
            Rotate3(v[1], v[2], v[3]);
         }
         else
         {
            ShiftRight(v[0], v[1], v[3]);
         }
      }
   }

   for (int i = 0; i < NumOfBdrElements; i++)
   {
      if (GetBdrElementType(i) == Element::TRIANGLE)
      {
         int *v = boundary[i]->GetVertices();

         Rotate3(v[0], v[1], v[2]);
      }
   }

   if (!Nodes)
   {
      GetElementToFaceTable();
      GenerateFaces();
      if (el_to_edge)
      {
         NumOfEdges = GetElementToEdgeTable(*el_to_edge, be_to_edge);
      }
   }
   else
   {
      DoNodeReorder(old_v_to_v, old_elem_vert);
      delete old_elem_vert;
      delete old_v_to_v;
   }
}

int *Mesh::CartesianPartitioning(int nxyz[])
{
   int *partitioning;
   double pmin[3] = { infinity(), infinity(), infinity() };
   double pmax[3] = { -infinity(), -infinity(), -infinity() };
   // find a bounding box using the vertices
   for (int vi = 0; vi < NumOfVertices; vi++)
   {
      const double *p = vertices[vi]();
      for (int i = 0; i < spaceDim; i++)
      {
         if (p[i] < pmin[i]) { pmin[i] = p[i]; }
         if (p[i] > pmax[i]) { pmax[i] = p[i]; }
      }
   }

   partitioning = new int[NumOfElements];

   // determine the partitioning using the centers of the elements
   double ppt[3];
   Vector pt(ppt, spaceDim);
   for (int el = 0; el < NumOfElements; el++)
   {
      GetElementTransformation(el)->Transform(
         Geometries.GetCenter(GetElementBaseGeometry(el)), pt);
      int part = 0;
      for (int i = spaceDim-1; i >= 0; i--)
      {
         int idx = (int)floor(nxyz[i]*((pt(i) - pmin[i])/(pmax[i] - pmin[i])));
         if (idx < 0) { idx = 0; }
         if (idx >= nxyz[i]) { idx = nxyz[i]-1; }
         part = part * nxyz[i] + idx;
      }
      partitioning[el] = part;
   }

   return partitioning;
}

int *Mesh::GeneratePartitioning(int nparts, int part_method)
{
#ifdef MFEM_USE_METIS

   int print_messages = 1;
   // If running in parallel, print messages only from rank 0.
#ifdef MFEM_USE_MPI
   int init_flag, fin_flag;
   MPI_Initialized(&init_flag);
   MPI_Finalized(&fin_flag);
   if (init_flag && !fin_flag)
   {
      int rank;
      MPI_Comm_rank(GetGlobalMPI_Comm(), &rank);
      if (rank != 0) { print_messages = 0; }
   }
#endif

   int i, *partitioning;

   ElementToElementTable();

   partitioning = new int[NumOfElements];

   if (nparts == 1)
   {
      for (i = 0; i < NumOfElements; i++)
      {
         partitioning[i] = 0;
      }
   }
   else if (NumOfElements <= nparts)
   {
      for (i = 0; i < NumOfElements; i++)
      {
         partitioning[i] = i;
      }
   }
   else
   {
      idx_t *I, *J, n;
#ifndef MFEM_USE_METIS_5
      idx_t wgtflag = 0;
      idx_t numflag = 0;
      idx_t options[5];
#else
      idx_t ncon = 1;
      idx_t err;
      idx_t options[40];
#endif
      idx_t edgecut;

      // In case METIS have been compiled with 64bit indices
      bool freedata = false;
      idx_t mparts = (idx_t) nparts;
      idx_t *mpartitioning;

      n = NumOfElements;
      if (sizeof(idx_t) == sizeof(int))
      {
         I = (idx_t*) el_to_el->GetI();
         J = (idx_t*) el_to_el->GetJ();
         mpartitioning = (idx_t*) partitioning;
      }
      else
      {
         int *iI = el_to_el->GetI();
         int *iJ = el_to_el->GetJ();
         int m = iI[n];
         I = new idx_t[n+1];
         J = new idx_t[m];
         for (int k = 0; k < n+1; k++) { I[k] = iI[k]; }
         for (int k = 0; k < m; k++) { J[k] = iJ[k]; }
         mpartitioning = new idx_t[n];
         freedata = true;
      }
#ifndef MFEM_USE_METIS_5
      options[0] = 0;
#else
      METIS_SetDefaultOptions(options);
      options[METIS_OPTION_CONTIG] = 1; // set METIS_OPTION_CONTIG
#endif

      // Sort the neighbor lists
      if (part_method >= 0 && part_method <= 2)
      {
         for (i = 0; i < n; i++)
         {
            // Sort in increasing order.
            // std::sort(J+I[i], J+I[i+1]);

            // Sort in decreasing order, as in previous versions of MFEM.
            std::sort(J+I[i], J+I[i+1], std::greater<idx_t>());
         }
      }

      // This function should be used to partition a graph into a small
      // number of partitions (less than 8).
      if (part_method == 0 || part_method == 3)
      {
#ifndef MFEM_USE_METIS_5
         METIS_PartGraphRecursive(&n,
                                  I,
                                  J,
                                  NULL,
                                  NULL,
                                  &wgtflag,
                                  &numflag,
                                  &mparts,
                                  options,
                                  &edgecut,
                                  mpartitioning);
#else
         err = METIS_PartGraphRecursive(&n,
                                        &ncon,
                                        I,
                                        J,
                                        NULL,
                                        NULL,
                                        NULL,
                                        &mparts,
                                        NULL,
                                        NULL,
                                        options,
                                        &edgecut,
                                        mpartitioning);
         if (err != 1)
         {
            mfem_error("Mesh::GeneratePartitioning: "
                       " error in METIS_PartGraphRecursive!");
         }
#endif
      }

      // This function should be used to partition a graph into a large
      // number of partitions (greater than 8).
      if (part_method == 1 || part_method == 4)
      {
#ifndef MFEM_USE_METIS_5
         METIS_PartGraphKway(&n,
                             I,
                             J,
                             NULL,
                             NULL,
                             &wgtflag,
                             &numflag,
                             &mparts,
                             options,
                             &edgecut,
                             mpartitioning);
#else
         err = METIS_PartGraphKway(&n,
                                   &ncon,
                                   I,
                                   J,
                                   NULL,
                                   NULL,
                                   NULL,
                                   &mparts,
                                   NULL,
                                   NULL,
                                   options,
                                   &edgecut,
                                   mpartitioning);
         if (err != 1)
         {
            mfem_error("Mesh::GeneratePartitioning: "
                       " error in METIS_PartGraphKway!");
         }
#endif
      }

      // The objective of this partitioning is to minimize the total
      // communication volume
      if (part_method == 2 || part_method == 5)
      {
#ifndef MFEM_USE_METIS_5
         METIS_PartGraphVKway(&n,
                              I,
                              J,
                              NULL,
                              NULL,
                              &wgtflag,
                              &numflag,
                              &mparts,
                              options,
                              &edgecut,
                              mpartitioning);
#else
         options[METIS_OPTION_OBJTYPE] = METIS_OBJTYPE_VOL;
         err = METIS_PartGraphKway(&n,
                                   &ncon,
                                   I,
                                   J,
                                   NULL,
                                   NULL,
                                   NULL,
                                   &mparts,
                                   NULL,
                                   NULL,
                                   options,
                                   &edgecut,
                                   mpartitioning);
         if (err != 1)
         {
            mfem_error("Mesh::GeneratePartitioning: "
                       " error in METIS_PartGraphKway!");
         }
#endif
      }

#ifdef MFEM_DEBUG
      if (print_messages)
      {
         mfem::out << "Mesh::GeneratePartitioning(...): edgecut = "
                   << edgecut << endl;
      }
#endif
      nparts = (int) mparts;
      if (mpartitioning != (idx_t*)partitioning)
      {
         for (int k = 0; k<NumOfElements; k++)
         {
            partitioning[k] = mpartitioning[k];
         }
      }
      if (freedata)
      {
         delete[] I;
         delete[] J;
         delete[] mpartitioning;
      }
   }

   delete el_to_el;
   el_to_el = NULL;

   // Check for empty partitionings (a "feature" in METIS)
   {
      Array< Pair<int,int> > psize(nparts);
      for (i = 0; i < nparts; i++)
      {
         psize[i].one = 0;
         psize[i].two = i;
      }

      for (i = 0; i < NumOfElements; i++)
      {
         psize[partitioning[i]].one++;
      }

      int empty_parts = 0;
      for (i = 0; i < nparts; i++)
      {
         if (psize[i].one == 0) { empty_parts++; }
      }

      // This code just split the largest partitionings in two.
      // Do we need to replace it with something better?
      if (empty_parts)
      {
         if (print_messages)
         {
            mfem::err << "Mesh::GeneratePartitioning(...): METIS returned "
                      << empty_parts << " empty parts!"
                      << " Applying a simple fix ..." << endl;
         }

         SortPairs<int,int>(psize, nparts);

         for (i = nparts-1; i > nparts-1-empty_parts; i--)
         {
            psize[i].one /= 2;
         }

         for (int j = 0; j < NumOfElements; j++)
         {
            for (i = nparts-1; i > nparts-1-empty_parts; i--)
            {
               if (psize[i].one == 0 || partitioning[j] != psize[i].two)
               {
                  continue;
               }
               else
               {
                  partitioning[j] = psize[nparts-1-i].two;
                  psize[i].one--;
               }
            }
         }
      }
   }

   return partitioning;

#else

   mfem_error("Mesh::GeneratePartitioning(...): "
              "MFEM was compiled without Metis.");

   return NULL;

#endif
}

/* required: 0 <= partitioning[i] < num_part */
void FindPartitioningComponents(Table &elem_elem,
                                const Array<int> &partitioning,
                                Array<int> &component,
                                Array<int> &num_comp)
{
   int i, j, k;
   int num_elem, *i_elem_elem, *j_elem_elem;

   num_elem    = elem_elem.Size();
   i_elem_elem = elem_elem.GetI();
   j_elem_elem = elem_elem.GetJ();

   component.SetSize(num_elem);

   Array<int> elem_stack(num_elem);
   int stack_p, stack_top_p, elem;
   int num_part;

   num_part = -1;
   for (i = 0; i < num_elem; i++)
   {
      if (partitioning[i] > num_part)
      {
         num_part = partitioning[i];
      }
      component[i] = -1;
   }
   num_part++;

   num_comp.SetSize(num_part);
   for (i = 0; i < num_part; i++)
   {
      num_comp[i] = 0;
   }

   stack_p = 0;
   stack_top_p = 0;  // points to the first unused element in the stack
   for (elem = 0; elem < num_elem; elem++)
   {
      if (component[elem] >= 0)
      {
         continue;
      }

      component[elem] = num_comp[partitioning[elem]]++;

      elem_stack[stack_top_p++] = elem;

      for ( ; stack_p < stack_top_p; stack_p++)
      {
         i = elem_stack[stack_p];
         for (j = i_elem_elem[i]; j < i_elem_elem[i+1]; j++)
         {
            k = j_elem_elem[j];
            if (partitioning[k] == partitioning[i])
            {
               if (component[k] < 0)
               {
                  component[k] = component[i];
                  elem_stack[stack_top_p++] = k;
               }
               else if (component[k] != component[i])
               {
                  mfem_error("FindPartitioningComponents");
               }
            }
         }
      }
   }
}

void Mesh::CheckPartitioning(int *partitioning)
{
   int i, n_empty, n_mcomp;
   Array<int> component, num_comp;
   const Array<int> _partitioning(partitioning, GetNE());

   ElementToElementTable();

   FindPartitioningComponents(*el_to_el, _partitioning, component, num_comp);

   n_empty = n_mcomp = 0;
   for (i = 0; i < num_comp.Size(); i++)
      if (num_comp[i] == 0)
      {
         n_empty++;
      }
      else if (num_comp[i] > 1)
      {
         n_mcomp++;
      }

   if (n_empty > 0)
   {
      mfem::out << "Mesh::CheckPartitioning(...) :\n"
                << "The following subdomains are empty :\n";
      for (i = 0; i < num_comp.Size(); i++)
         if (num_comp[i] == 0)
         {
            mfem::out << ' ' << i;
         }
      mfem::out << endl;
   }
   if (n_mcomp > 0)
   {
      mfem::out << "Mesh::CheckPartitioning(...) :\n"
                << "The following subdomains are NOT connected :\n";
      for (i = 0; i < num_comp.Size(); i++)
         if (num_comp[i] > 1)
         {
            mfem::out << ' ' << i;
         }
      mfem::out << endl;
   }
   if (n_empty == 0 && n_mcomp == 0)
      mfem::out << "Mesh::CheckPartitioning(...) : "
                "All subdomains are connected." << endl;

   if (el_to_el)
   {
      delete el_to_el;
   }
   el_to_el = NULL;
}

// compute the coefficients of the polynomial in t:
//   c(0)+c(1)*t+...+c(d)*t^d = det(A+t*B)
// where A, B are (d x d), d=2,3
void DetOfLinComb(const DenseMatrix &A, const DenseMatrix &B, Vector &c)
{
   const double *a = A.Data();
   const double *b = B.Data();

   c.SetSize(A.Width()+1);
   switch (A.Width())
   {
      case 2:
      {
         // det(A+t*B) = |a0 a2|   / |a0 b2| + |b0 a2| \       |b0 b2|
         //              |a1 a3| + \ |a1 b3|   |b1 a3| / * t + |b1 b3| * t^2
         c(0) = a[0]*a[3]-a[1]*a[2];
         c(1) = a[0]*b[3]-a[1]*b[2]+b[0]*a[3]-b[1]*a[2];
         c(2) = b[0]*b[3]-b[1]*b[2];
      }
      break;

      case 3:
      {
         /*              |a0 a3 a6|
          * det(A+t*B) = |a1 a4 a7| +
          *              |a2 a5 a8|

          *     /  |b0 a3 a6|   |a0 b3 a6|   |a0 a3 b6| \
          *   + |  |b1 a4 a7| + |a1 b4 a7| + |a1 a4 b7| | * t +
          *     \  |b2 a5 a8|   |a2 b5 a8|   |a2 a5 b8| /

          *     /  |a0 b3 b6|   |b0 a3 b6|   |b0 b3 a6| \
          *   + |  |a1 b4 b7| + |b1 a4 b7| + |b1 b4 a7| | * t^2 +
          *     \  |a2 b5 b8|   |b2 a5 b8|   |b2 b5 a8| /

          *     |b0 b3 b6|
          *   + |b1 b4 b7| * t^3
          *     |b2 b5 b8|       */
         c(0) = (a[0] * (a[4] * a[8] - a[5] * a[7]) +
                 a[1] * (a[5] * a[6] - a[3] * a[8]) +
                 a[2] * (a[3] * a[7] - a[4] * a[6]));

         c(1) = (b[0] * (a[4] * a[8] - a[5] * a[7]) +
                 b[1] * (a[5] * a[6] - a[3] * a[8]) +
                 b[2] * (a[3] * a[7] - a[4] * a[6]) +

                 a[0] * (b[4] * a[8] - b[5] * a[7]) +
                 a[1] * (b[5] * a[6] - b[3] * a[8]) +
                 a[2] * (b[3] * a[7] - b[4] * a[6]) +

                 a[0] * (a[4] * b[8] - a[5] * b[7]) +
                 a[1] * (a[5] * b[6] - a[3] * b[8]) +
                 a[2] * (a[3] * b[7] - a[4] * b[6]));

         c(2) = (a[0] * (b[4] * b[8] - b[5] * b[7]) +
                 a[1] * (b[5] * b[6] - b[3] * b[8]) +
                 a[2] * (b[3] * b[7] - b[4] * b[6]) +

                 b[0] * (a[4] * b[8] - a[5] * b[7]) +
                 b[1] * (a[5] * b[6] - a[3] * b[8]) +
                 b[2] * (a[3] * b[7] - a[4] * b[6]) +

                 b[0] * (b[4] * a[8] - b[5] * a[7]) +
                 b[1] * (b[5] * a[6] - b[3] * a[8]) +
                 b[2] * (b[3] * a[7] - b[4] * a[6]));

         c(3) = (b[0] * (b[4] * b[8] - b[5] * b[7]) +
                 b[1] * (b[5] * b[6] - b[3] * b[8]) +
                 b[2] * (b[3] * b[7] - b[4] * b[6]));
      }
      break;

      default:
         mfem_error("DetOfLinComb(...)");
   }
}

// compute the real roots of
//   z(0)+z(1)*x+...+z(d)*x^d = 0,  d=2,3;
// the roots are returned in x, sorted in increasing order;
// it is assumed that x is at least of size d;
// return the number of roots counting multiplicity;
// return -1 if all z(i) are 0.
int FindRoots(const Vector &z, Vector &x)
{
   int d = z.Size()-1;
   if (d > 3 || d < 0)
   {
      mfem_error("FindRoots(...)");
   }

   while (z(d) == 0.0)
   {
      if (d == 0)
      {
         return (-1);
      }
      d--;
   }
   switch (d)
   {
      case 0:
      {
         return 0;
      }

      case 1:
      {
         x(0) = -z(0)/z(1);
         return 1;
      }

      case 2:
      {
         double a = z(2), b = z(1), c = z(0);
         double D = b*b-4*a*c;
         if (D < 0.0)
         {
            return 0;
         }
         if (D == 0.0)
         {
            x(0) = x(1) = -0.5 * b / a;
            return 2; // root with multiplicity 2
         }
         if (b == 0.0)
         {
            x(0) = -(x(1) = fabs(0.5 * sqrt(D) / a));
            return 2;
         }
         else
         {
            double t;
            if (b > 0.0)
            {
               t = -0.5 * (b + sqrt(D));
            }
            else
            {
               t = -0.5 * (b - sqrt(D));
            }
            x(0) = t / a;
            x(1) = c / t;
            if (x(0) > x(1))
            {
               Swap<double>(x(0), x(1));
            }
            return 2;
         }
      }

      case 3:
      {
         double a = z(2)/z(3), b = z(1)/z(3), c = z(0)/z(3);

         // find the real roots of x^3 + a x^2 + b x + c = 0
         double Q = (a * a - 3 * b) / 9;
         double R = (2 * a * a * a - 9 * a * b + 27 * c) / 54;
         double Q3 = Q * Q * Q;
         double R2 = R * R;

         if (R2 == Q3)
         {
            if (Q == 0)
            {
               x(0) = x(1) = x(2) = - a / 3;
            }
            else
            {
               double sqrtQ = sqrt(Q);

               if (R > 0)
               {
                  x(0) = -2 * sqrtQ - a / 3;
                  x(1) = x(2) = sqrtQ - a / 3;
               }
               else
               {
                  x(0) = x(1) = - sqrtQ - a / 3;
                  x(2) = 2 * sqrtQ - a / 3;
               }
            }
            return 3;
         }
         else if (R2 < Q3)
         {
            double theta = acos(R / sqrt(Q3));
            double A = -2 * sqrt(Q);
            double x0, x1, x2;
            x0 = A * cos(theta / 3) - a / 3;
            x1 = A * cos((theta + 2.0 * M_PI) / 3) - a / 3;
            x2 = A * cos((theta - 2.0 * M_PI) / 3) - a / 3;

            /* Sort x0, x1, x2 */
            if (x0 > x1)
            {
               Swap<double>(x0, x1);
            }
            if (x1 > x2)
            {
               Swap<double>(x1, x2);
               if (x0 > x1)
               {
                  Swap<double>(x0, x1);
               }
            }
            x(0) = x0;
            x(1) = x1;
            x(2) = x2;
            return 3;
         }
         else
         {
            double A;
            if (R >= 0.0)
            {
               A = -pow(sqrt(R2 - Q3) + R, 1.0/3.0);
            }
            else
            {
               A =  pow(sqrt(R2 - Q3) - R, 1.0/3.0);
            }
            x(0) = A + Q / A - a / 3;
            return 1;
         }
      }
   }
   return 0;
}

void FindTMax(Vector &c, Vector &x, double &tmax,
              const double factor, const int Dim)
{
   const double c0 = c(0);
   c(0) = c0 * (1.0 - pow(factor, -Dim));
   int nr = FindRoots(c, x);
   for (int j = 0; j < nr; j++)
   {
      if (x(j) > tmax)
      {
         break;
      }
      if (x(j) >= 0.0)
      {
         tmax = x(j);
         break;
      }
   }
   c(0) = c0 * (1.0 - pow(factor, Dim));
   nr = FindRoots(c, x);
   for (int j = 0; j < nr; j++)
   {
      if (x(j) > tmax)
      {
         break;
      }
      if (x(j) >= 0.0)
      {
         tmax = x(j);
         break;
      }
   }
}

void Mesh::CheckDisplacements(const Vector &displacements, double &tmax)
{
   int nvs = vertices.Size();
   DenseMatrix P, V, DS, PDS(spaceDim), VDS(spaceDim);
   Vector c(spaceDim+1), x(spaceDim);
   const double factor = 2.0;

   // check for tangling assuming constant speed
   if (tmax < 1.0)
   {
      tmax = 1.0;
   }
   for (int i = 0; i < NumOfElements; i++)
   {
      Element *el = elements[i];
      int nv = el->GetNVertices();
      int *v = el->GetVertices();
      P.SetSize(spaceDim, nv);
      V.SetSize(spaceDim, nv);
      for (int j = 0; j < spaceDim; j++)
         for (int k = 0; k < nv; k++)
         {
            P(j, k) = vertices[v[k]](j);
            V(j, k) = displacements(v[k]+j*nvs);
         }
      DS.SetSize(nv, spaceDim);
      const FiniteElement *fe =
         GetTransformationFEforElementType(el->GetType());
      // check if  det(P.DShape+t*V.DShape) > 0 for all x and 0<=t<=1
      switch (el->GetType())
      {
         case Element::TRIANGLE:
         case Element::TETRAHEDRON:
         {
            // DS is constant
            fe->CalcDShape(Geometries.GetCenter(fe->GetGeomType()), DS);
            Mult(P, DS, PDS);
            Mult(V, DS, VDS);
            DetOfLinComb(PDS, VDS, c);
            if (c(0) <= 0.0)
            {
               tmax = 0.0;
            }
            else
            {
               FindTMax(c, x, tmax, factor, Dim);
            }
         }
         break;

         case Element::QUADRILATERAL:
         {
            const IntegrationRule &ir = fe->GetNodes();
            for (int j = 0; j < nv; j++)
            {
               fe->CalcDShape(ir.IntPoint(j), DS);
               Mult(P, DS, PDS);
               Mult(V, DS, VDS);
               DetOfLinComb(PDS, VDS, c);
               if (c(0) <= 0.0)
               {
                  tmax = 0.0;
               }
               else
               {
                  FindTMax(c, x, tmax, factor, Dim);
               }
            }
         }
         break;

         default:
            mfem_error("Mesh::CheckDisplacements(...)");
      }
   }
}

void Mesh::MoveVertices(const Vector &displacements)
{
   for (int i = 0, nv = vertices.Size(); i < nv; i++)
      for (int j = 0; j < spaceDim; j++)
      {
         vertices[i](j) += displacements(j*nv+i);
      }
}

void Mesh::GetVertices(Vector &vert_coord) const
{
   int nv = vertices.Size();
   vert_coord.SetSize(nv*spaceDim);
   for (int i = 0; i < nv; i++)
      for (int j = 0; j < spaceDim; j++)
      {
         vert_coord(j*nv+i) = vertices[i](j);
      }
}

void Mesh::SetVertices(const Vector &vert_coord)
{
   for (int i = 0, nv = vertices.Size(); i < nv; i++)
      for (int j = 0; j < spaceDim; j++)
      {
         vertices[i](j) = vert_coord(j*nv+i);
      }
}

void Mesh::GetNode(int i, double *coord) const
{
   if (Nodes)
   {
      FiniteElementSpace *fes = Nodes->FESpace();
      for (int j = 0; j < spaceDim; j++)
      {
         coord[j] = (*Nodes)(fes->DofToVDof(i, j));
      }
   }
   else
   {
      for (int j = 0; j < spaceDim; j++)
      {
         coord[j] = vertices[i](j);
      }
   }
}

void Mesh::SetNode(int i, const double *coord)
{
   if (Nodes)
   {
      FiniteElementSpace *fes = Nodes->FESpace();
      for (int j = 0; j < spaceDim; j++)
      {
         (*Nodes)(fes->DofToVDof(i, j)) = coord[j];
      }
   }
   else
   {
      for (int j = 0; j < spaceDim; j++)
      {
         vertices[i](j) = coord[j];
      }

   }
}

void Mesh::MoveNodes(const Vector &displacements)
{
   if (Nodes)
   {
      (*Nodes) += displacements;
   }
   else
   {
      MoveVertices(displacements);
   }
}

void Mesh::GetNodes(Vector &node_coord) const
{
   if (Nodes)
   {
      node_coord = (*Nodes);
   }
   else
   {
      GetVertices(node_coord);
   }
}

void Mesh::SetNodes(const Vector &node_coord)
{
   if (Nodes)
   {
      (*Nodes) = node_coord;
   }
   else
   {
      SetVertices(node_coord);
   }
}

void Mesh::NewNodes(GridFunction &nodes, bool make_owner)
{
   if (own_nodes) { delete Nodes; }
   Nodes = &nodes;
   spaceDim = Nodes->FESpace()->GetVDim();
   own_nodes = (int)make_owner;

   if (NURBSext != nodes.FESpace()->GetNURBSext())
   {
      delete NURBSext;
      NURBSext = nodes.FESpace()->StealNURBSext();
   }
}

void Mesh::SwapNodes(GridFunction *&nodes, int &own_nodes_)
{
   mfem::Swap<GridFunction*>(Nodes, nodes);
   mfem::Swap<int>(own_nodes, own_nodes_);
   // TODO:
   // if (nodes)
   //    nodes->FESpace()->MakeNURBSextOwner();
   // NURBSext = (Nodes) ? Nodes->FESpace()->StealNURBSext() : NULL;
}

void Mesh::AverageVertices(const int *indexes, int n, int result)
{
   int j, k;

   for (k = 0; k < spaceDim; k++)
   {
      vertices[result](k) = vertices[indexes[0]](k);
   }

   for (j = 1; j < n; j++)
      for (k = 0; k < spaceDim; k++)
      {
         vertices[result](k) += vertices[indexes[j]](k);
      }

   for (k = 0; k < spaceDim; k++)
   {
      vertices[result](k) *= (1.0 / n);
   }
}

void Mesh::UpdateNodes()
{
   if (Nodes)
   {
      Nodes->FESpace()->Update();
      Nodes->Update();
   }
}

void Mesh::UniformRefinement2D_base(bool update_nodes)
{
   ResetLazyData();

   if (el_to_edge == NULL)
   {
      el_to_edge = new Table;
      NumOfEdges = GetElementToEdgeTable(*el_to_edge, be_to_edge);
   }

   int quad_counter = 0;
   for (int i = 0; i < NumOfElements; i++)
   {
      if (elements[i]->GetType() == Element::QUADRILATERAL)
      {
         quad_counter++;
      }
   }

   const int oedge = NumOfVertices;
   const int oelem = oedge + NumOfEdges;

   Array<Element*> new_elements;
   Array<Element*> new_boundary;

   vertices.SetSize(oelem + quad_counter);
   new_elements.SetSize(4 * NumOfElements);
   quad_counter = 0;

   for (int i = 0, j = 0; i < NumOfElements; i++)
   {
      const Element::Type el_type = elements[i]->GetType();
      const int attr = elements[i]->GetAttribute();
      int *v = elements[i]->GetVertices();
      const int *e = el_to_edge->GetRow(i);
      int vv[2];

      if (el_type == Element::TRIANGLE)
      {
         for (int ei = 0; ei < 3; ei++)
         {
            for (int k = 0; k < 2; k++)
            {
               vv[k] = v[tri_t::Edges[ei][k]];
            }
            AverageVertices(vv, 2, oedge+e[ei]);
         }

         new_elements[j++] =
            new Triangle(v[0], oedge+e[0], oedge+e[2], attr);
         new_elements[j++] =
            new Triangle(oedge+e[1], oedge+e[2], oedge+e[0], attr);
         new_elements[j++] =
            new Triangle(oedge+e[0], v[1], oedge+e[1], attr);
         new_elements[j++] =
            new Triangle(oedge+e[2], oedge+e[1], v[2], attr);
      }
      else if (el_type == Element::QUADRILATERAL)
      {
         const int qe = quad_counter;
         quad_counter++;
         AverageVertices(v, 4, oelem+qe);

         for (int ei = 0; ei < 4; ei++)
         {
            for (int k = 0; k < 2; k++)
            {
               vv[k] = v[quad_t::Edges[ei][k]];
            }
            AverageVertices(vv, 2, oedge+e[ei]);
         }

         new_elements[j++] =
            new Quadrilateral(v[0], oedge+e[0], oelem+qe, oedge+e[3], attr);
         new_elements[j++] =
            new Quadrilateral(oedge+e[0], v[1], oedge+e[1], oelem+qe, attr);
         new_elements[j++] =
            new Quadrilateral(oelem+qe, oedge+e[1], v[2], oedge+e[2], attr);
         new_elements[j++] =
            new Quadrilateral(oedge+e[3], oelem+qe, oedge+e[2], v[3], attr);
      }
      else
      {
         MFEM_ABORT("unknown element type: " << el_type);
      }
      FreeElement(elements[i]);
   }
   mfem::Swap(elements, new_elements);

   // refine boundary elements
   new_boundary.SetSize(2 * NumOfBdrElements);
   for (int i = 0, j = 0; i < NumOfBdrElements; i++)
   {
      const int attr = boundary[i]->GetAttribute();
      int *v = boundary[i]->GetVertices();

      new_boundary[j++] = new Segment(v[0], oedge+be_to_edge[i], attr);
      new_boundary[j++] = new Segment(oedge+be_to_edge[i], v[1], attr);

      FreeElement(boundary[i]);
   }
   mfem::Swap(boundary, new_boundary);

   static const double A = 0.0, B = 0.5, C = 1.0;
   static double tri_children[2*3*4] =
   {
      A,A, B,A, A,B,
      B,B, A,B, B,A,
      B,A, C,A, B,B,
      A,B, B,B, A,C
   };
   static double quad_children[2*4*4] =
   {
      A,A, B,A, B,B, A,B, // lower-left
      B,A, C,A, C,B, B,B, // lower-right
      B,B, C,B, C,C, B,C, // upper-right
      A,B, B,B, B,C, A,C  // upper-left
   };

   CoarseFineTr.point_matrices[Geometry::TRIANGLE]
   .UseExternalData(tri_children, 2, 3, 4);
   CoarseFineTr.point_matrices[Geometry::SQUARE]
   .UseExternalData(quad_children, 2, 4, 4);
   CoarseFineTr.embeddings.SetSize(elements.Size());

   for (int i = 0; i < elements.Size(); i++)
   {
      Embedding &emb = CoarseFineTr.embeddings[i];
      emb.parent = i / 4;
      emb.matrix = i % 4;
   }

   NumOfVertices    = vertices.Size();
   NumOfElements    = 4 * NumOfElements;
   NumOfBdrElements = 2 * NumOfBdrElements;
   NumOfFaces       = 0;

   NumOfEdges = GetElementToEdgeTable(*el_to_edge, be_to_edge);
   GenerateFaces();

   last_operation = Mesh::REFINE;
   sequence++;

   if (update_nodes) { UpdateNodes(); }

#ifdef MFEM_DEBUG
   if (!Nodes || update_nodes)
   {
      CheckElementOrientation(false);
   }
   CheckBdrElementOrientation(false);
#endif
}

static inline double sqr(const double &x)
{
   return x*x;
}

void Mesh::UniformRefinement3D_base(Array<int> *f2qf_ptr, DSTable *v_to_v_p,
                                    bool update_nodes)
{
   ResetLazyData();

   if (el_to_edge == NULL)
   {
      el_to_edge = new Table;
      NumOfEdges = GetElementToEdgeTable(*el_to_edge, be_to_edge);
   }

   if (el_to_face == NULL)
   {
      GetElementToFaceTable();
   }

   Array<int> f2qf_loc;
   Array<int> &f2qf = f2qf_ptr ? *f2qf_ptr : f2qf_loc;
   f2qf.SetSize(0);

   int NumOfQuadFaces = 0;
   if (HasGeometry(Geometry::SQUARE))
   {
      if (HasGeometry(Geometry::TRIANGLE))
      {
         f2qf.SetSize(faces.Size());
         for (int i = 0; i < faces.Size(); i++)
         {
            if (faces[i]->GetType() == Element::QUADRILATERAL)
            {
               f2qf[i] = NumOfQuadFaces;
               NumOfQuadFaces++;
            }
         }
      }
      else
      {
         NumOfQuadFaces = faces.Size();
      }
   }

   int hex_counter = 0;
   if (HasGeometry(Geometry::CUBE))
   {
      for (int i = 0; i < elements.Size(); i++)
      {
         if (elements[i]->GetType() == Element::HEXAHEDRON)
         {
            hex_counter++;
         }
      }
   }

   // Map from edge-index to vertex-index, needed for ReorientTetMesh() for
   // parallel meshes.
   Array<int> e2v;
   if (HasGeometry(Geometry::TETRAHEDRON))
   {
      e2v.SetSize(NumOfEdges);

      DSTable *v_to_v_ptr = v_to_v_p;
      if (!v_to_v_p)
      {
         v_to_v_ptr = new DSTable(NumOfVertices);
         GetVertexToVertexTable(*v_to_v_ptr);
      }

      Array<Pair<int,int> > J_v2v(NumOfEdges); // (second vertex id, edge id)
      J_v2v.SetSize(0);
      for (int i = 0; i < NumOfVertices; i++)
      {
         Pair<int,int> *row_start = J_v2v.end();
         for (DSTable::RowIterator it(*v_to_v_ptr, i); !it; ++it)
         {
            J_v2v.Append(Pair<int,int>(it.Column(), it.Index()));
         }
         std::sort(row_start, J_v2v.end());
      }

      for (int i = 0; i < J_v2v.Size(); i++)
      {
         e2v[J_v2v[i].two] = i;
      }

      if (!v_to_v_p)
      {
         delete v_to_v_ptr;
      }
      else
      {
         for (int i = 0; i < NumOfVertices; i++)
         {
            for (DSTable::RowIterator it(*v_to_v_ptr, i); !it; ++it)
            {
               it.SetIndex(e2v[it.Index()]);
            }
         }
      }
   }

   // Offsets for new vertices from edges, faces (quads only), and elements
   // (hexes only); each of these entities generates one new vertex.
   const int oedge = NumOfVertices;
   const int oface = oedge + NumOfEdges;
   const int oelem = oface + NumOfQuadFaces;

   Array<Element*> new_elements;
   Array<Element*> new_boundary;

   vertices.SetSize(oelem + hex_counter);
   new_elements.SetSize(8 * NumOfElements);
   CoarseFineTr.embeddings.SetSize(new_elements.Size());

   hex_counter = 0;
   for (int i = 0, j = 0; i < NumOfElements; i++)
   {
      const Element::Type el_type = elements[i]->GetType();
      const int attr = elements[i]->GetAttribute();
      int *v = elements[i]->GetVertices();
      const int *e = el_to_edge->GetRow(i);
      int vv[4], ev[12];

      if (e2v.Size())
      {
         const int ne = el_to_edge->RowSize(i);
         for (int k = 0; k < ne; k++) { ev[k] = e2v[e[k]]; }
         e = ev;
      }

      switch (el_type)
      {
         case Element::TETRAHEDRON:
         {
            for (int ei = 0; ei < 6; ei++)
            {
               for (int k = 0; k < 2; k++)
               {
                  vv[k] = v[tet_t::Edges[ei][k]];
               }
               AverageVertices(vv, 2, oedge+e[ei]);
            }

            // Algorithm for choosing refinement type:
            // 0: smallest octahedron diagonal
            // 1: best aspect ratio
            const int rt_algo = 1;
            // Refinement type:
            // 0: (v0,v1)-(v2,v3), 1: (v0,v2)-(v1,v3), 2: (v0,v3)-(v1,v2)
            // 0:      e0-e5,      1:      e1-e4,      2:      e2-e3
            int rt;
            ElementTransformation *T = GetElementTransformation(i);
            T->SetIntPoint(&Geometries.GetCenter(Geometry::TETRAHEDRON));
            const DenseMatrix &J = T->Jacobian();
            if (rt_algo == 0)
            {
               // smallest octahedron diagonal
               double len_sqr, min_len;

               min_len = sqr(J(0,0)-J(0,1)-J(0,2)) +
                         sqr(J(1,0)-J(1,1)-J(1,2)) +
                         sqr(J(2,0)-J(2,1)-J(2,2));
               rt = 0;

               len_sqr = sqr(J(0,1)-J(0,0)-J(0,2)) +
                         sqr(J(1,1)-J(1,0)-J(1,2)) +
                         sqr(J(2,1)-J(2,0)-J(2,2));
               if (len_sqr < min_len) { min_len = len_sqr; rt = 1; }

               len_sqr = sqr(J(0,2)-J(0,0)-J(0,1)) +
                         sqr(J(1,2)-J(1,0)-J(1,1)) +
                         sqr(J(2,2)-J(2,0)-J(2,1));
               if (len_sqr < min_len) { rt = 2; }
            }
            else
            {
               // best aspect ratio
               double Em_data[18], Js_data[9], Jp_data[9];
               DenseMatrix Em(Em_data, 3, 6);
               DenseMatrix Js(Js_data, 3, 3), Jp(Jp_data, 3, 3);
               double ar1, ar2, kappa, kappa_min;

               for (int s = 0; s < 3; s++)
               {
                  for (int t = 0; t < 3; t++)
                  {
                     Em(t,s) = 0.5*J(t,s);
                  }
               }
               for (int t = 0; t < 3; t++)
               {
                  Em(t,3) = 0.5*(J(t,0)+J(t,1));
                  Em(t,4) = 0.5*(J(t,0)+J(t,2));
                  Em(t,5) = 0.5*(J(t,1)+J(t,2));
               }

               // rt = 0; Em: {0,5,1,2}, {0,5,2,4}
               for (int t = 0; t < 3; t++)
               {
                  Js(t,0) = Em(t,5)-Em(t,0);
                  Js(t,1) = Em(t,1)-Em(t,0);
                  Js(t,2) = Em(t,2)-Em(t,0);
               }
               Geometries.JacToPerfJac(Geometry::TETRAHEDRON, Js, Jp);
               ar1 = Jp.CalcSingularvalue(0)/Jp.CalcSingularvalue(2);
               for (int t = 0; t < 3; t++)
               {
                  Js(t,0) = Em(t,5)-Em(t,0);
                  Js(t,1) = Em(t,2)-Em(t,0);
                  Js(t,2) = Em(t,4)-Em(t,0);
               }
               Geometries.JacToPerfJac(Geometry::TETRAHEDRON, Js, Jp);
               ar2 = Jp.CalcSingularvalue(0)/Jp.CalcSingularvalue(2);
               kappa_min = std::max(ar1, ar2);
               rt = 0;

               // rt = 1; Em: {1,0,4,2}, {1,2,4,5}
               for (int t = 0; t < 3; t++)
               {
                  Js(t,0) = Em(t,0)-Em(t,1);
                  Js(t,1) = Em(t,4)-Em(t,1);
                  Js(t,2) = Em(t,2)-Em(t,1);
               }
               Geometries.JacToPerfJac(Geometry::TETRAHEDRON, Js, Jp);
               ar1 = Jp.CalcSingularvalue(0)/Jp.CalcSingularvalue(2);
               for (int t = 0; t < 3; t++)
               {
                  Js(t,0) = Em(t,2)-Em(t,1);
                  Js(t,1) = Em(t,4)-Em(t,1);
                  Js(t,2) = Em(t,5)-Em(t,1);
               }
               Geometries.JacToPerfJac(Geometry::TETRAHEDRON, Js, Jp);
               ar2 = Jp.CalcSingularvalue(0)/Jp.CalcSingularvalue(2);
               kappa = std::max(ar1, ar2);
               if (kappa < kappa_min) { kappa_min = kappa; rt = 1; }

               // rt = 2; Em: {2,0,1,3}, {2,1,5,3}
               for (int t = 0; t < 3; t++)
               {
                  Js(t,0) = Em(t,0)-Em(t,2);
                  Js(t,1) = Em(t,1)-Em(t,2);
                  Js(t,2) = Em(t,3)-Em(t,2);
               }
               Geometries.JacToPerfJac(Geometry::TETRAHEDRON, Js, Jp);
               ar1 = Jp.CalcSingularvalue(0)/Jp.CalcSingularvalue(2);
               for (int t = 0; t < 3; t++)
               {
                  Js(t,0) = Em(t,1)-Em(t,2);
                  Js(t,1) = Em(t,5)-Em(t,2);
                  Js(t,2) = Em(t,3)-Em(t,2);
               }
               Geometries.JacToPerfJac(Geometry::TETRAHEDRON, Js, Jp);
               ar2 = Jp.CalcSingularvalue(0)/Jp.CalcSingularvalue(2);
               kappa = std::max(ar1, ar2);
               if (kappa < kappa_min) { rt = 2; }
            }

            static const int mv_all[3][4][4] =
            {
               { {0,5,1,2}, {0,5,2,4}, {0,5,4,3}, {0,5,3,1} }, // rt = 0
               { {1,0,4,2}, {1,2,4,5}, {1,5,4,3}, {1,3,4,0} }, // rt = 1
               { {2,0,1,3}, {2,1,5,3}, {2,5,4,3}, {2,4,0,3} }  // rt = 2
            };
            const int (&mv)[4][4] = mv_all[rt];

#ifndef MFEM_USE_MEMALLOC
            new_elements[j+0] =
               new Tetrahedron(v[0], oedge+e[0], oedge+e[1], oedge+e[2], attr);
            new_elements[j+1] =
               new Tetrahedron(oedge+e[0], v[1], oedge+e[3], oedge+e[4], attr);
            new_elements[j+2] =
               new Tetrahedron(oedge+e[1], oedge+e[3], v[2], oedge+e[5], attr);
            new_elements[j+3] =
               new Tetrahedron(oedge+e[2], oedge+e[4], oedge+e[5], v[3], attr);

            for (int k = 0; k < 4; k++)
            {
               new_elements[j+4+k] =
                  new Tetrahedron(oedge+e[mv[k][0]], oedge+e[mv[k][1]],
                                  oedge+e[mv[k][2]], oedge+e[mv[k][3]], attr);
            }
#else
            Tetrahedron *tet;
            new_elements[j+0] = tet = TetMemory.Alloc();
            tet->Init(v[0], oedge+e[0], oedge+e[1], oedge+e[2], attr);

            new_elements[j+1] = tet = TetMemory.Alloc();
            tet->Init(oedge+e[0], v[1], oedge+e[3], oedge+e[4], attr);

            new_elements[j+2] = tet = TetMemory.Alloc();
            tet->Init(oedge+e[1], oedge+e[3], v[2], oedge+e[5], attr);

            new_elements[j+3] = tet = TetMemory.Alloc();
            tet->Init(oedge+e[2], oedge+e[4], oedge+e[5], v[3], attr);

            for (int k = 0; k < 4; k++)
            {
               new_elements[j+4+k] = tet = TetMemory.Alloc();
               tet->Init(oedge+e[mv[k][0]], oedge+e[mv[k][1]],
                         oedge+e[mv[k][2]], oedge+e[mv[k][3]], attr);
            }
#endif
            for (int k = 0; k < 4; k++)
            {
               CoarseFineTr.embeddings[j+k].parent = i;
               CoarseFineTr.embeddings[j+k].matrix = k;
            }
            for (int k = 0; k < 4; k++)
            {
               CoarseFineTr.embeddings[j+4+k].parent = i;
               CoarseFineTr.embeddings[j+4+k].matrix = 4*(rt+1)+k;
            }

            j += 8;
         }
         break;

         case Element::WEDGE:
         {
            const int *f = el_to_face->GetRow(i);

            for (int fi = 2; fi < 5; fi++)
            {
               for (int k = 0; k < 4; k++)
               {
                  vv[k] = v[pri_t::FaceVert[fi][k]];
               }
               AverageVertices(vv, 4, oface + f2qf[f[fi]]);
            }

            for (int ei = 0; ei < 9; ei++)
            {
               for (int k = 0; k < 2; k++)
               {
                  vv[k] = v[pri_t::Edges[ei][k]];
               }
               AverageVertices(vv, 2, oedge+e[ei]);
            }

            const int qf2 = f2qf[f[2]];
            const int qf3 = f2qf[f[3]];
            const int qf4 = f2qf[f[4]];

            new_elements[j++] =
               new Wedge(v[0], oedge+e[0], oedge+e[2],
                         oedge+e[6], oface+qf2, oface+qf4, attr);

            new_elements[j++] =
               new Wedge(oedge+e[1], oedge+e[2], oedge+e[0],
                         oface+qf3, oface+qf4, oface+qf2, attr);

            new_elements[j++] =
               new Wedge(oedge+e[0], v[1], oedge+e[1],
                         oface+qf2, oedge+e[7], oface+qf3, attr);

            new_elements[j++] =
               new Wedge(oedge+e[2], oedge+e[1], v[2],
                         oface+qf4, oface+qf3, oedge+e[8], attr);

            new_elements[j++] =
               new Wedge(oedge+e[6], oface+qf2, oface+qf4,
                         v[3], oedge+e[3], oedge+e[5], attr);

            new_elements[j++] =
               new Wedge(oface+qf3, oface+qf4, oface+qf2,
                         oedge+e[4], oedge+e[5], oedge+e[3], attr);

            new_elements[j++] =
               new Wedge(oface+qf2, oedge+e[7], oface+qf3,
                         oedge+e[3], v[4], oedge+e[4], attr);

            new_elements[j++] =
               new Wedge(oface+qf4, oface+qf3, oedge+e[8],
                         oedge+e[5], oedge+e[4], v[5], attr);
         }
         break;

         case Element::HEXAHEDRON:
         {
            const int *f = el_to_face->GetRow(i);
            const int he = hex_counter;
            hex_counter++;

            const int *qf;
            int qf_data[6];
            if (f2qf.Size() == 0)
            {
               qf = f;
            }
            else
            {
               for (int k = 0; k < 6; k++) { qf_data[k] = f2qf[f[k]]; }
               qf = qf_data;
            }

            AverageVertices(v, 8, oelem+he);

            for (int fi = 0; fi < 6; fi++)
            {
               for (int k = 0; k < 4; k++)
               {
                  vv[k] = v[hex_t::FaceVert[fi][k]];
               }
               AverageVertices(vv, 4, oface + qf[fi]);
            }

            for (int ei = 0; ei < 12; ei++)
            {
               for (int k = 0; k < 2; k++)
               {
                  vv[k] = v[hex_t::Edges[ei][k]];
               }
               AverageVertices(vv, 2, oedge+e[ei]);
            }

            new_elements[j++] =
               new Hexahedron(v[0], oedge+e[0], oface+qf[0],
                              oedge+e[3], oedge+e[8], oface+qf[1],
                              oelem+he, oface+qf[4], attr);
            new_elements[j++] =
               new Hexahedron(oedge+e[0], v[1], oedge+e[1],
                              oface+qf[0], oface+qf[1], oedge+e[9],
                              oface+qf[2], oelem+he, attr);
            new_elements[j++] =
               new Hexahedron(oface+qf[0], oedge+e[1], v[2],
                              oedge+e[2], oelem+he, oface+qf[2],
                              oedge+e[10], oface+qf[3], attr);
            new_elements[j++] =
               new Hexahedron(oedge+e[3], oface+qf[0], oedge+e[2],
                              v[3], oface+qf[4], oelem+he,
                              oface+qf[3], oedge+e[11], attr);
            new_elements[j++] =
               new Hexahedron(oedge+e[8], oface+qf[1], oelem+he,
                              oface+qf[4], v[4], oedge+e[4],
                              oface+qf[5], oedge+e[7], attr);
            new_elements[j++] =
               new Hexahedron(oface+qf[1], oedge+e[9], oface+qf[2],
                              oelem+he, oedge+e[4], v[5],
                              oedge+e[5], oface+qf[5], attr);
            new_elements[j++] =
               new Hexahedron(oelem+he, oface+qf[2], oedge+e[10],
                              oface+qf[3], oface+qf[5], oedge+e[5],
                              v[6], oedge+e[6], attr);
            new_elements[j++] =
               new Hexahedron(oface+qf[4], oelem+he, oface+qf[3],
                              oedge+e[11], oedge+e[7], oface+qf[5],
                              oedge+e[6], v[7], attr);
         }
         break;

         default:
            MFEM_ABORT("Unknown 3D element type \"" << el_type << "\"");
            break;
      }
      FreeElement(elements[i]);
   }
   mfem::Swap(elements, new_elements);

   // refine boundary elements
   new_boundary.SetSize(4 * NumOfBdrElements);
   for (int i = 0, j = 0; i < NumOfBdrElements; i++)
   {
      const Element::Type bdr_el_type = boundary[i]->GetType();
      const int attr = boundary[i]->GetAttribute();
      int *v = boundary[i]->GetVertices();
      const int *e = bel_to_edge->GetRow(i);
      int ev[4];

      if (e2v.Size())
      {
         const int ne = bel_to_edge->RowSize(i);
         for (int k = 0; k < ne; k++) { ev[k] = e2v[e[k]]; }
         e = ev;
      }

      if (bdr_el_type == Element::TRIANGLE)
      {
         new_boundary[j++] =
            new Triangle(v[0], oedge+e[0], oedge+e[2], attr);
         new_boundary[j++] =
            new Triangle(oedge+e[1], oedge+e[2], oedge+e[0], attr);
         new_boundary[j++] =
            new Triangle(oedge+e[0], v[1], oedge+e[1], attr);
         new_boundary[j++] =
            new Triangle(oedge+e[2], oedge+e[1], v[2], attr);
      }
      else if (bdr_el_type == Element::QUADRILATERAL)
      {
         const int qf =
            (f2qf.Size() == 0) ? be_to_face[i] : f2qf[be_to_face[i]];

         new_boundary[j++] =
            new Quadrilateral(v[0], oedge+e[0], oface+qf, oedge+e[3], attr);
         new_boundary[j++] =
            new Quadrilateral(oedge+e[0], v[1], oedge+e[1], oface+qf, attr);
         new_boundary[j++] =
            new Quadrilateral(oface+qf, oedge+e[1], v[2], oedge+e[2], attr);
         new_boundary[j++] =
            new Quadrilateral(oedge+e[3], oface+qf, oedge+e[2], v[3], attr);
      }
      else
      {
         MFEM_ABORT("boundary Element is not a triangle or a quad!");
      }
      FreeElement(boundary[i]);
   }
   mfem::Swap(boundary, new_boundary);

   static const double A = 0.0, B = 0.5, C = 1.0;
   static double tet_children[3*4*16] =
   {
      A,A,A, B,A,A, A,B,A, A,A,B,
      B,A,A, C,A,A, B,B,A, B,A,B,
      A,B,A, B,B,A, A,C,A, A,B,B,
      A,A,B, B,A,B, A,B,B, A,A,C,
      // edge coordinates:
      //    0 -> B,A,A  1 -> A,B,A  2 -> A,A,B
      //    3 -> B,B,A  4 -> B,A,B  5 -> A,B,B
      // rt = 0: {0,5,1,2}, {0,5,2,4}, {0,5,4,3}, {0,5,3,1}
      B,A,A, A,B,B, A,B,A, A,A,B,
      B,A,A, A,B,B, A,A,B, B,A,B,
      B,A,A, A,B,B, B,A,B, B,B,A,
      B,A,A, A,B,B, B,B,A, A,B,A,
      // rt = 1: {1,0,4,2}, {1,2,4,5}, {1,5,4,3}, {1,3,4,0}
      A,B,A, B,A,A, B,A,B, A,A,B,
      A,B,A, A,A,B, B,A,B, A,B,B,
      A,B,A, A,B,B, B,A,B, B,B,A,
      A,B,A, B,B,A, B,A,B, B,A,A,
      // rt = 2: {2,0,1,3}, {2,1,5,3}, {2,5,4,3}, {2,4,0,3}
      A,A,B, B,A,A, A,B,A, B,B,A,
      A,A,B, A,B,A, A,B,B, B,B,A,
      A,A,B, A,B,B, B,A,B, B,B,A,
      A,A,B, B,A,B, B,A,A, B,B,A
   };
   static double pri_children[3*6*8] =
   {
      A,A,A, B,A,A, A,B,A, A,A,B, B,A,B, A,B,B,
      B,B,A, A,B,A, B,A,A, B,B,B, A,B,B, B,A,B,
      B,A,A, C,A,A, B,B,A, B,A,B, C,A,B, B,B,B,
      A,B,A, B,B,A, A,C,A, A,B,B, B,B,B, A,C,B,
      A,A,B, B,A,B, A,B,B, A,A,C, B,A,C, A,B,C,
      B,B,B, A,B,B, B,A,B, B,B,C, A,B,C, B,A,C,
      B,A,B, C,A,B, B,B,B, B,A,C, C,A,C, B,B,C,
      A,B,B, B,B,B, A,C,B, A,B,C, B,B,C, A,C,C
   };
   static double hex_children[3*8*8] =
   {
      A,A,A, B,A,A, B,B,A, A,B,A, A,A,B, B,A,B, B,B,B, A,B,B,
      B,A,A, C,A,A, C,B,A, B,B,A, B,A,B, C,A,B, C,B,B, B,B,B,
      B,B,A, C,B,A, C,C,A, B,C,A, B,B,B, C,B,B, C,C,B, B,C,B,
      A,B,A, B,B,A, B,C,A, A,C,A, A,B,B, B,B,B, B,C,B, A,C,B,
      A,A,B, B,A,B, B,B,B, A,B,B, A,A,C, B,A,C, B,B,C, A,B,C,
      B,A,B, C,A,B, C,B,B, B,B,B, B,A,C, C,A,C, C,B,C, B,B,C,
      B,B,B, C,B,B, C,C,B, B,C,B, B,B,C, C,B,C, C,C,C, B,C,C,
      A,B,B, B,B,B, B,C,B, A,C,B, A,B,C, B,B,C, B,C,C, A,C,C
   };

   CoarseFineTr.point_matrices[Geometry::TETRAHEDRON]
   .UseExternalData(tet_children, 3, 4, 16);
   CoarseFineTr.point_matrices[Geometry::PRISM]
   .UseExternalData(pri_children, 3, 6, 8);
   CoarseFineTr.point_matrices[Geometry::CUBE]
   .UseExternalData(hex_children, 3, 8, 8);

   for (int i = 0; i < elements.Size(); i++)
   {
      // tetrahedron elements are handled above:
      if (elements[i]->GetType() == Element::TETRAHEDRON) { continue; }

      Embedding &emb = CoarseFineTr.embeddings[i];
      emb.parent = i / 8;
      emb.matrix = i % 8;
   }

   NumOfVertices    = vertices.Size();
   NumOfElements    = 8 * NumOfElements;
   NumOfBdrElements = 4 * NumOfBdrElements;

   GetElementToFaceTable();
   GenerateFaces();

#ifdef MFEM_DEBUG
   CheckBdrElementOrientation(false);
#endif

   NumOfEdges = GetElementToEdgeTable(*el_to_edge, be_to_edge);

   last_operation = Mesh::REFINE;
   sequence++;

   if (update_nodes) { UpdateNodes(); }
}

void Mesh::LocalRefinement(const Array<int> &marked_el, int type)
{
   int i, j, ind, nedges;
   Array<int> v;

   ResetLazyData();

   if (ncmesh)
   {
      MFEM_ABORT("Local and nonconforming refinements cannot be mixed.");
   }

   InitRefinementTransforms();

   if (Dim == 1) // --------------------------------------------------------
   {
      int cne = NumOfElements, cnv = NumOfVertices;
      NumOfVertices += marked_el.Size();
      NumOfElements += marked_el.Size();
      vertices.SetSize(NumOfVertices);
      elements.SetSize(NumOfElements);
      CoarseFineTr.embeddings.SetSize(NumOfElements);

      for (j = 0; j < marked_el.Size(); j++)
      {
         i = marked_el[j];
         Segment *c_seg = (Segment *)elements[i];
         int *vert = c_seg->GetVertices(), attr = c_seg->GetAttribute();
         int new_v = cnv + j, new_e = cne + j;
         AverageVertices(vert, 2, new_v);
         elements[new_e] = new Segment(new_v, vert[1], attr);
         vert[1] = new_v;

         CoarseFineTr.embeddings[i] = Embedding(i, 1);
         CoarseFineTr.embeddings[new_e] = Embedding(i, 2);
      }

      static double seg_children[3*2] = { 0.0,1.0, 0.0,0.5, 0.5,1.0 };
      CoarseFineTr.point_matrices[Geometry::SEGMENT].
      UseExternalData(seg_children, 1, 2, 3);

      GenerateFaces();

   } // end of 'if (Dim == 1)'
   else if (Dim == 2) // ---------------------------------------------------
   {
      // 1. Get table of vertex to vertex connections.
      DSTable v_to_v(NumOfVertices);
      GetVertexToVertexTable(v_to_v);

      // 2. Get edge to element connections in arrays edge1 and edge2
      nedges = v_to_v.NumberOfEntries();
      int *edge1  = new int[nedges];
      int *edge2  = new int[nedges];
      int *middle = new int[nedges];

      for (i = 0; i < nedges; i++)
      {
         edge1[i] = edge2[i] = middle[i] = -1;
      }

      for (i = 0; i < NumOfElements; i++)
      {
         elements[i]->GetVertices(v);
         for (j = 1; j < v.Size(); j++)
         {
            ind = v_to_v(v[j-1], v[j]);
            (edge1[ind] == -1) ? (edge1[ind] = i) : (edge2[ind] = i);
         }
         ind = v_to_v(v[0], v[v.Size()-1]);
         (edge1[ind] == -1) ? (edge1[ind] = i) : (edge2[ind] = i);
      }

      // 3. Do the red refinement.
      for (i = 0; i < marked_el.Size(); i++)
      {
         RedRefinement(marked_el[i], v_to_v, edge1, edge2, middle);
      }

      // 4. Do the green refinement (to get conforming mesh).
      int need_refinement;
      do
      {
         need_refinement = 0;
         for (i = 0; i < nedges; i++)
         {
            if (middle[i] != -1 && edge1[i] != -1)
            {
               need_refinement = 1;
               GreenRefinement(edge1[i], v_to_v, edge1, edge2, middle);
            }
         }
      }
      while (need_refinement == 1);

      // 5. Update the boundary elements.
      int v1[2], v2[2], bisect, temp;
      temp = NumOfBdrElements;
      for (i = 0; i < temp; i++)
      {
         boundary[i]->GetVertices(v);
         bisect = v_to_v(v[0], v[1]);
         if (middle[bisect] != -1) // the element was refined (needs updating)
         {
            if (boundary[i]->GetType() == Element::SEGMENT)
            {
               v1[0] =           v[0]; v1[1] = middle[bisect];
               v2[0] = middle[bisect]; v2[1] =           v[1];

               boundary[i]->SetVertices(v1);
               boundary.Append(new Segment(v2, boundary[i]->GetAttribute()));
            }
            else
               mfem_error("Only bisection of segment is implemented"
                          " for bdr elem.");
         }
      }
      NumOfBdrElements = boundary.Size();

      // 6. Free the allocated memory.
      delete [] edge1;
      delete [] edge2;
      delete [] middle;

      if (el_to_edge != NULL)
      {
         NumOfEdges = GetElementToEdgeTable(*el_to_edge, be_to_edge);
         GenerateFaces();
      }

   }
   else if (Dim == 3) // ---------------------------------------------------
   {
      // 1. Hash table of vertex to vertex connections corresponding to refined
      //    edges.
      HashTable<Hashed2> v_to_v;

      MFEM_VERIFY(GetNE() == 0 ||
                  ((Tetrahedron*)elements[0])->GetRefinementFlag() != 0,
                  "tetrahedral mesh is not marked for refinement:"
                  " call Finalize(true)");

      // 2. Do the red refinement.
      int ii;
      switch (type)
      {
         case 1:
            for (i = 0; i < marked_el.Size(); i++)
            {
               Bisection(marked_el[i], v_to_v);
            }
            break;
         case 2:
            for (i = 0; i < marked_el.Size(); i++)
            {
               Bisection(marked_el[i], v_to_v);

               Bisection(NumOfElements - 1, v_to_v);
               Bisection(marked_el[i], v_to_v);
            }
            break;
         case 3:
            for (i = 0; i < marked_el.Size(); i++)
            {
               Bisection(marked_el[i], v_to_v);

               ii = NumOfElements - 1;
               Bisection(ii, v_to_v);
               Bisection(NumOfElements - 1, v_to_v);
               Bisection(ii, v_to_v);

               Bisection(marked_el[i], v_to_v);
               Bisection(NumOfElements-1, v_to_v);
               Bisection(marked_el[i], v_to_v);
            }
            break;
      }

      // 3. Do the green refinement (to get conforming mesh).
      int need_refinement;
      // int need_refinement, onoe, max_gen = 0;
      do
      {
         // int redges[2], type, flag;
         need_refinement = 0;
         // onoe = NumOfElements;
         // for (i = 0; i < onoe; i++)
         for (i = 0; i < NumOfElements; i++)
         {
            // ((Tetrahedron *)elements[i])->
            // ParseRefinementFlag(redges, type, flag);
            // if (flag > max_gen)  max_gen = flag;
            if (elements[i]->NeedRefinement(v_to_v))
            {
               need_refinement = 1;
               Bisection(i, v_to_v);
            }
         }
      }
      while (need_refinement == 1);

      // mfem::out << "Maximum generation: " << max_gen << endl;

      // 4. Update the boundary elements.
      do
      {
         need_refinement = 0;
         for (i = 0; i < NumOfBdrElements; i++)
            if (boundary[i]->NeedRefinement(v_to_v))
            {
               need_refinement = 1;
               BdrBisection(i, v_to_v);
            }
      }
      while (need_refinement == 1);

      NumOfVertices = vertices.Size();
      NumOfBdrElements = boundary.Size();

      // 5. Update element-to-edge and element-to-face relations.
      if (el_to_edge != NULL)
      {
         NumOfEdges = GetElementToEdgeTable(*el_to_edge, be_to_edge);
      }
      if (el_to_face != NULL)
      {
         GetElementToFaceTable();
         GenerateFaces();
      }

   } //  end 'if (Dim == 3)'

   last_operation = Mesh::REFINE;
   sequence++;

   UpdateNodes();

#ifdef MFEM_DEBUG
   CheckElementOrientation(false);
#endif
}

void Mesh::NonconformingRefinement(const Array<Refinement> &refinements,
                                   int nc_limit)
{
   MFEM_VERIFY(!NURBSext, "Nonconforming refinement of NURBS meshes is "
               "not supported. Project the NURBS to Nodes first.");

   ResetLazyData();

   if (!ncmesh)
   {
      // start tracking refinement hierarchy
      ncmesh = new NCMesh(this);
   }

   if (!refinements.Size())
   {
      last_operation = Mesh::NONE;
      return;
   }

   // do the refinements
   ncmesh->MarkCoarseLevel();
   ncmesh->Refine(refinements);

   if (nc_limit > 0)
   {
      ncmesh->LimitNCLevel(nc_limit);
   }

   // create a second mesh containing the finest elements from 'ncmesh'
   Mesh* mesh2 = new Mesh(*ncmesh);
   ncmesh->OnMeshUpdated(mesh2);

   // now swap the meshes, the second mesh will become the old coarse mesh
   // and this mesh will be the new fine mesh
   Swap(*mesh2, false);
   delete mesh2;

   GenerateNCFaceInfo();

   last_operation = Mesh::REFINE;
   sequence++;

   if (Nodes) // update/interpolate curved mesh
   {
      Nodes->FESpace()->Update();
      Nodes->Update();
   }
}

double Mesh::AggregateError(const Array<double> &elem_error,
                            const int *fine, int nfine, int op)
{
   double error = 0.0;
   for (int i = 0; i < nfine; i++)
   {
      MFEM_VERIFY(fine[i] < elem_error.Size(), "");

      double err_fine = elem_error[fine[i]];
      switch (op)
      {
         case 0: error = std::min(error, err_fine); break;
         case 1: error += err_fine; break;
         case 2: error = std::max(error, err_fine); break;
      }
   }
   return error;
}

bool Mesh::NonconformingDerefinement(Array<double> &elem_error,
                                     double threshold, int nc_limit, int op)
{
   MFEM_VERIFY(ncmesh, "Only supported for non-conforming meshes.");
   MFEM_VERIFY(!NURBSext, "Derefinement of NURBS meshes is not supported. "
               "Project the NURBS to Nodes first.");

   ResetLazyData();

   const Table &dt = ncmesh->GetDerefinementTable();

   Array<int> level_ok;
   if (nc_limit > 0)
   {
      ncmesh->CheckDerefinementNCLevel(dt, level_ok, nc_limit);
   }

   Array<int> derefs;
   for (int i = 0; i < dt.Size(); i++)
   {
      if (nc_limit > 0 && !level_ok[i]) { continue; }

      double error =
         AggregateError(elem_error, dt.GetRow(i), dt.RowSize(i), op);

      if (error < threshold) { derefs.Append(i); }
   }

   if (!derefs.Size()) { return false; }

   ncmesh->Derefine(derefs);

   Mesh* mesh2 = new Mesh(*ncmesh);
   ncmesh->OnMeshUpdated(mesh2);

   Swap(*mesh2, false);
   delete mesh2;

   GenerateNCFaceInfo();

   last_operation = Mesh::DEREFINE;
   sequence++;

   UpdateNodes();

   return true;
}

bool Mesh::DerefineByError(Array<double> &elem_error, double threshold,
                           int nc_limit, int op)
{
   // NOTE: the error array is not const because it will be expanded in parallel
   //       by ghost element errors
   if (Nonconforming())
   {
      return NonconformingDerefinement(elem_error, threshold, nc_limit, op);
   }
   else
   {
      MFEM_ABORT("Derefinement is currently supported for non-conforming "
                 "meshes only.");
      return false;
   }
}

bool Mesh::DerefineByError(const Vector &elem_error, double threshold,
                           int nc_limit, int op)
{
   Array<double> tmp(elem_error.Size());
   for (int i = 0; i < tmp.Size(); i++)
   {
      tmp[i] = elem_error(i);
   }
   return DerefineByError(tmp, threshold, nc_limit, op);
}


void Mesh::InitFromNCMesh(const NCMesh &ncmesh)
{
   Dim = ncmesh.Dimension();
   spaceDim = ncmesh.SpaceDimension();

   DeleteTables();

   ncmesh.GetMeshComponents(*this);

   NumOfVertices = vertices.Size();
   NumOfElements = elements.Size();
   NumOfBdrElements = boundary.Size();

   SetMeshGen(); // set the mesh type: 'meshgen', ...

   NumOfEdges = NumOfFaces = 0;
   nbInteriorFaces = nbBoundaryFaces = -1;

   if (Dim > 1)
   {
      el_to_edge = new Table;
      NumOfEdges = GetElementToEdgeTable(*el_to_edge, be_to_edge);
   }
   if (Dim > 2)
   {
      GetElementToFaceTable();
   }
   GenerateFaces();
#ifdef MFEM_DEBUG
   CheckBdrElementOrientation(false);
#endif

   // NOTE: ncmesh->OnMeshUpdated() and GenerateNCFaceInfo() should be called
   // outside after this method.
}

Mesh::Mesh(const NCMesh &ncmesh)
{
   Init();
   InitTables();
   InitFromNCMesh(ncmesh);
   SetAttributes();
}

void Mesh::Swap(Mesh& other, bool non_geometry)
{
   mfem::Swap(Dim, other.Dim);
   mfem::Swap(spaceDim, other.spaceDim);

   mfem::Swap(NumOfVertices, other.NumOfVertices);
   mfem::Swap(NumOfElements, other.NumOfElements);
   mfem::Swap(NumOfBdrElements, other.NumOfBdrElements);
   mfem::Swap(NumOfEdges, other.NumOfEdges);
   mfem::Swap(NumOfFaces, other.NumOfFaces);

   mfem::Swap(meshgen, other.meshgen);
   mfem::Swap(mesh_geoms, other.mesh_geoms);

   mfem::Swap(elements, other.elements);
   mfem::Swap(vertices, other.vertices);
   mfem::Swap(boundary, other.boundary);
   mfem::Swap(faces, other.faces);
   mfem::Swap(faces_info, other.faces_info);
   mfem::Swap(nc_faces_info, other.nc_faces_info);

   mfem::Swap(el_to_edge, other.el_to_edge);
   mfem::Swap(el_to_face, other.el_to_face);
   mfem::Swap(el_to_el, other.el_to_el);
   mfem::Swap(be_to_edge, other.be_to_edge);
   mfem::Swap(bel_to_edge, other.bel_to_edge);
   mfem::Swap(be_to_face, other.be_to_face);
   mfem::Swap(face_edge, other.face_edge);
   mfem::Swap(edge_vertex, other.edge_vertex);

   mfem::Swap(attributes, other.attributes);
   mfem::Swap(bdr_attributes, other.bdr_attributes);

   mfem::Swap(geom_factors, other.geom_factors);

#ifdef MFEM_USE_MEMALLOC
   TetMemory.Swap(other.TetMemory);
#endif

   if (non_geometry)
   {
      mfem::Swap(NURBSext, other.NURBSext);
      mfem::Swap(ncmesh, other.ncmesh);

      mfem::Swap(Nodes, other.Nodes);
      mfem::Swap(own_nodes, other.own_nodes);
   }
}

void Mesh::GetElementData(const Array<Element*> &elem_array, int geom,
                          Array<int> &elem_vtx, Array<int> &attr) const
{
   // protected method
   const int nv = Geometry::NumVerts[geom];
   int num_elems = 0;
   for (int i = 0; i < elem_array.Size(); i++)
   {
      if (elem_array[i]->GetGeometryType() == geom)
      {
         num_elems++;
      }
   }
   elem_vtx.SetSize(nv*num_elems);
   attr.SetSize(num_elems);
   elem_vtx.SetSize(0);
   attr.SetSize(0);
   for (int i = 0; i < elem_array.Size(); i++)
   {
      Element *el = elem_array[i];
      if (el->GetGeometryType() != geom) { continue; }

      Array<int> loc_vtx(el->GetVertices(), nv);
      elem_vtx.Append(loc_vtx);
      attr.Append(el->GetAttribute());
   }
}

static Array<int>& AllElements(Array<int> &list, int nelem)
{
   list.SetSize(nelem);
   for (int i = 0; i < nelem; i++) { list[i] = i; }
   return list;
}

void Mesh::UniformRefinement(int ref_algo)
{
   Array<int> list;

   if (NURBSext)
   {
      NURBSUniformRefinement();
   }
   else if (ncmesh)
   {
      GeneralRefinement(AllElements(list, GetNE()));
   }
   else if (ref_algo == 1 && meshgen == 1 && Dim == 3)
   {
      // algorithm "B" for an all-tet mesh
      LocalRefinement(AllElements(list, GetNE()));
   }
   else
   {
      switch (Dim)
      {
         case 1: LocalRefinement(AllElements(list, GetNE())); break;
         case 2: UniformRefinement2D(); break;
         case 3: UniformRefinement3D(); break;
         default: MFEM_ABORT("internal error");
      }
   }
}

void Mesh::GeneralRefinement(const Array<Refinement> &refinements,
                             int nonconforming, int nc_limit)
{
   if (ncmesh)
   {
      nonconforming = 1;
   }
   else if (Dim == 1 || (Dim == 3 && (meshgen & 1)))
   {
      nonconforming = 0;
   }
   else if (nonconforming < 0)
   {
      // determine if nonconforming refinement is suitable
      if ((meshgen & 2) || (meshgen & 4))
      {
         nonconforming = 1; // tensor product elements and wedges
      }
      else
      {
         nonconforming = 0; // simplices
      }
   }

   if (nonconforming)
   {
      // non-conforming refinement (hanging nodes)
      NonconformingRefinement(refinements, nc_limit);
   }
   else
   {
      Array<int> el_to_refine(refinements.Size());
      for (int i = 0; i < refinements.Size(); i++)
      {
         el_to_refine[i] = refinements[i].index;
      }

      // infer 'type' of local refinement from first element's 'ref_type'
      int type, rt = (refinements.Size() ? refinements[0].ref_type : 7);
      if (rt == 1 || rt == 2 || rt == 4)
      {
         type = 1; // bisection
      }
      else if (rt == 3 || rt == 5 || rt == 6)
      {
         type = 2; // quadrisection
      }
      else
      {
         type = 3; // octasection
      }

      // red-green refinement and bisection, no hanging nodes
      LocalRefinement(el_to_refine, type);
   }
}

void Mesh::GeneralRefinement(const Array<int> &el_to_refine, int nonconforming,
                             int nc_limit)
{
   Array<Refinement> refinements(el_to_refine.Size());
   for (int i = 0; i < el_to_refine.Size(); i++)
   {
      refinements[i] = Refinement(el_to_refine[i]);
   }
   GeneralRefinement(refinements, nonconforming, nc_limit);
}

void Mesh::EnsureNCMesh(bool simplices_nonconforming)
{
   MFEM_VERIFY(!NURBSext, "Cannot convert a NURBS mesh to an NC mesh. "
               "Project the NURBS to Nodes first.");

   if (!ncmesh)
   {
      if ((meshgen & 0x2) /* quads/hexes */ ||
          (meshgen & 0x4) /* wedges */ ||
          (simplices_nonconforming && (meshgen & 0x1)) /* simplices */)
      {
         ncmesh = new NCMesh(this);
         ncmesh->OnMeshUpdated(this);
         GenerateNCFaceInfo();
      }
   }
}

void Mesh::RandomRefinement(double prob, bool aniso, int nonconforming,
                            int nc_limit)
{
   Array<Refinement> refs;
   for (int i = 0; i < GetNE(); i++)
   {
      if ((double) rand() / RAND_MAX < prob)
      {
         int type = 7;
         if (aniso)
         {
            type = (Dim == 3) ? (rand() % 7 + 1) : (rand() % 3 + 1);
         }
         refs.Append(Refinement(i, type));
      }
   }
   GeneralRefinement(refs, nonconforming, nc_limit);
}

void Mesh::RefineAtVertex(const Vertex& vert, double eps, int nonconforming)
{
   Array<int> v;
   Array<Refinement> refs;
   for (int i = 0; i < GetNE(); i++)
   {
      GetElementVertices(i, v);
      bool refine = false;
      for (int j = 0; j < v.Size(); j++)
      {
         double dist = 0.0;
         for (int l = 0; l < spaceDim; l++)
         {
            double d = vert(l) - vertices[v[j]](l);
            dist += d*d;
         }
         if (dist <= eps*eps) { refine = true; break; }
      }
      if (refine)
      {
         refs.Append(Refinement(i));
      }
   }
   GeneralRefinement(refs, nonconforming);
}

bool Mesh::RefineByError(const Array<double> &elem_error, double threshold,
                         int nonconforming, int nc_limit)
{
   MFEM_VERIFY(elem_error.Size() == GetNE(), "");
   Array<Refinement> refs;
   for (int i = 0; i < GetNE(); i++)
   {
      if (elem_error[i] > threshold)
      {
         refs.Append(Refinement(i));
      }
   }
   if (ReduceInt(refs.Size()))
   {
      GeneralRefinement(refs, nonconforming, nc_limit);
      return true;
   }
   return false;
}

bool Mesh::RefineByError(const Vector &elem_error, double threshold,
                         int nonconforming, int nc_limit)
{
   Array<double> tmp(const_cast<double*>(elem_error.GetData()),
                     elem_error.Size());
   return RefineByError(tmp, threshold, nonconforming, nc_limit);
}


void Mesh::Bisection(int i, const DSTable &v_to_v,
                     int *edge1, int *edge2, int *middle)
{
   int *vert;
   int v[2][4], v_new, bisect, t;
   Element *el = elements[i];
   Vertex V;

   t = el->GetType();
   if (t == Element::TRIANGLE)
   {
      Triangle *tri = (Triangle *) el;

      vert = tri->GetVertices();

      // 1. Get the index for the new vertex in v_new.
      bisect = v_to_v(vert[0], vert[1]);
      MFEM_ASSERT(bisect >= 0, "");

      if (middle[bisect] == -1)
      {
         v_new = NumOfVertices++;
         for (int d = 0; d < spaceDim; d++)
         {
            V(d) = 0.5 * (vertices[vert[0]](d) + vertices[vert[1]](d));
         }
         vertices.Append(V);

         // Put the element that may need refinement (because of this
         // bisection) in edge1, or -1 if no more refinement is needed.
         if (edge1[bisect] == i)
         {
            edge1[bisect] = edge2[bisect];
         }

         middle[bisect] = v_new;
      }
      else
      {
         v_new = middle[bisect];

         // This edge will require no more refinement.
         edge1[bisect] = -1;
      }

      // 2. Set the node indices for the new elements in v[0] and v[1] so that
      //    the  edge marked for refinement is between the first two nodes.
      v[0][0] = vert[2]; v[0][1] = vert[0]; v[0][2] = v_new;
      v[1][0] = vert[1]; v[1][1] = vert[2]; v[1][2] = v_new;

      tri->SetVertices(v[0]);   // changes vert[0..2] !!!

      Triangle* tri_new = new Triangle(v[1], tri->GetAttribute());
      elements.Append(tri_new);

      int tr = tri->GetTransform();
      tri_new->ResetTransform(tr);

      // record the sequence of refinements
      tri->PushTransform(4);
      tri_new->PushTransform(5);

      int coarse = FindCoarseElement(i);
      CoarseFineTr.embeddings[i].parent = coarse;
      CoarseFineTr.embeddings.Append(Embedding(coarse));

      // 3. edge1 and edge2 may have to be changed for the second triangle.
      if (v[1][0] < v_to_v.NumberOfRows() && v[1][1] < v_to_v.NumberOfRows())
      {
         bisect = v_to_v(v[1][0], v[1][1]);
         MFEM_ASSERT(bisect >= 0, "");

         if (edge1[bisect] == i)
         {
            edge1[bisect] = NumOfElements;
         }
         else if (edge2[bisect] == i)
         {
            edge2[bisect] = NumOfElements;
         }
      }
      NumOfElements++;
   }
   else
   {
      MFEM_ABORT("Bisection for now works only for triangles.");
   }
}

void Mesh::Bisection(int i, HashTable<Hashed2> &v_to_v)
{
   int *vert;
   int v[2][4], v_new, bisect, t;
   Element *el = elements[i];
   Vertex V;

   t = el->GetType();
   if (t == Element::TETRAHEDRON)
   {
      int j, type, new_type, old_redges[2], new_redges[2][2], flag;
      Tetrahedron *tet = (Tetrahedron *) el;

      MFEM_VERIFY(tet->GetRefinementFlag() != 0,
                  "TETRAHEDRON element is not marked for refinement.");

      vert = tet->GetVertices();

      // 1. Get the index for the new vertex in v_new.
      bisect = v_to_v.FindId(vert[0], vert[1]);
      if (bisect == -1)
      {
         v_new = NumOfVertices + v_to_v.GetId(vert[0],vert[1]);
         for (j = 0; j < 3; j++)
         {
            V(j) = 0.5 * (vertices[vert[0]](j) + vertices[vert[1]](j));
         }
         vertices.Append(V);
      }
      else
      {
         v_new = NumOfVertices + bisect;
      }

      // 2. Set the node indices for the new elements in v[2][4] so that
      //    the edge marked for refinement is between the first two nodes.
      tet->ParseRefinementFlag(old_redges, type, flag);

      v[0][3] = v_new;
      v[1][3] = v_new;
      new_redges[0][0] = 2;
      new_redges[0][1] = 1;
      new_redges[1][0] = 2;
      new_redges[1][1] = 1;
      int tr1 = -1, tr2 = -1;
      switch (old_redges[0])
      {
         case 2:
            v[0][0] = vert[0]; v[0][1] = vert[2]; v[0][2] = vert[3];
            if (type == Tetrahedron::TYPE_PF) { new_redges[0][1] = 4; }
            tr1 = 0;
            break;
         case 3:
            v[0][0] = vert[3]; v[0][1] = vert[0]; v[0][2] = vert[2];
            tr1 = 2;
            break;
         case 5:
            v[0][0] = vert[2]; v[0][1] = vert[3]; v[0][2] = vert[0];
            tr1 = 4;
      }
      switch (old_redges[1])
      {
         case 1:
            v[1][0] = vert[2]; v[1][1] = vert[1]; v[1][2] = vert[3];
            if (type == Tetrahedron::TYPE_PF) { new_redges[1][0] = 3; }
            tr2 = 1;
            break;
         case 4:
            v[1][0] = vert[1]; v[1][1] = vert[3]; v[1][2] = vert[2];
            tr2 = 3;
            break;
         case 5:
            v[1][0] = vert[3]; v[1][1] = vert[2]; v[1][2] = vert[1];
            tr2 = 5;
      }

      int attr = tet->GetAttribute();
      tet->SetVertices(v[0]);

#ifdef MFEM_USE_MEMALLOC
      Tetrahedron *tet2 = TetMemory.Alloc();
      tet2->SetVertices(v[1]);
      tet2->SetAttribute(attr);
#else
      Tetrahedron *tet2 = new Tetrahedron(v[1], attr);
#endif
      tet2->ResetTransform(tet->GetTransform());
      elements.Append(tet2);

      // record the sequence of refinements
      tet->PushTransform(tr1);
      tet2->PushTransform(tr2);

      int coarse = FindCoarseElement(i);
      CoarseFineTr.embeddings[i].parent = coarse;
      CoarseFineTr.embeddings.Append(Embedding(coarse));

      // 3. Set the bisection flag
      switch (type)
      {
         case Tetrahedron::TYPE_PU:
            new_type = Tetrahedron::TYPE_PF; break;
         case Tetrahedron::TYPE_PF:
            new_type = Tetrahedron::TYPE_A;  break;
         default:
            new_type = Tetrahedron::TYPE_PU;
      }

      tet->CreateRefinementFlag(new_redges[0], new_type, flag+1);
      tet2->CreateRefinementFlag(new_redges[1], new_type, flag+1);

      NumOfElements++;
   }
   else
   {
      MFEM_ABORT("Bisection with HashTable for now works only for tetrahedra.");
   }
}

void Mesh::BdrBisection(int i, const HashTable<Hashed2> &v_to_v)
{
   int *vert;
   int v[2][3], v_new, bisect, t;
   Element *bdr_el = boundary[i];

   t = bdr_el->GetType();
   if (t == Element::TRIANGLE)
   {
      Triangle *tri = (Triangle *) bdr_el;

      vert = tri->GetVertices();

      // 1. Get the index for the new vertex in v_new.
      bisect = v_to_v.FindId(vert[0], vert[1]);
      MFEM_ASSERT(bisect >= 0, "");
      v_new = NumOfVertices + bisect;
      MFEM_ASSERT(v_new != -1, "");

      // 2. Set the node indices for the new elements in v[0] and v[1] so that
      //    the  edge marked for refinement is between the first two nodes.
      v[0][0] = vert[2]; v[0][1] = vert[0]; v[0][2] = v_new;
      v[1][0] = vert[1]; v[1][1] = vert[2]; v[1][2] = v_new;

      tri->SetVertices(v[0]);

      boundary.Append(new Triangle(v[1], tri->GetAttribute()));

      NumOfBdrElements++;
   }
   else
   {
      MFEM_ABORT("Bisection of boundary elements with HashTable works only for"
                 " triangles!");
   }
}

void Mesh::UniformRefinement(int i, const DSTable &v_to_v,
                             int *edge1, int *edge2, int *middle)
{
   Array<int> v;
   int j, v1[3], v2[3], v3[3], v4[3], v_new[3], bisect[3];
   Vertex V;

   if (elements[i]->GetType() == Element::TRIANGLE)
   {
      Triangle *tri0 = (Triangle*) elements[i];
      tri0->GetVertices(v);

      // 1. Get the indeces for the new vertices in array v_new
      bisect[0] = v_to_v(v[0],v[1]);
      bisect[1] = v_to_v(v[1],v[2]);
      bisect[2] = v_to_v(v[0],v[2]);
      MFEM_ASSERT(bisect[0] >= 0 && bisect[1] >= 0 && bisect[2] >= 0, "");

      for (j = 0; j < 3; j++)                // for the 3 edges fix v_new
      {
         if (middle[bisect[j]] == -1)
         {
            v_new[j] = NumOfVertices++;
            for (int d = 0; d < spaceDim; d++)
            {
               V(d) = (vertices[v[j]](d) + vertices[v[(j+1)%3]](d))/2.;
            }
            vertices.Append(V);

            // Put the element that may need refinement (because of this
            // bisection) in edge1, or -1 if no more refinement is needed.
            if (edge1[bisect[j]] == i)
            {
               edge1[bisect[j]] = edge2[bisect[j]];
            }

            middle[bisect[j]] = v_new[j];
         }
         else
         {
            v_new[j] = middle[bisect[j]];

            // This edge will require no more refinement.
            edge1[bisect[j]] = -1;
         }
      }

      // 2. Set the node indeces for the new elements in v1, v2, v3 & v4 so that
      //    the edges marked for refinement be between the first two nodes.
      v1[0] =     v[0]; v1[1] = v_new[0]; v1[2] = v_new[2];
      v2[0] = v_new[0]; v2[1] =     v[1]; v2[2] = v_new[1];
      v3[0] = v_new[2]; v3[1] = v_new[1]; v3[2] =     v[2];
      v4[0] = v_new[1]; v4[1] = v_new[2]; v4[2] = v_new[0];

      Triangle* tri1 = new Triangle(v1, tri0->GetAttribute());
      Triangle* tri2 = new Triangle(v2, tri0->GetAttribute());
      Triangle* tri3 = new Triangle(v3, tri0->GetAttribute());

      elements.Append(tri1);
      elements.Append(tri2);
      elements.Append(tri3);

      tri0->SetVertices(v4);

      // record the sequence of refinements
      unsigned code = tri0->GetTransform();
      tri1->ResetTransform(code);
      tri2->ResetTransform(code);
      tri3->ResetTransform(code);

      tri0->PushTransform(3);
      tri1->PushTransform(0);
      tri2->PushTransform(1);
      tri3->PushTransform(2);

      // set parent indices
      int coarse = FindCoarseElement(i);
      CoarseFineTr.embeddings[i] = Embedding(coarse);
      CoarseFineTr.embeddings.Append(Embedding(coarse));
      CoarseFineTr.embeddings.Append(Embedding(coarse));
      CoarseFineTr.embeddings.Append(Embedding(coarse));

      NumOfElements += 3;
   }
   else
   {
      MFEM_ABORT("Uniform refinement for now works only for triangles.");
   }
}

void Mesh::InitRefinementTransforms()
{
   // initialize CoarseFineTr
   CoarseFineTr.Clear();
   CoarseFineTr.embeddings.SetSize(NumOfElements);
   for (int i = 0; i < NumOfElements; i++)
   {
      elements[i]->ResetTransform(0);
      CoarseFineTr.embeddings[i] = Embedding(i);
   }
}

int Mesh::FindCoarseElement(int i)
{
   int coarse;
   while ((coarse = CoarseFineTr.embeddings[i].parent) != i)
   {
      i = coarse;
   }
   return coarse;
}

const CoarseFineTransformations& Mesh::GetRefinementTransforms()
{
   MFEM_VERIFY(GetLastOperation() == Mesh::REFINE, "");

   if (ncmesh)
   {
      return ncmesh->GetRefinementTransforms();
   }

   Mesh::GeometryList elem_geoms(*this);
   for (int i = 0; i < elem_geoms.Size(); i++)
   {
      const Geometry::Type geom = elem_geoms[i];
      if (CoarseFineTr.point_matrices[geom].SizeK()) { continue; }

      if (geom == Geometry::TRIANGLE ||
          geom == Geometry::TETRAHEDRON)
      {
         std::map<unsigned, int> mat_no;
         mat_no[0] = 1; // identity

         // assign matrix indices to element transformations
         for (int i = 0; i < elements.Size(); i++)
         {
            int index = 0;
            unsigned code = elements[i]->GetTransform();
            if (code)
            {
               int &matrix = mat_no[code];
               if (!matrix) { matrix = mat_no.size(); }
               index = matrix-1;
            }
            CoarseFineTr.embeddings[i].matrix = index;
         }

         DenseTensor &pmats = CoarseFineTr.point_matrices[geom];
         pmats.SetSize(Dim, Dim+1, mat_no.size());

         // calculate the point matrices used
         std::map<unsigned, int>::iterator it;
         for (it = mat_no.begin(); it != mat_no.end(); ++it)
         {
            if (geom == Geometry::TRIANGLE)
            {
               Triangle::GetPointMatrix(it->first, pmats(it->second-1));
            }
            else
            {
               Tetrahedron::GetPointMatrix(it->first, pmats(it->second-1));
            }
         }
      }
      else
      {
         MFEM_ABORT("Don't know how to construct CoarseFineTransformations for"
                    " geom = " << geom);
      }
   }

   // NOTE: quads and hexes already have trivial transformations ready
   return CoarseFineTr;
}

void Mesh::PrintXG(std::ostream &out) const
{
   MFEM_ASSERT(Dim==spaceDim, "2D Manifold meshes not supported");
   int i, j;
   Array<int> v;

   if (Dim == 2)
   {
      // Print the type of the mesh.
      if (Nodes == NULL)
      {
         out << "areamesh2\n\n";
      }
      else
      {
         out << "curved_areamesh2\n\n";
      }

      // Print the boundary elements.
      out << NumOfBdrElements << '\n';
      for (i = 0; i < NumOfBdrElements; i++)
      {
         boundary[i]->GetVertices(v);

         out << boundary[i]->GetAttribute();
         for (j = 0; j < v.Size(); j++)
         {
            out << ' ' << v[j] + 1;
         }
         out << '\n';
      }

      // Print the elements.
      out << NumOfElements << '\n';
      for (i = 0; i < NumOfElements; i++)
      {
         elements[i]->GetVertices(v);

         out << elements[i]->GetAttribute() << ' ' << v.Size();
         for (j = 0; j < v.Size(); j++)
         {
            out << ' ' << v[j] + 1;
         }
         out << '\n';
      }

      if (Nodes == NULL)
      {
         // Print the vertices.
         out << NumOfVertices << '\n';
         for (i = 0; i < NumOfVertices; i++)
         {
            out << vertices[i](0);
            for (j = 1; j < Dim; j++)
            {
               out << ' ' << vertices[i](j);
            }
            out << '\n';
         }
      }
      else
      {
         out << NumOfVertices << '\n';
         Nodes->Save(out);
      }
   }
   else  // ===== Dim != 2 =====
   {
      if (Nodes)
      {
         mfem_error("Mesh::PrintXG(...) : Curved mesh in 3D");
      }

      if (meshgen == 1)
      {
         int nv;
         const int *ind;

         out << "NETGEN_Neutral_Format\n";
         // print the vertices
         out << NumOfVertices << '\n';
         for (i = 0; i < NumOfVertices; i++)
         {
            for (j = 0; j < Dim; j++)
            {
               out << ' ' << vertices[i](j);
            }
            out << '\n';
         }

         // print the elements
         out << NumOfElements << '\n';
         for (i = 0; i < NumOfElements; i++)
         {
            nv = elements[i]->GetNVertices();
            ind = elements[i]->GetVertices();
            out << elements[i]->GetAttribute();
            for (j = 0; j < nv; j++)
            {
               out << ' ' << ind[j]+1;
            }
            out << '\n';
         }

         // print the boundary information.
         out << NumOfBdrElements << '\n';
         for (i = 0; i < NumOfBdrElements; i++)
         {
            nv = boundary[i]->GetNVertices();
            ind = boundary[i]->GetVertices();
            out << boundary[i]->GetAttribute();
            for (j = 0; j < nv; j++)
            {
               out << ' ' << ind[j]+1;
            }
            out << '\n';
         }
      }
      else if (meshgen == 2)  // TrueGrid
      {
         int nv;
         const int *ind;

         out << "TrueGrid\n"
             << "1 " << NumOfVertices << " " << NumOfElements
             << " 0 0 0 0 0 0 0\n"
             << "0 0 0 1 0 0 0 0 0 0 0\n"
             << "0 0 " << NumOfBdrElements << " 0 0 0 0 0 0 0 0 0 0 0 0 0\n"
             << "0.0 0.0 0.0 0 0 0.0 0.0 0 0.0\n"
             << "0 0 0 0 0 0 0 0 0 0 0 0 0 0 0 0\n";

         for (i = 0; i < NumOfVertices; i++)
            out << i+1 << " 0.0 " << vertices[i](0) << ' ' << vertices[i](1)
                << ' ' << vertices[i](2) << " 0.0\n";

         for (i = 0; i < NumOfElements; i++)
         {
            nv = elements[i]->GetNVertices();
            ind = elements[i]->GetVertices();
            out << i+1 << ' ' << elements[i]->GetAttribute();
            for (j = 0; j < nv; j++)
            {
               out << ' ' << ind[j]+1;
            }
            out << '\n';
         }

         for (i = 0; i < NumOfBdrElements; i++)
         {
            nv = boundary[i]->GetNVertices();
            ind = boundary[i]->GetVertices();
            out << boundary[i]->GetAttribute();
            for (j = 0; j < nv; j++)
            {
               out << ' ' << ind[j]+1;
            }
            out << " 1.0 1.0 1.0 1.0\n";
         }
      }
   }

   out << flush;
}

void Mesh::Printer(std::ostream &out, std::string section_delimiter) const
{
   int i, j;

   if (NURBSext)
   {
      // general format
      NURBSext->Print(out);
      out << '\n';
      Nodes->Save(out);

      // patch-wise format
      // NURBSext->ConvertToPatches(*Nodes);
      // NURBSext->Print(out);

      return;
   }

   out << (ncmesh ? "MFEM mesh v1.1\n" :
           section_delimiter.empty() ? "MFEM mesh v1.0\n" :
           "MFEM mesh v1.2\n");

   // optional
   out <<
       "\n#\n# MFEM Geometry Types (see mesh/geom.hpp):\n#\n"
       "# POINT       = 0\n"
       "# SEGMENT     = 1\n"
       "# TRIANGLE    = 2\n"
       "# SQUARE      = 3\n"
       "# TETRAHEDRON = 4\n"
       "# CUBE        = 5\n"
       "# PRISM       = 6\n"
       "#\n";

   out << "\ndimension\n" << Dim
       << "\n\nelements\n" << NumOfElements << '\n';
   for (i = 0; i < NumOfElements; i++)
   {
      PrintElement(elements[i], out);
   }

   out << "\nboundary\n" << NumOfBdrElements << '\n';
   for (i = 0; i < NumOfBdrElements; i++)
   {
      PrintElement(boundary[i], out);
   }

   if (ncmesh)
   {
      out << "\nvertex_parents\n";
      ncmesh->PrintVertexParents(out);

      out << "\ncoarse_elements\n";
      ncmesh->PrintCoarseElements(out);
   }

   out << "\nvertices\n" << NumOfVertices << '\n';
   if (Nodes == NULL)
   {
      out << spaceDim << '\n';
      for (i = 0; i < NumOfVertices; i++)
      {
         out << vertices[i](0);
         for (j = 1; j < spaceDim; j++)
         {
            out << ' ' << vertices[i](j);
         }
         out << '\n';
      }
      out.flush();
   }
   else
   {
      out << "\nnodes\n";
      Nodes->Save(out);
   }

   if (!ncmesh && !section_delimiter.empty())
   {
      out << section_delimiter << endl; // only with format v1.2
   }
}

void Mesh::PrintTopo(std::ostream &out,const Array<int> &e_to_k) const
{
   int i;
   Array<int> vert;

   out << "MFEM NURBS mesh v1.0\n";

   // optional
   out <<
       "\n#\n# MFEM Geometry Types (see mesh/geom.hpp):\n#\n"
       "# SEGMENT     = 1\n"
       "# SQUARE      = 3\n"
       "# CUBE        = 5\n"
       "#\n";

   out << "\ndimension\n" << Dim
       << "\n\nelements\n" << NumOfElements << '\n';
   for (i = 0; i < NumOfElements; i++)
   {
      PrintElement(elements[i], out);
   }

   out << "\nboundary\n" << NumOfBdrElements << '\n';
   for (i = 0; i < NumOfBdrElements; i++)
   {
      PrintElement(boundary[i], out);
   }

   out << "\nedges\n" << NumOfEdges << '\n';
   for (i = 0; i < NumOfEdges; i++)
   {
      edge_vertex->GetRow(i, vert);
      int ki = e_to_k[i];
      if (ki < 0)
      {
         ki = -1 - ki;
      }
      out << ki << ' ' << vert[0] << ' ' << vert[1] << '\n';
   }
   out << "\nvertices\n" << NumOfVertices << '\n';
}

void Mesh::PrintVTK(std::ostream &out)
{
   out <<
       "# vtk DataFile Version 3.0\n"
       "Generated by MFEM\n"
       "ASCII\n"
       "DATASET UNSTRUCTURED_GRID\n";

   if (Nodes == NULL)
   {
      out << "POINTS " << NumOfVertices << " double\n";
      for (int i = 0; i < NumOfVertices; i++)
      {
         out << vertices[i](0);
         int j;
         for (j = 1; j < spaceDim; j++)
         {
            out << ' ' << vertices[i](j);
         }
         for ( ; j < 3; j++)
         {
            out << ' ' << 0.0;
         }
         out << '\n';
      }
   }
   else
   {
      Array<int> vdofs(3);
      out << "POINTS " << Nodes->FESpace()->GetNDofs() << " double\n";
      for (int i = 0; i < Nodes->FESpace()->GetNDofs(); i++)
      {
         vdofs.SetSize(1);
         vdofs[0] = i;
         Nodes->FESpace()->DofsToVDofs(vdofs);
         out << (*Nodes)(vdofs[0]);
         int j;
         for (j = 1; j < spaceDim; j++)
         {
            out << ' ' << (*Nodes)(vdofs[j]);
         }
         for ( ; j < 3; j++)
         {
            out << ' ' << 0.0;
         }
         out << '\n';
      }
   }

   int order = -1;
   if (Nodes == NULL)
   {
      int size = 0;
      for (int i = 0; i < NumOfElements; i++)
      {
         size += elements[i]->GetNVertices() + 1;
      }
      out << "CELLS " << NumOfElements << ' ' << size << '\n';
      for (int i = 0; i < NumOfElements; i++)
      {
         const int *v = elements[i]->GetVertices();
         const int nv = elements[i]->GetNVertices();
         out << nv;
         for (int j = 0; j < nv; j++)
         {
            out << ' ' << v[j];
         }
         out << '\n';
      }
      order = 1;
   }
   else
   {
      Array<int> dofs;
      int size = 0;
      for (int i = 0; i < NumOfElements; i++)
      {
         Nodes->FESpace()->GetElementDofs(i, dofs);
         MFEM_ASSERT(Dim != 0 || dofs.Size() == 1,
                     "Point meshes should have a single dof per element");
         size += dofs.Size() + 1;
      }
      out << "CELLS " << NumOfElements << ' ' << size << '\n';
      const char *fec_name = Nodes->FESpace()->FEColl()->Name();

      if (!strcmp(fec_name, "Linear") ||
          !strcmp(fec_name, "H1_0D_P1") ||
          !strcmp(fec_name, "H1_1D_P1") ||
          !strcmp(fec_name, "H1_2D_P1") ||
          !strcmp(fec_name, "H1_3D_P1"))
      {
         order = 1;
      }
      else if (!strcmp(fec_name, "Quadratic") ||
               !strcmp(fec_name, "H1_1D_P2") ||
               !strcmp(fec_name, "H1_2D_P2") ||
               !strcmp(fec_name, "H1_3D_P2"))
      {
         order = 2;
      }
      if (order == -1)
      {
         mfem::err << "Mesh::PrintVTK : can not save '"
                   << fec_name << "' elements!" << endl;
         mfem_error();
      }
      for (int i = 0; i < NumOfElements; i++)
      {
         Nodes->FESpace()->GetElementDofs(i, dofs);
         out << dofs.Size();
         if (order == 1)
         {
            for (int j = 0; j < dofs.Size(); j++)
            {
               out << ' ' << dofs[j];
            }
         }
         else if (order == 2)
         {
            const int *vtk_mfem;
            switch (elements[i]->GetGeometryType())
            {
               case Geometry::SEGMENT:
               case Geometry::TRIANGLE:
               case Geometry::SQUARE:
                  vtk_mfem = vtk_quadratic_hex; break; // identity map
               case Geometry::TETRAHEDRON:
                  vtk_mfem = vtk_quadratic_tet; break;
               case Geometry::PRISM:
                  vtk_mfem = vtk_quadratic_wedge; break;
               case Geometry::CUBE:
               default:
                  vtk_mfem = vtk_quadratic_hex; break;
            }
            for (int j = 0; j < dofs.Size(); j++)
            {
               out << ' ' << dofs[vtk_mfem[j]];
            }
         }
         out << '\n';
      }
   }

   out << "CELL_TYPES " << NumOfElements << '\n';
   for (int i = 0; i < NumOfElements; i++)
   {
      int vtk_cell_type = 5;
      Geometry::Type geom_type = GetElement(i)->GetGeometryType();
      if (order == 1)
      {
         switch (geom_type)
         {
            case Geometry::POINT:        vtk_cell_type = 1;   break;
            case Geometry::SEGMENT:      vtk_cell_type = 3;   break;
            case Geometry::TRIANGLE:     vtk_cell_type = 5;   break;
            case Geometry::SQUARE:       vtk_cell_type = 9;   break;
            case Geometry::TETRAHEDRON:  vtk_cell_type = 10;  break;
            case Geometry::CUBE:         vtk_cell_type = 12;  break;
            case Geometry::PRISM:        vtk_cell_type = 13;  break;
            default: break;
         }
      }
      else if (order == 2)
      {
         switch (geom_type)
         {
            case Geometry::SEGMENT:      vtk_cell_type = 21;  break;
            case Geometry::TRIANGLE:     vtk_cell_type = 22;  break;
            case Geometry::SQUARE:       vtk_cell_type = 28;  break;
            case Geometry::TETRAHEDRON:  vtk_cell_type = 24;  break;
            case Geometry::CUBE:         vtk_cell_type = 29;  break;
            case Geometry::PRISM:        vtk_cell_type = 32;  break;
            default: break;
         }
      }

      out << vtk_cell_type << '\n';
   }

   // write attributes
   out << "CELL_DATA " << NumOfElements << '\n'
       << "SCALARS material int\n"
       << "LOOKUP_TABLE default\n";
   for (int i = 0; i < NumOfElements; i++)
   {
      out << elements[i]->GetAttribute() << '\n';
   }
   out.flush();
}

void Mesh::PrintVTU(std::string fname,
                    VTKFormat format,
                    bool high_order_output,
                    int compression_level)
{
   int ref = (high_order_output && Nodes) ? Nodes->FESpace()->GetOrder(0) : 1;
   fname = fname + ".vtu";
   std::fstream out(fname.c_str(),std::ios::out);
   out << "<VTKFile type=\"UnstructuredGrid\" version=\"0.1\"";
   if (compression_level != 0)
   {
      out << " compressor=\"vtkZLibDataCompressor\"";
   }
   out << " byte_order=\"" << VTKByteOrder() << "\">\n";
   out << "<UnstructuredGrid>\n";
   PrintVTU(out, ref, format, high_order_output, compression_level);
   out << "</Piece>\n"; // need to close the piece open in the PrintVTU method
   out << "</UnstructuredGrid>\n";
   out << "</VTKFile>" << std::endl;

   out.close();
}

template <typename T>
void WriteBinaryOrASCII(std::ostream &out, std::vector<char> &buf, const T &val,
                        const char *suffix, VTKFormat format)
{
   if (format == VTKFormat::ASCII) { out << val << suffix; }
   else { bin_io::AppendBytes(buf, val); }
}

// Ensure ASCII output of uint8_t to stream is integer rather than character
template <>
void WriteBinaryOrASCII<uint8_t>(std::ostream &out, std::vector<char> &buf,
                                 const uint8_t &val, const char *suffix,
                                 VTKFormat format)
{
   if (format == VTKFormat::ASCII) { out << static_cast<int>(val) << suffix; }
   else { bin_io::AppendBytes(buf, val); }
}

template <>
void WriteBinaryOrASCII<double>(std::ostream &out, std::vector<char> &buf,
                                const double &val, const char *suffix,
                                VTKFormat format)
{
   if (format == VTKFormat::BINARY32)
   {
      bin_io::AppendBytes<float>(buf, float(val));
   }
   else if (format == VTKFormat::BINARY)
   {
      bin_io::AppendBytes(buf, val);
   }
   else
   {
      out << val << suffix;
   }
}

template <>
void WriteBinaryOrASCII<float>(std::ostream &out, std::vector<char> &buf,
                               const float &val, const char *suffix,
                               VTKFormat format)
{
   if (format == VTKFormat::BINARY) { bin_io::AppendBytes<double>(buf, val); }
   else if (format == VTKFormat::BINARY32) { bin_io::AppendBytes(buf, val); }
   else { out << val << suffix; }
}

void WriteBase64WithSizeAndClear(std::ostream &out, std::vector<char> &buf,
                                 int compression_level)
{
   WriteVTKEncodedCompressed(out, buf.data(), buf.size(), compression_level);
   out << '\n';
   buf.clear();
}

void Mesh::PrintVTU(std::ostream &out, int ref, VTKFormat format,
                    bool high_order_output, int compression_level)
{
   RefinedGeometry *RefG;
   DenseMatrix pmat;

   const char *fmt_str = (format == VTKFormat::ASCII) ? "ascii" : "binary";
   const char *type_str = (format != VTKFormat::BINARY32) ? "Float64" : "Float32";
   std::vector<char> buf;

   // count the points, cells, size
   int np = 0, nc_ref = 0, size = 0;
   for (int i = 0; i < GetNE(); i++)
   {
      Geometry::Type geom = GetElementBaseGeometry(i);
      int nv = Geometries.GetVertices(geom)->GetNPoints();
      RefG = GlobGeometryRefiner.Refine(geom, ref, 1);
      np += RefG->RefPts.GetNPoints();
      nc_ref += RefG->RefGeoms.Size() / nv;
      size += (RefG->RefGeoms.Size() / nv) * (nv + 1);
   }

   out << "<Piece NumberOfPoints=\"" << np << "\" NumberOfCells=\""
       << (high_order_output ? GetNE() : nc_ref) << "\">\n";

   // print out the points
   out << "<Points>\n";
   out << "<DataArray type=\"" << type_str
       << "\" NumberOfComponents=\"3\" format=\"" << fmt_str << "\">\n";
   for (int i = 0; i < GetNE(); i++)
   {
      RefG = GlobGeometryRefiner.Refine(
                GetElementBaseGeometry(i), ref, 1);

      GetElementTransformation(i)->Transform(RefG->RefPts, pmat);

      for (int j = 0; j < pmat.Width(); j++)
      {
         WriteBinaryOrASCII(out, buf, pmat(0,j), " ", format);
         if (pmat.Height() > 1)
         {
            WriteBinaryOrASCII(out, buf, pmat(1,j), " ", format);
         }
         else
         {
            WriteBinaryOrASCII(out, buf, 0.0, " ", format);
         }
         if (pmat.Height() > 2)
         {
            WriteBinaryOrASCII(out, buf, pmat(2,j), "", format);
         }
         else
         {
            WriteBinaryOrASCII(out, buf, 0.0, "", format);
         }
         if (format == VTKFormat::ASCII) { out << '\n'; }
      }
   }
   if (format != VTKFormat::ASCII)
   {
      WriteBase64WithSizeAndClear(out, buf, compression_level);
   }
   out << "</DataArray>" << std::endl;
   out << "</Points>" << std::endl;

   out << "<Cells>" << std::endl;
   out << "<DataArray type=\"Int32\" Name=\"connectivity\" format=\""
       << fmt_str << "\">" << std::endl;
   // connectivity
   std::vector<int> offset;

   np = 0;
   if (high_order_output)
   {
      Array<int> local_connectivity;
      for (int iel = 0; iel < GetNE(); iel++)
      {
         Geometry::Type geom = GetElementBaseGeometry(iel);
         CreateVTKElementConnectivity(local_connectivity, geom, ref);
         int nnodes = local_connectivity.Size();
         for (int i=0; i<nnodes; ++i)
         {
            WriteBinaryOrASCII(out, buf, np+local_connectivity[i], " ", format);
         }
         if (format == VTKFormat::ASCII) { out << '\n'; }
         np += nnodes;
         offset.push_back(np);
      }
   }
   else
   {
      int coff = 0;
      for (int i = 0; i < GetNE(); i++)
      {
         Geometry::Type geom = GetElementBaseGeometry(i);
         int nv = Geometries.GetVertices(geom)->GetNPoints();
         RefG = GlobGeometryRefiner.Refine(geom, ref, 1);
         Array<int> &RG = RefG->RefGeoms;
         for (int j = 0; j < RG.Size(); )
         {
            // out << nv;
            coff = coff+nv;
            offset.push_back(coff);

            for (int k = 0; k < nv; k++, j++)
            {
               WriteBinaryOrASCII(out, buf, np + RG[j], " ", format);
            }
            if (format == VTKFormat::ASCII) { out << '\n'; }
         }
         np += RefG->RefPts.GetNPoints();
      }
   }
   if (format != VTKFormat::ASCII)
   {
      WriteBase64WithSizeAndClear(out, buf, compression_level);
   }
   out << "</DataArray>" << std::endl;

   out << "<DataArray type=\"Int32\" Name=\"offsets\" format=\""
       << fmt_str << "\">" << std::endl;
   // offsets
   for (size_t ii=0; ii<offset.size(); ii++)
   {
      WriteBinaryOrASCII(out, buf, offset[ii], "\n", format);
   }
   if (format != VTKFormat::ASCII)
   {
      WriteBase64WithSizeAndClear(out, buf, compression_level);
   }
   out << "</DataArray>" << std::endl;
   out << "<DataArray type=\"UInt8\" Name=\"types\" format=\""
       << fmt_str << "\">" << std::endl;
   // cell types
   for (int i = 0; i < GetNE(); i++)
   {
      Geometry::Type geom = GetElementBaseGeometry(i);
      uint8_t vtk_cell_type = 5;

      // VTK element types defined at: https://git.io/JvZLm
      switch (geom)
      {
         case Geometry::POINT:
            vtk_cell_type = 1;
            break;
         case Geometry::SEGMENT:
            vtk_cell_type = high_order_output ? 68 : 3;
            break;
         case Geometry::TRIANGLE:
            vtk_cell_type = high_order_output ? 69 : 5;
            break;
         case Geometry::SQUARE:
            vtk_cell_type = high_order_output ? 70 : 9;
            break;
         case Geometry::TETRAHEDRON:
            vtk_cell_type = high_order_output ? 71 : 10;
            break;
         case Geometry::CUBE:
            vtk_cell_type = high_order_output ? 72 : 12;
            break;
         case Geometry::PRISM:
            vtk_cell_type = high_order_output ? 73 : 13;
            break;
         default:
            MFEM_ABORT("Unrecognized VTK element type \"" << geom << "\"");
            break;
      }

      if (high_order_output)
      {
         WriteBinaryOrASCII(out, buf, vtk_cell_type, "\n", format);
      }
      else
      {
         int nv = Geometries.GetVertices(geom)->GetNPoints();
         RefG = GlobGeometryRefiner.Refine(geom, ref, 1);
         Array<int> &RG = RefG->RefGeoms;
         for (int j = 0; j < RG.Size(); j += nv)
         {
            WriteBinaryOrASCII(out, buf, vtk_cell_type, "\n", format);
         }
      }
   }
   if (format != VTKFormat::ASCII)
   {
      WriteBase64WithSizeAndClear(out, buf, compression_level);
   }
   out << "</DataArray>" << std::endl;
   out << "</Cells>" << std::endl;

   out << "<CellData Scalars=\"material\">" << std::endl;
   out << "<DataArray type=\"Int32\" Name=\"material\" format=\""
       << fmt_str << "\">" << std::endl;
   for (int i = 0; i < GetNE(); i++)
   {
      int attr = GetAttribute(i);
      if (high_order_output)
      {
         WriteBinaryOrASCII(out, buf, attr, "\n", format);
      }
      else
      {
         Geometry::Type geom = GetElementBaseGeometry(i);
         int nv = Geometries.GetVertices(geom)->GetNPoints();
         RefG = GlobGeometryRefiner.Refine(geom, ref, 1);
         for (int j = 0; j < RefG->RefGeoms.Size(); j += nv)
         {
            WriteBinaryOrASCII(out, buf, attr, "\n", format);
         }
      }
   }
   if (format != VTKFormat::ASCII)
   {
      WriteBase64WithSizeAndClear(out, buf, compression_level);
   }
   out << "</DataArray>" << std::endl;
   out << "</CellData>" << std::endl;
}


void Mesh::PrintVTK(std::ostream &out, int ref, int field_data)
{
   int np, nc, size;
   RefinedGeometry *RefG;
   DenseMatrix pmat;

   out <<
       "# vtk DataFile Version 3.0\n"
       "Generated by MFEM\n"
       "ASCII\n"
       "DATASET UNSTRUCTURED_GRID\n";

   // additional dataset information
   if (field_data)
   {
      out << "FIELD FieldData 1\n"
          << "MaterialIds " << 1 << " " << attributes.Size() << " int\n";
      for (int i = 0; i < attributes.Size(); i++)
      {
         out << ' ' << attributes[i];
      }
      out << '\n';
   }

   // count the points, cells, size
   np = nc = size = 0;
   for (int i = 0; i < GetNE(); i++)
   {
      Geometry::Type geom = GetElementBaseGeometry(i);
      int nv = Geometries.GetVertices(geom)->GetNPoints();
      RefG = GlobGeometryRefiner.Refine(geom, ref, 1);
      np += RefG->RefPts.GetNPoints();
      nc += RefG->RefGeoms.Size() / nv;
      size += (RefG->RefGeoms.Size() / nv) * (nv + 1);
   }
   out << "POINTS " << np << " double\n";
   // write the points
   for (int i = 0; i < GetNE(); i++)
   {
      RefG = GlobGeometryRefiner.Refine(
                GetElementBaseGeometry(i), ref, 1);

      GetElementTransformation(i)->Transform(RefG->RefPts, pmat);

      for (int j = 0; j < pmat.Width(); j++)
      {
         out << pmat(0, j) << ' ';
         if (pmat.Height() > 1)
         {
            out << pmat(1, j) << ' ';
            if (pmat.Height() > 2)
            {
               out << pmat(2, j);
            }
            else
            {
               out << 0.0;
            }
         }
         else
         {
            out << 0.0 << ' ' << 0.0;
         }
         out << '\n';
      }
   }

   // write the cells
   out << "CELLS " << nc << ' ' << size << '\n';
   np = 0;
   for (int i = 0; i < GetNE(); i++)
   {
      Geometry::Type geom = GetElementBaseGeometry(i);
      int nv = Geometries.GetVertices(geom)->GetNPoints();
      RefG = GlobGeometryRefiner.Refine(geom, ref, 1);
      Array<int> &RG = RefG->RefGeoms;

      for (int j = 0; j < RG.Size(); )
      {
         out << nv;
         for (int k = 0; k < nv; k++, j++)
         {
            out << ' ' << np + RG[j];
         }
         out << '\n';
      }
      np += RefG->RefPts.GetNPoints();
   }
   out << "CELL_TYPES " << nc << '\n';
   for (int i = 0; i < GetNE(); i++)
   {
      Geometry::Type geom = GetElementBaseGeometry(i);
      int nv = Geometries.GetVertices(geom)->GetNPoints();
      RefG = GlobGeometryRefiner.Refine(geom, ref, 1);
      Array<int> &RG = RefG->RefGeoms;
      int vtk_cell_type = 5;

      switch (geom)
      {
         case Geometry::POINT:        vtk_cell_type = 1;   break;
         case Geometry::SEGMENT:      vtk_cell_type = 3;   break;
         case Geometry::TRIANGLE:     vtk_cell_type = 5;   break;
         case Geometry::SQUARE:       vtk_cell_type = 9;   break;
         case Geometry::TETRAHEDRON:  vtk_cell_type = 10;  break;
         case Geometry::CUBE:         vtk_cell_type = 12;  break;
         case Geometry::PRISM:        vtk_cell_type = 13;  break;
         default:
            MFEM_ABORT("Unrecognized VTK element type \"" << geom << "\"");
            break;
      }

      for (int j = 0; j < RG.Size(); j += nv)
      {
         out << vtk_cell_type << '\n';
      }
   }
   // write attributes (materials)
   out << "CELL_DATA " << nc << '\n'
       << "SCALARS material int\n"
       << "LOOKUP_TABLE default\n";
   for (int i = 0; i < GetNE(); i++)
   {
      Geometry::Type geom = GetElementBaseGeometry(i);
      int nv = Geometries.GetVertices(geom)->GetNPoints();
      RefG = GlobGeometryRefiner.Refine(geom, ref, 1);
      int attr = GetAttribute(i);
      for (int j = 0; j < RefG->RefGeoms.Size(); j += nv)
      {
         out << attr << '\n';
      }
   }

   if (Dim > 1)
   {
      Array<int> coloring;
      srand((unsigned)time(0));
      double a = double(rand()) / (double(RAND_MAX) + 1.);
      int el0 = (int)floor(a * GetNE());
      GetElementColoring(coloring, el0);
      out << "SCALARS element_coloring int\n"
          << "LOOKUP_TABLE default\n";
      for (int i = 0; i < GetNE(); i++)
      {
         Geometry::Type geom = GetElementBaseGeometry(i);
         int nv = Geometries.GetVertices(geom)->GetNPoints();
         RefG = GlobGeometryRefiner.Refine(geom, ref, 1);
         for (int j = 0; j < RefG->RefGeoms.Size(); j += nv)
         {
            out << coloring[i] + 1 << '\n';
         }
      }
   }

   // prepare to write data
   out << "POINT_DATA " << np << '\n' << flush;
}

void Mesh::GetElementColoring(Array<int> &colors, int el0)
{
   int delete_el_to_el = (el_to_el) ? (0) : (1);
   const Table &el_el = ElementToElementTable();
   int num_el = GetNE(), stack_p, stack_top_p, max_num_col;
   Array<int> el_stack(num_el);

   const int *i_el_el = el_el.GetI();
   const int *j_el_el = el_el.GetJ();

   colors.SetSize(num_el);
   colors = -2;
   max_num_col = 1;
   stack_p = stack_top_p = 0;
   for (int el = el0; stack_top_p < num_el; el=(el+1)%num_el)
   {
      if (colors[el] != -2)
      {
         continue;
      }

      colors[el] = -1;
      el_stack[stack_top_p++] = el;

      for ( ; stack_p < stack_top_p; stack_p++)
      {
         int i = el_stack[stack_p];
         int num_nb = i_el_el[i+1] - i_el_el[i];
         if (max_num_col < num_nb + 1)
         {
            max_num_col = num_nb + 1;
         }
         for (int j = i_el_el[i]; j < i_el_el[i+1]; j++)
         {
            int k = j_el_el[j];
            if (colors[k] == -2)
            {
               colors[k] = -1;
               el_stack[stack_top_p++] = k;
            }
         }
      }
   }

   Array<int> col_marker(max_num_col);

   for (stack_p = 0; stack_p < stack_top_p; stack_p++)
   {
      int i = el_stack[stack_p], col;
      col_marker = 0;
      for (int j = i_el_el[i]; j < i_el_el[i+1]; j++)
      {
         col = colors[j_el_el[j]];
         if (col != -1)
         {
            col_marker[col] = 1;
         }
      }

      for (col = 0; col < max_num_col; col++)
         if (col_marker[col] == 0)
         {
            break;
         }

      colors[i] = col;
   }

   if (delete_el_to_el)
   {
      delete el_to_el;
      el_to_el = NULL;
   }
}

void Mesh::PrintWithPartitioning(int *partitioning, std::ostream &out,
                                 int elem_attr) const
{
   if (Dim != 3 && Dim != 2) { return; }

   int i, j, k, l, nv, nbe, *v;

   out << "MFEM mesh v1.0\n";

   // optional
   out <<
       "\n#\n# MFEM Geometry Types (see mesh/geom.hpp):\n#\n"
       "# POINT       = 0\n"
       "# SEGMENT     = 1\n"
       "# TRIANGLE    = 2\n"
       "# SQUARE      = 3\n"
       "# TETRAHEDRON = 4\n"
       "# CUBE        = 5\n"
       "# PRISM       = 6\n"
       "#\n";

   out << "\ndimension\n" << Dim
       << "\n\nelements\n" << NumOfElements << '\n';
   for (i = 0; i < NumOfElements; i++)
   {
      out << int((elem_attr) ? partitioning[i]+1 : elements[i]->GetAttribute())
          << ' ' << elements[i]->GetGeometryType();
      nv = elements[i]->GetNVertices();
      v  = elements[i]->GetVertices();
      for (j = 0; j < nv; j++)
      {
         out << ' ' << v[j];
      }
      out << '\n';
   }
   nbe = 0;
   for (i = 0; i < faces_info.Size(); i++)
   {
      if ((l = faces_info[i].Elem2No) >= 0)
      {
         k = partitioning[faces_info[i].Elem1No];
         l = partitioning[l];
         if (k != l)
         {
            nbe++;
            if (!Nonconforming() || !IsSlaveFace(faces_info[i]))
            {
               nbe++;
            }
         }
      }
      else
      {
         nbe++;
      }
   }
   out << "\nboundary\n" << nbe << '\n';
   for (i = 0; i < faces_info.Size(); i++)
   {
      if ((l = faces_info[i].Elem2No) >= 0)
      {
         k = partitioning[faces_info[i].Elem1No];
         l = partitioning[l];
         if (k != l)
         {
            nv = faces[i]->GetNVertices();
            v  = faces[i]->GetVertices();
            out << k+1 << ' ' << faces[i]->GetGeometryType();
            for (j = 0; j < nv; j++)
            {
               out << ' ' << v[j];
            }
            out << '\n';
            if (!Nonconforming() || !IsSlaveFace(faces_info[i]))
            {
               out << l+1 << ' ' << faces[i]->GetGeometryType();
               for (j = nv-1; j >= 0; j--)
               {
                  out << ' ' << v[j];
               }
               out << '\n';
            }
         }
      }
      else
      {
         k = partitioning[faces_info[i].Elem1No];
         nv = faces[i]->GetNVertices();
         v  = faces[i]->GetVertices();
         out << k+1 << ' ' << faces[i]->GetGeometryType();
         for (j = 0; j < nv; j++)
         {
            out << ' ' << v[j];
         }
         out << '\n';
      }
   }
   out << "\nvertices\n" << NumOfVertices << '\n';
   if (Nodes == NULL)
   {
      out << spaceDim << '\n';
      for (i = 0; i < NumOfVertices; i++)
      {
         out << vertices[i](0);
         for (j = 1; j < spaceDim; j++)
         {
            out << ' ' << vertices[i](j);
         }
         out << '\n';
      }
      out.flush();
   }
   else
   {
      out << "\nnodes\n";
      Nodes->Save(out);
   }
}

void Mesh::PrintElementsWithPartitioning(int *partitioning,
                                         std::ostream &out,
                                         int interior_faces)
{
   MFEM_ASSERT(Dim == spaceDim, "2D Manifolds not supported\n");
   if (Dim != 3 && Dim != 2) { return; }

   int i, j, k, l, s;

   int nv;
   const int *ind;

   int *vcount = new int[NumOfVertices];
   for (i = 0; i < NumOfVertices; i++)
   {
      vcount[i] = 0;
   }
   for (i = 0; i < NumOfElements; i++)
   {
      nv = elements[i]->GetNVertices();
      ind = elements[i]->GetVertices();
      for (j = 0; j < nv; j++)
      {
         vcount[ind[j]]++;
      }
   }

   int *voff = new int[NumOfVertices+1];
   voff[0] = 0;
   for (i = 1; i <= NumOfVertices; i++)
   {
      voff[i] = vcount[i-1] + voff[i-1];
   }

   int **vown = new int*[NumOfVertices];
   for (i = 0; i < NumOfVertices; i++)
   {
      vown[i] = new int[vcount[i]];
   }

   // 2D
   if (Dim == 2)
   {
      int nv, nbe;
      int *ind;

      Table edge_el;
      Transpose(ElementToEdgeTable(), edge_el);

      // Fake printing of the elements.
      for (i = 0; i < NumOfElements; i++)
      {
         nv  = elements[i]->GetNVertices();
         ind = elements[i]->GetVertices();
         for (j = 0; j < nv; j++)
         {
            vcount[ind[j]]--;
            vown[ind[j]][vcount[ind[j]]] = i;
         }
      }

      for (i = 0; i < NumOfVertices; i++)
      {
         vcount[i] = voff[i+1] - voff[i];
      }

      nbe = 0;
      for (i = 0; i < edge_el.Size(); i++)
      {
         const int *el = edge_el.GetRow(i);
         if (edge_el.RowSize(i) > 1)
         {
            k = partitioning[el[0]];
            l = partitioning[el[1]];
            if (interior_faces || k != l)
            {
               nbe += 2;
            }
         }
         else
         {
            nbe++;
         }
      }

      // Print the type of the mesh and the boundary elements.
      out << "areamesh2\n\n" << nbe << '\n';

      for (i = 0; i < edge_el.Size(); i++)
      {
         const int *el = edge_el.GetRow(i);
         if (edge_el.RowSize(i) > 1)
         {
            k = partitioning[el[0]];
            l = partitioning[el[1]];
            if (interior_faces || k != l)
            {
               Array<int> ev;
               GetEdgeVertices(i,ev);
               out << k+1; // attribute
               for (j = 0; j < 2; j++)
                  for (s = 0; s < vcount[ev[j]]; s++)
                     if (vown[ev[j]][s] == el[0])
                     {
                        out << ' ' << voff[ev[j]]+s+1;
                     }
               out << '\n';
               out << l+1; // attribute
               for (j = 1; j >= 0; j--)
                  for (s = 0; s < vcount[ev[j]]; s++)
                     if (vown[ev[j]][s] == el[1])
                     {
                        out << ' ' << voff[ev[j]]+s+1;
                     }
               out << '\n';
            }
         }
         else
         {
            k = partitioning[el[0]];
            Array<int> ev;
            GetEdgeVertices(i,ev);
            out << k+1; // attribute
            for (j = 0; j < 2; j++)
               for (s = 0; s < vcount[ev[j]]; s++)
                  if (vown[ev[j]][s] == el[0])
                  {
                     out << ' ' << voff[ev[j]]+s+1;
                  }
            out << '\n';
         }
      }

      // Print the elements.
      out << NumOfElements << '\n';
      for (i = 0; i < NumOfElements; i++)
      {
         nv  = elements[i]->GetNVertices();
         ind = elements[i]->GetVertices();
         out << partitioning[i]+1 << ' '; // use subdomain number as attribute
         out << nv << ' ';
         for (j = 0; j < nv; j++)
         {
            out << ' ' << voff[ind[j]]+vcount[ind[j]]--;
            vown[ind[j]][vcount[ind[j]]] = i;
         }
         out << '\n';
      }

      for (i = 0; i < NumOfVertices; i++)
      {
         vcount[i] = voff[i+1] - voff[i];
      }

      // Print the vertices.
      out << voff[NumOfVertices] << '\n';
      for (i = 0; i < NumOfVertices; i++)
         for (k = 0; k < vcount[i]; k++)
         {
            for (j = 0; j < Dim; j++)
            {
               out << vertices[i](j) << ' ';
            }
            out << '\n';
         }
   }
   //  Dim is 3
   else if (meshgen == 1)
   {
      out << "NETGEN_Neutral_Format\n";
      // print the vertices
      out << voff[NumOfVertices] << '\n';
      for (i = 0; i < NumOfVertices; i++)
         for (k = 0; k < vcount[i]; k++)
         {
            for (j = 0; j < Dim; j++)
            {
               out << ' ' << vertices[i](j);
            }
            out << '\n';
         }

      // print the elements
      out << NumOfElements << '\n';
      for (i = 0; i < NumOfElements; i++)
      {
         nv = elements[i]->GetNVertices();
         ind = elements[i]->GetVertices();
         out << partitioning[i]+1; // use subdomain number as attribute
         for (j = 0; j < nv; j++)
         {
            out << ' ' << voff[ind[j]]+vcount[ind[j]]--;
            vown[ind[j]][vcount[ind[j]]] = i;
         }
         out << '\n';
      }

      for (i = 0; i < NumOfVertices; i++)
      {
         vcount[i] = voff[i+1] - voff[i];
      }

      // print the boundary information.
      int k, l, nbe;
      nbe = 0;
      for (i = 0; i < NumOfFaces; i++)
         if ((l = faces_info[i].Elem2No) >= 0)
         {
            k = partitioning[faces_info[i].Elem1No];
            l = partitioning[l];
            if (interior_faces || k != l)
            {
               nbe += 2;
            }
         }
         else
         {
            nbe++;
         }

      out << nbe << '\n';
      for (i = 0; i < NumOfFaces; i++)
         if ((l = faces_info[i].Elem2No) >= 0)
         {
            k = partitioning[faces_info[i].Elem1No];
            l = partitioning[l];
            if (interior_faces || k != l)
            {
               nv = faces[i]->GetNVertices();
               ind = faces[i]->GetVertices();
               out << k+1; // attribute
               for (j = 0; j < nv; j++)
                  for (s = 0; s < vcount[ind[j]]; s++)
                     if (vown[ind[j]][s] == faces_info[i].Elem1No)
                     {
                        out << ' ' << voff[ind[j]]+s+1;
                     }
               out << '\n';
               out << l+1; // attribute
               for (j = nv-1; j >= 0; j--)
                  for (s = 0; s < vcount[ind[j]]; s++)
                     if (vown[ind[j]][s] == faces_info[i].Elem2No)
                     {
                        out << ' ' << voff[ind[j]]+s+1;
                     }
               out << '\n';
            }
         }
         else
         {
            k = partitioning[faces_info[i].Elem1No];
            nv = faces[i]->GetNVertices();
            ind = faces[i]->GetVertices();
            out << k+1; // attribute
            for (j = 0; j < nv; j++)
               for (s = 0; s < vcount[ind[j]]; s++)
                  if (vown[ind[j]][s] == faces_info[i].Elem1No)
                  {
                     out << ' ' << voff[ind[j]]+s+1;
                  }
            out << '\n';
         }
   }
   //  Dim is 3
   else if (meshgen == 2) // TrueGrid
   {
      // count the number of the boundary elements.
      int k, l, nbe;
      nbe = 0;
      for (i = 0; i < NumOfFaces; i++)
         if ((l = faces_info[i].Elem2No) >= 0)
         {
            k = partitioning[faces_info[i].Elem1No];
            l = partitioning[l];
            if (interior_faces || k != l)
            {
               nbe += 2;
            }
         }
         else
         {
            nbe++;
         }


      out << "TrueGrid\n"
          << "1 " << voff[NumOfVertices] << " " << NumOfElements
          << " 0 0 0 0 0 0 0\n"
          << "0 0 0 1 0 0 0 0 0 0 0\n"
          << "0 0 " << nbe << " 0 0 0 0 0 0 0 0 0 0 0 0 0\n"
          << "0.0 0.0 0.0 0 0 0.0 0.0 0 0.0\n"
          << "0 0 0 0 0 0 0 0 0 0 0 0 0 0 0 0\n";

      for (i = 0; i < NumOfVertices; i++)
         for (k = 0; k < vcount[i]; k++)
            out << voff[i]+k << " 0.0 " << vertices[i](0) << ' '
                << vertices[i](1) << ' ' << vertices[i](2) << " 0.0\n";

      for (i = 0; i < NumOfElements; i++)
      {
         nv = elements[i]->GetNVertices();
         ind = elements[i]->GetVertices();
         out << i+1 << ' ' << partitioning[i]+1; // partitioning as attribute
         for (j = 0; j < nv; j++)
         {
            out << ' ' << voff[ind[j]]+vcount[ind[j]]--;
            vown[ind[j]][vcount[ind[j]]] = i;
         }
         out << '\n';
      }

      for (i = 0; i < NumOfVertices; i++)
      {
         vcount[i] = voff[i+1] - voff[i];
      }

      // boundary elements
      for (i = 0; i < NumOfFaces; i++)
         if ((l = faces_info[i].Elem2No) >= 0)
         {
            k = partitioning[faces_info[i].Elem1No];
            l = partitioning[l];
            if (interior_faces || k != l)
            {
               nv = faces[i]->GetNVertices();
               ind = faces[i]->GetVertices();
               out << k+1; // attribute
               for (j = 0; j < nv; j++)
                  for (s = 0; s < vcount[ind[j]]; s++)
                     if (vown[ind[j]][s] == faces_info[i].Elem1No)
                     {
                        out << ' ' << voff[ind[j]]+s+1;
                     }
               out << " 1.0 1.0 1.0 1.0\n";
               out << l+1; // attribute
               for (j = nv-1; j >= 0; j--)
                  for (s = 0; s < vcount[ind[j]]; s++)
                     if (vown[ind[j]][s] == faces_info[i].Elem2No)
                     {
                        out << ' ' << voff[ind[j]]+s+1;
                     }
               out << " 1.0 1.0 1.0 1.0\n";
            }
         }
         else
         {
            k = partitioning[faces_info[i].Elem1No];
            nv = faces[i]->GetNVertices();
            ind = faces[i]->GetVertices();
            out << k+1; // attribute
            for (j = 0; j < nv; j++)
               for (s = 0; s < vcount[ind[j]]; s++)
                  if (vown[ind[j]][s] == faces_info[i].Elem1No)
                  {
                     out << ' ' << voff[ind[j]]+s+1;
                  }
            out << " 1.0 1.0 1.0 1.0\n";
         }
   }

   out << flush;

   for (i = 0; i < NumOfVertices; i++)
   {
      delete [] vown[i];
   }

   delete [] vcount;
   delete [] voff;
   delete [] vown;
}

void Mesh::PrintSurfaces(const Table & Aface_face, std::ostream &out) const
{
   int i, j;

   if (NURBSext)
   {
      mfem_error("Mesh::PrintSurfaces"
                 " NURBS mesh is not supported!");
      return;
   }

   out << "MFEM mesh v1.0\n";

   // optional
   out <<
       "\n#\n# MFEM Geometry Types (see mesh/geom.hpp):\n#\n"
       "# POINT       = 0\n"
       "# SEGMENT     = 1\n"
       "# TRIANGLE    = 2\n"
       "# SQUARE      = 3\n"
       "# TETRAHEDRON = 4\n"
       "# CUBE        = 5\n"
       "# PRISM       = 6\n"
       "#\n";

   out << "\ndimension\n" << Dim
       << "\n\nelements\n" << NumOfElements << '\n';
   for (i = 0; i < NumOfElements; i++)
   {
      PrintElement(elements[i], out);
   }

   out << "\nboundary\n" << Aface_face.Size_of_connections() << '\n';
   const int * const i_AF_f = Aface_face.GetI();
   const int * const j_AF_f = Aface_face.GetJ();

   for (int iAF=0; iAF < Aface_face.Size(); ++iAF)
      for (const int * iface = j_AF_f + i_AF_f[iAF];
           iface < j_AF_f + i_AF_f[iAF+1];
           ++iface)
      {
         out << iAF+1 << ' ';
         PrintElementWithoutAttr(faces[*iface],out);
      }

   out << "\nvertices\n" << NumOfVertices << '\n';
   if (Nodes == NULL)
   {
      out << spaceDim << '\n';
      for (i = 0; i < NumOfVertices; i++)
      {
         out << vertices[i](0);
         for (j = 1; j < spaceDim; j++)
         {
            out << ' ' << vertices[i](j);
         }
         out << '\n';
      }
      out.flush();
   }
   else
   {
      out << "\nnodes\n";
      Nodes->Save(out);
   }
}

void Mesh::ScaleSubdomains(double sf)
{
   int i,j,k;
   Array<int> vert;
   DenseMatrix pointmat;
   int na = attributes.Size();
   double *cg = new double[na*spaceDim];
   int *nbea = new int[na];

   int *vn = new int[NumOfVertices];
   for (i = 0; i < NumOfVertices; i++)
   {
      vn[i] = 0;
   }
   for (i = 0; i < na; i++)
   {
      for (j = 0; j < spaceDim; j++)
      {
         cg[i*spaceDim+j] = 0.0;
      }
      nbea[i] = 0;
   }

   for (i = 0; i < NumOfElements; i++)
   {
      GetElementVertices(i, vert);
      for (k = 0; k < vert.Size(); k++)
      {
         vn[vert[k]] = 1;
      }
   }

   for (i = 0; i < NumOfElements; i++)
   {
      int bea = GetAttribute(i)-1;
      GetPointMatrix(i, pointmat);
      GetElementVertices(i, vert);

      for (k = 0; k < vert.Size(); k++)
         if (vn[vert[k]] == 1)
         {
            nbea[bea]++;
            for (j = 0; j < spaceDim; j++)
            {
               cg[bea*spaceDim+j] += pointmat(j,k);
            }
            vn[vert[k]] = 2;
         }
   }

   for (i = 0; i < NumOfElements; i++)
   {
      int bea = GetAttribute(i)-1;
      GetElementVertices (i, vert);

      for (k = 0; k < vert.Size(); k++)
         if (vn[vert[k]])
         {
            for (j = 0; j < spaceDim; j++)
               vertices[vert[k]](j) = sf*vertices[vert[k]](j) +
                                      (1-sf)*cg[bea*spaceDim+j]/nbea[bea];
            vn[vert[k]] = 0;
         }
   }

   delete [] cg;
   delete [] nbea;
   delete [] vn;
}

void Mesh::ScaleElements(double sf)
{
   int i,j,k;
   Array<int> vert;
   DenseMatrix pointmat;
   int na = NumOfElements;
   double *cg = new double[na*spaceDim];
   int *nbea = new int[na];

   int *vn = new int[NumOfVertices];
   for (i = 0; i < NumOfVertices; i++)
   {
      vn[i] = 0;
   }
   for (i = 0; i < na; i++)
   {
      for (j = 0; j < spaceDim; j++)
      {
         cg[i*spaceDim+j] = 0.0;
      }
      nbea[i] = 0;
   }

   for (i = 0; i < NumOfElements; i++)
   {
      GetElementVertices(i, vert);
      for (k = 0; k < vert.Size(); k++)
      {
         vn[vert[k]] = 1;
      }
   }

   for (i = 0; i < NumOfElements; i++)
   {
      int bea = i;
      GetPointMatrix(i, pointmat);
      GetElementVertices(i, vert);

      for (k = 0; k < vert.Size(); k++)
         if (vn[vert[k]] == 1)
         {
            nbea[bea]++;
            for (j = 0; j < spaceDim; j++)
            {
               cg[bea*spaceDim+j] += pointmat(j,k);
            }
            vn[vert[k]] = 2;
         }
   }

   for (i = 0; i < NumOfElements; i++)
   {
      int bea = i;
      GetElementVertices(i, vert);

      for (k = 0; k < vert.Size(); k++)
         if (vn[vert[k]])
         {
            for (j = 0; j < spaceDim; j++)
               vertices[vert[k]](j) = sf*vertices[vert[k]](j) +
                                      (1-sf)*cg[bea*spaceDim+j]/nbea[bea];
            vn[vert[k]] = 0;
         }
   }

   delete [] cg;
   delete [] nbea;
   delete [] vn;
}

void Mesh::Transform(void (*f)(const Vector&, Vector&))
{
   // TODO: support for different new spaceDim.
   if (Nodes == NULL)
   {
      Vector vold(spaceDim), vnew(NULL, spaceDim);
      for (int i = 0; i < vertices.Size(); i++)
      {
         for (int j = 0; j < spaceDim; j++)
         {
            vold(j) = vertices[i](j);
         }
         vnew.SetData(vertices[i]());
         (*f)(vold, vnew);
      }
   }
   else
   {
      GridFunction xnew(Nodes->FESpace());
      VectorFunctionCoefficient f_pert(spaceDim, f);
      xnew.ProjectCoefficient(f_pert);
      *Nodes = xnew;
   }
}

void Mesh::Transform(VectorCoefficient &deformation)
{
   MFEM_VERIFY(spaceDim == deformation.GetVDim(),
               "incompatible vector dimensions");
   if (Nodes == NULL)
   {
      LinearFECollection fec;
      FiniteElementSpace fes(this, &fec, spaceDim, Ordering::byVDIM);
      GridFunction xnew(&fes);
      xnew.ProjectCoefficient(deformation);
      for (int i = 0; i < NumOfVertices; i++)
         for (int d = 0; d < spaceDim; d++)
         {
            vertices[i](d) = xnew(d + spaceDim*i);
         }
   }
   else
   {
      GridFunction xnew(Nodes->FESpace());
      xnew.ProjectCoefficient(deformation);
      *Nodes = xnew;
   }
}

void Mesh::RemoveUnusedVertices()
{
   if (NURBSext || ncmesh) { return; }

   Array<int> v2v(GetNV());
   v2v = -1;
   for (int i = 0; i < GetNE(); i++)
   {
      Element *el = GetElement(i);
      int nv = el->GetNVertices();
      int *v = el->GetVertices();
      for (int j = 0; j < nv; j++)
      {
         v2v[v[j]] = 0;
      }
   }
   for (int i = 0; i < GetNBE(); i++)
   {
      Element *el = GetBdrElement(i);
      int *v = el->GetVertices();
      int nv = el->GetNVertices();
      for (int j = 0; j < nv; j++)
      {
         v2v[v[j]] = 0;
      }
   }
   int num_vert = 0;
   for (int i = 0; i < v2v.Size(); i++)
   {
      if (v2v[i] == 0)
      {
         vertices[num_vert] = vertices[i];
         v2v[i] = num_vert++;
      }
   }

   if (num_vert == v2v.Size()) { return; }

   Vector nodes_by_element;
   Array<int> vdofs;
   if (Nodes)
   {
      int s = 0;
      for (int i = 0; i < GetNE(); i++)
      {
         Nodes->FESpace()->GetElementVDofs(i, vdofs);
         s += vdofs.Size();
      }
      nodes_by_element.SetSize(s);
      s = 0;
      for (int i = 0; i < GetNE(); i++)
      {
         Nodes->FESpace()->GetElementVDofs(i, vdofs);
         Nodes->GetSubVector(vdofs, &nodes_by_element(s));
         s += vdofs.Size();
      }
   }
   vertices.SetSize(num_vert);
   NumOfVertices = num_vert;
   for (int i = 0; i < GetNE(); i++)
   {
      Element *el = GetElement(i);
      int *v = el->GetVertices();
      int nv = el->GetNVertices();
      for (int j = 0; j < nv; j++)
      {
         v[j] = v2v[v[j]];
      }
   }
   for (int i = 0; i < GetNBE(); i++)
   {
      Element *el = GetBdrElement(i);
      int *v = el->GetVertices();
      int nv = el->GetNVertices();
      for (int j = 0; j < nv; j++)
      {
         v[j] = v2v[v[j]];
      }
   }
   DeleteTables();
   if (Dim > 1)
   {
      // generate el_to_edge, be_to_edge (2D), bel_to_edge (3D)
      el_to_edge = new Table;
      NumOfEdges = GetElementToEdgeTable(*el_to_edge, be_to_edge);
   }
   if (Dim > 2)
   {
      // generate el_to_face, be_to_face
      GetElementToFaceTable();
   }
   // Update faces and faces_info
   GenerateFaces();
   if (Nodes)
   {
      Nodes->FESpace()->Update();
      Nodes->Update();
      int s = 0;
      for (int i = 0; i < GetNE(); i++)
      {
         Nodes->FESpace()->GetElementVDofs(i, vdofs);
         Nodes->SetSubVector(vdofs, &nodes_by_element(s));
         s += vdofs.Size();
      }
   }
}

void Mesh::RemoveInternalBoundaries()
{
   if (NURBSext || ncmesh) { return; }

   int num_bdr_elem = 0;
   int new_bel_to_edge_nnz = 0;
   for (int i = 0; i < GetNBE(); i++)
   {
      if (FaceIsInterior(GetBdrElementEdgeIndex(i)))
      {
         FreeElement(boundary[i]);
      }
      else
      {
         num_bdr_elem++;
         if (Dim == 3)
         {
            new_bel_to_edge_nnz += bel_to_edge->RowSize(i);
         }
      }
   }

   if (num_bdr_elem == GetNBE()) { return; }

   Array<Element *> new_boundary(num_bdr_elem);
   Array<int> new_be_to_edge, new_be_to_face;
   Table *new_bel_to_edge = NULL;
   new_boundary.SetSize(0);
   if (Dim == 2)
   {
      new_be_to_edge.Reserve(num_bdr_elem);
   }
   else if (Dim == 3)
   {
      new_be_to_face.Reserve(num_bdr_elem);
      new_bel_to_edge = new Table;
      new_bel_to_edge->SetDims(num_bdr_elem, new_bel_to_edge_nnz);
   }
   for (int i = 0; i < GetNBE(); i++)
   {
      if (!FaceIsInterior(GetBdrElementEdgeIndex(i)))
      {
         new_boundary.Append(boundary[i]);
         if (Dim == 2)
         {
            new_be_to_edge.Append(be_to_edge[i]);
         }
         else if (Dim == 3)
         {
            int row = new_be_to_face.Size();
            new_be_to_face.Append(be_to_face[i]);
            int *e = bel_to_edge->GetRow(i);
            int ne = bel_to_edge->RowSize(i);
            int *new_e = new_bel_to_edge->GetRow(row);
            for (int j = 0; j < ne; j++)
            {
               new_e[j] = e[j];
            }
            new_bel_to_edge->GetI()[row+1] = new_bel_to_edge->GetI()[row] + ne;
         }
      }
   }

   NumOfBdrElements = new_boundary.Size();
   mfem::Swap(boundary, new_boundary);

   if (Dim == 2)
   {
      mfem::Swap(be_to_edge, new_be_to_edge);
   }
   else if (Dim == 3)
   {
      mfem::Swap(be_to_face, new_be_to_face);
      delete bel_to_edge;
      bel_to_edge = new_bel_to_edge;
   }

   Array<int> attribs(num_bdr_elem);
   for (int i = 0; i < attribs.Size(); i++)
   {
      attribs[i] = GetBdrAttribute(i);
   }
   attribs.Sort();
   attribs.Unique();
   bdr_attributes.DeleteAll();
   attribs.Copy(bdr_attributes);
}

void Mesh::FreeElement(Element *E)
{
#ifdef MFEM_USE_MEMALLOC
   if (E)
   {
      if (E->GetType() == Element::TETRAHEDRON)
      {
         TetMemory.Free((Tetrahedron*) E);
      }
      else
      {
         delete E;
      }
   }
#else
   delete E;
#endif
}

std::ostream &operator<<(std::ostream &out, const Mesh &mesh)
{
   mesh.Print(out);
   return out;
}

int Mesh::FindPoints(DenseMatrix &point_mat, Array<int>& elem_ids,
                     Array<IntegrationPoint>& ips, bool warn,
                     InverseElementTransformation *inv_trans)
{
   const int npts = point_mat.Width();
   if (!npts) { return 0; }
   MFEM_VERIFY(point_mat.Height() == spaceDim,"Invalid points matrix");
   elem_ids.SetSize(npts);
   ips.SetSize(npts);
   elem_ids = -1;
   if (!GetNE()) { return 0; }

   double *data = point_mat.GetData();
   InverseElementTransformation *inv_tr = inv_trans;
   inv_tr = inv_tr ? inv_tr : new InverseElementTransformation;

   // For each point in 'point_mat', find the element whose center is closest.
   Vector min_dist(npts);
   Array<int> e_idx(npts);
   min_dist = std::numeric_limits<double>::max();
   e_idx = -1;

   Vector pt(spaceDim);
   for (int i = 0; i < GetNE(); i++)
   {
      GetElementTransformation(i)->Transform(
         Geometries.GetCenter(GetElementBaseGeometry(i)), pt);
      for (int k = 0; k < npts; k++)
      {
         double dist = pt.DistanceTo(data+k*spaceDim);
         if (dist < min_dist(k))
         {
            min_dist(k) = dist;
            e_idx[k] = i;
         }
      }
   }

   // Checks if the points lie in the closest element
   int pts_found = 0;
   pt.NewDataAndSize(NULL, spaceDim);
   for (int k = 0; k < npts; k++)
   {
      pt.SetData(data+k*spaceDim);
      inv_tr->SetTransformation(*GetElementTransformation(e_idx[k]));
      int res = inv_tr->Transform(pt, ips[k]);
      if (res == InverseElementTransformation::Inside)
      {
         elem_ids[k] = e_idx[k];
         pts_found++;
      }
   }
   if (pts_found != npts)
   {
      Array<int> vertices;
      Table *vtoel = GetVertexToElementTable();
      for (int k = 0; k < npts; k++)
      {
         if (elem_ids[k] != -1) { continue; }
         // Try all vertex-neighbors of element e_idx[k]
         pt.SetData(data+k*spaceDim);
         GetElementVertices(e_idx[k], vertices);
         for (int v = 0; v < vertices.Size(); v++)
         {
            int vv = vertices[v];
            int ne = vtoel->RowSize(vv);
            const int* els = vtoel->GetRow(vv);
            for (int e = 0; e < ne; e++)
            {
               if (els[e] == e_idx[k]) { continue; }
               inv_tr->SetTransformation(*GetElementTransformation(els[e]));
               int res = inv_tr->Transform(pt, ips[k]);
               if (res == InverseElementTransformation::Inside)
               {
                  elem_ids[k] = els[e];
                  pts_found++;
                  goto next_point;
               }
            }
         }
         // Try neighbors for non-conforming meshes
         if (ncmesh)
         {
            Array<int> neigh;
            int le = ncmesh->leaf_elements[e_idx[k]];
            ncmesh->FindNeighbors(le,neigh);
            for (int e = 0; e < neigh.Size(); e++)
            {
               int nn = neigh[e];
               if (ncmesh->IsGhost(ncmesh->elements[nn])) { continue; }
               int el = ncmesh->elements[nn].index;
               inv_tr->SetTransformation(*GetElementTransformation(el));
               int res = inv_tr->Transform(pt, ips[k]);
               if (res == InverseElementTransformation::Inside)
               {
                  elem_ids[k] = el;
                  pts_found++;
                  goto next_point;
               }
            }
         }
      next_point: ;
      }
      delete vtoel;
   }
   if (inv_trans == NULL) { delete inv_tr; }

   if (warn && pts_found != npts)
   {
      MFEM_WARNING((npts-pts_found) << " points were not found");
   }
   return pts_found;
}


GeometricFactors::GeometricFactors(const Mesh *mesh, const IntegrationRule &ir,
                                   int flags)
{
   this->mesh = mesh;
   IntRule = &ir;
   computed_factors = flags;

   const GridFunction *nodes = mesh->GetNodes();
   const FiniteElementSpace *fespace = nodes->FESpace();
   const FiniteElement *fe = fespace->GetFE(0);
   const int vdim = fespace->GetVDim();
   const int NE   = fespace->GetNE();
   const int ND   = fe->GetDof();
   const int NQ   = ir.GetNPoints();

   // For now, we are not using tensor product evaluation
   const Operator *elem_restr = fespace->GetElementRestriction(
                                   ElementDofOrdering::NATIVE);

   unsigned eval_flags = 0;
   if (flags & GeometricFactors::COORDINATES)
   {
      X.SetSize(vdim*NQ*NE);
      eval_flags |= QuadratureInterpolator::VALUES;
   }
   if (flags & GeometricFactors::JACOBIANS)
   {
      J.SetSize(vdim*vdim*NQ*NE);
      eval_flags |= QuadratureInterpolator::DERIVATIVES;
   }
   if (flags & GeometricFactors::DETERMINANTS)
   {
      detJ.SetSize(NQ*NE);
      eval_flags |= QuadratureInterpolator::DETERMINANTS;
   }

   const QuadratureInterpolator *qi = fespace->GetQuadratureInterpolator(ir);
   // For now, we are not using tensor product evaluation (not implemented)
   qi->DisableTensorProducts();
   qi->SetOutputLayout(QVectorLayout::byNODES);
   if (elem_restr)
   {
      Vector Enodes(vdim*ND*NE);
      elem_restr->Mult(*nodes, Enodes);
      qi->Mult(Enodes, eval_flags, X, J, detJ);
   }
   else
   {
      qi->Mult(*nodes, eval_flags, X, J, detJ);
   }
}

FaceGeometricFactors::FaceGeometricFactors(const Mesh *mesh,
                                           const IntegrationRule &ir,
                                           int flags, FaceType type)
   : type(type)
{
   this->mesh = mesh;
   IntRule = &ir;
   computed_factors = flags;

   const GridFunction *nodes = mesh->GetNodes();
   const FiniteElementSpace *fespace = nodes->FESpace();
   const int vdim = fespace->GetVDim();
   const int NF   = fespace->GetNFbyType(type);
   const int NQ   = ir.GetNPoints();

   const Operator *face_restr = fespace->GetFaceRestriction(
                                   ElementDofOrdering::LEXICOGRAPHIC,
                                   type,
                                   L2FaceValues::SingleValued );
   Vector Fnodes(face_restr->Height());
   face_restr->Mult(*nodes, Fnodes);

   unsigned eval_flags = 0;
   if (flags & FaceGeometricFactors::COORDINATES)
   {
      X.SetSize(vdim*NQ*NF);
      eval_flags |= FaceQuadratureInterpolator::VALUES;
   }
   if (flags & FaceGeometricFactors::JACOBIANS)
   {
      J.SetSize(vdim*vdim*NQ*NF);
      eval_flags |= FaceQuadratureInterpolator::DERIVATIVES;
   }
   if (flags & FaceGeometricFactors::DETERMINANTS)
   {
      detJ.SetSize(NQ*NF);
      eval_flags |= FaceQuadratureInterpolator::DETERMINANTS;
   }
   if (flags & FaceGeometricFactors::NORMALS)
   {
      normal.SetSize(vdim*NQ*NF);
      eval_flags |= FaceQuadratureInterpolator::NORMALS;
   }

   const FaceQuadratureInterpolator *qi = fespace->GetFaceQuadratureInterpolator(
                                             ir, type);
   qi->Mult(Fnodes, eval_flags, X, J, detJ, normal);
}

NodeExtrudeCoefficient::NodeExtrudeCoefficient(const int dim, const int _n,
                                               const double _s)
   : VectorCoefficient(dim), n(_n), s(_s), tip(p, dim-1)
{
}

void NodeExtrudeCoefficient::Eval(Vector &V, ElementTransformation &T,
                                  const IntegrationPoint &ip)
{
   V.SetSize(vdim);
   T.Transform(ip, tip);
   V(0) = p[0];
   if (vdim == 2)
   {
      V(1) = s * ((ip.y + layer) / n);
   }
   else
   {
      V(1) = p[1];
      V(2) = s * ((ip.z + layer) / n);
   }
}


Mesh *Extrude1D(Mesh *mesh, const int ny, const double sy, const bool closed)
{
   if (mesh->Dimension() != 1)
   {
      mfem::err << "Extrude1D : Not a 1D mesh!" << endl;
      mfem_error();
   }

   int nvy = (closed) ? (ny) : (ny + 1);
   int nvt = mesh->GetNV() * nvy;

   Mesh *mesh2d;

   if (closed)
   {
      mesh2d = new Mesh(2, nvt, mesh->GetNE()*ny, mesh->GetNBE()*ny);
   }
   else
      mesh2d = new Mesh(2, nvt, mesh->GetNE()*ny,
                        mesh->GetNBE()*ny+2*mesh->GetNE());

   // vertices
   double vc[2];
   for (int i = 0; i < mesh->GetNV(); i++)
   {
      vc[0] = mesh->GetVertex(i)[0];
      for (int j = 0; j < nvy; j++)
      {
         vc[1] = sy * (double(j) / ny);
         mesh2d->AddVertex(vc);
      }
   }
   // elements
   Array<int> vert;
   for (int i = 0; i < mesh->GetNE(); i++)
   {
      const Element *elem = mesh->GetElement(i);
      elem->GetVertices(vert);
      const int attr = elem->GetAttribute();
      for (int j = 0; j < ny; j++)
      {
         int qv[4];
         qv[0] = vert[0] * nvy + j;
         qv[1] = vert[1] * nvy + j;
         qv[2] = vert[1] * nvy + (j + 1) % nvy;
         qv[3] = vert[0] * nvy + (j + 1) % nvy;

         mesh2d->AddQuad(qv, attr);
      }
   }
   // 2D boundary from the 1D boundary
   for (int i = 0; i < mesh->GetNBE(); i++)
   {
      const Element *elem = mesh->GetBdrElement(i);
      elem->GetVertices(vert);
      const int attr = elem->GetAttribute();
      for (int j = 0; j < ny; j++)
      {
         int sv[2];
         sv[0] = vert[0] * nvy + j;
         sv[1] = vert[0] * nvy + (j + 1) % nvy;

         if (attr%2)
         {
            Swap<int>(sv[0], sv[1]);
         }

         mesh2d->AddBdrSegment(sv, attr);
      }
   }

   if (!closed)
   {
      // 2D boundary from the 1D elements (bottom + top)
      int nba = (mesh->bdr_attributes.Size() > 0 ?
                 mesh->bdr_attributes.Max() : 0);
      for (int i = 0; i < mesh->GetNE(); i++)
      {
         const Element *elem = mesh->GetElement(i);
         elem->GetVertices(vert);
         const int attr = nba + elem->GetAttribute();
         int sv[2];
         sv[0] = vert[0] * nvy;
         sv[1] = vert[1] * nvy;

         mesh2d->AddBdrSegment(sv, attr);

         sv[0] = vert[1] * nvy + ny;
         sv[1] = vert[0] * nvy + ny;

         mesh2d->AddBdrSegment(sv, attr);
      }
   }

   mesh2d->FinalizeQuadMesh(1, 0, false);

   GridFunction *nodes = mesh->GetNodes();
   if (nodes)
   {
      // duplicate the fec of the 1D mesh so that it can be deleted safely
      // along with its nodes, fes and fec
      FiniteElementCollection *fec2d = NULL;
      FiniteElementSpace *fes2d;
      const char *name = nodes->FESpace()->FEColl()->Name();
      string cname = name;
      if (cname == "Linear")
      {
         fec2d = new LinearFECollection;
      }
      else if (cname == "Quadratic")
      {
         fec2d = new QuadraticFECollection;
      }
      else if (cname == "Cubic")
      {
         fec2d = new CubicFECollection;
      }
      else if (!strncmp(name, "H1_", 3))
      {
         fec2d = new H1_FECollection(atoi(name + 7), 2);
      }
      else if (!strncmp(name, "L2_T", 4))
      {
         fec2d = new L2_FECollection(atoi(name + 10), 2, atoi(name + 4));
      }
      else if (!strncmp(name, "L2_", 3))
      {
         fec2d = new L2_FECollection(atoi(name + 7), 2);
      }
      else
      {
         delete mesh2d;
         mfem::err << "Extrude1D : The mesh uses unknown FE collection : "
                   << cname << endl;
         mfem_error();
      }
      fes2d = new FiniteElementSpace(mesh2d, fec2d, 2);
      mesh2d->SetNodalFESpace(fes2d);
      GridFunction *nodes2d = mesh2d->GetNodes();
      nodes2d->MakeOwner(fec2d);

      NodeExtrudeCoefficient ecoeff(2, ny, sy);
      Vector lnodes;
      Array<int> vdofs2d;
      for (int i = 0; i < mesh->GetNE(); i++)
      {
         ElementTransformation &T = *mesh->GetElementTransformation(i);
         for (int j = ny-1; j >= 0; j--)
         {
            fes2d->GetElementVDofs(i*ny+j, vdofs2d);
            lnodes.SetSize(vdofs2d.Size());
            ecoeff.SetLayer(j);
            fes2d->GetFE(i*ny+j)->Project(ecoeff, T, lnodes);
            nodes2d->SetSubVector(vdofs2d, lnodes);
         }
      }
   }
   return mesh2d;
}

Mesh *Extrude2D(Mesh *mesh, const int nz, const double sz)
{
   if (mesh->Dimension() != 2)
   {
      mfem::err << "Extrude2D : Not a 2D mesh!" << endl;
      mfem_error();
   }

   int nvz = nz + 1;
   int nvt = mesh->GetNV() * nvz;

   Mesh *mesh3d = new Mesh(3, nvt, mesh->GetNE()*nz,
                           mesh->GetNBE()*nz+2*mesh->GetNE());

   bool wdgMesh = false;
   bool hexMesh = false;

   // vertices
   double vc[3];
   for (int i = 0; i < mesh->GetNV(); i++)
   {
      vc[0] = mesh->GetVertex(i)[0];
      vc[1] = mesh->GetVertex(i)[1];
      for (int j = 0; j < nvz; j++)
      {
         vc[2] = sz * (double(j) / nz);
         mesh3d->AddVertex(vc);
      }
   }
   // elements
   Array<int> vert;
   for (int i = 0; i < mesh->GetNE(); i++)
   {
      const Element *elem = mesh->GetElement(i);
      elem->GetVertices(vert);
      const int attr = elem->GetAttribute();
      Geometry::Type geom = elem->GetGeometryType();
      switch (geom)
      {
         case Geometry::TRIANGLE:
            wdgMesh = true;
            for (int j = 0; j < nz; j++)
            {
               int pv[6];
               pv[0] = vert[0] * nvz + j;
               pv[1] = vert[1] * nvz + j;
               pv[2] = vert[2] * nvz + j;
               pv[3] = vert[0] * nvz + (j + 1) % nvz;
               pv[4] = vert[1] * nvz + (j + 1) % nvz;
               pv[5] = vert[2] * nvz + (j + 1) % nvz;

               mesh3d->AddWedge(pv, attr);
            }
            break;
         case Geometry::SQUARE:
            hexMesh = true;
            for (int j = 0; j < nz; j++)
            {
               int hv[8];
               hv[0] = vert[0] * nvz + j;
               hv[1] = vert[1] * nvz + j;
               hv[2] = vert[2] * nvz + j;
               hv[3] = vert[3] * nvz + j;
               hv[4] = vert[0] * nvz + (j + 1) % nvz;
               hv[5] = vert[1] * nvz + (j + 1) % nvz;
               hv[6] = vert[2] * nvz + (j + 1) % nvz;
               hv[7] = vert[3] * nvz + (j + 1) % nvz;

               mesh3d->AddHex(hv, attr);
            }
            break;
         default:
            mfem::err << "Extrude2D : Invalid 2D element type \'"
                      << geom << "\'" << endl;
            mfem_error();
            break;
      }
   }
   // 3D boundary from the 2D boundary
   for (int i = 0; i < mesh->GetNBE(); i++)
   {
      const Element *elem = mesh->GetBdrElement(i);
      elem->GetVertices(vert);
      const int attr = elem->GetAttribute();
      for (int j = 0; j < nz; j++)
      {
         int qv[4];
         qv[0] = vert[0] * nvz + j;
         qv[1] = vert[1] * nvz + j;
         qv[2] = vert[1] * nvz + (j + 1) % nvz;
         qv[3] = vert[0] * nvz + (j + 1) % nvz;

         mesh3d->AddBdrQuad(qv, attr);
      }
   }

   // 3D boundary from the 2D elements (bottom + top)
   int nba = (mesh->bdr_attributes.Size() > 0 ?
              mesh->bdr_attributes.Max() : 0);
   for (int i = 0; i < mesh->GetNE(); i++)
   {
      const Element *elem = mesh->GetElement(i);
      elem->GetVertices(vert);
      const int attr = nba + elem->GetAttribute();
      Geometry::Type geom = elem->GetGeometryType();
      switch (geom)
      {
         case Geometry::TRIANGLE:
         {
            int tv[3];
            tv[0] = vert[0] * nvz;
            tv[1] = vert[2] * nvz;
            tv[2] = vert[1] * nvz;

            mesh3d->AddBdrTriangle(tv, attr);

            tv[0] = vert[0] * nvz + nz;
            tv[1] = vert[1] * nvz + nz;
            tv[2] = vert[2] * nvz + nz;

            mesh3d->AddBdrTriangle(tv, attr);
         }
         break;
         case Geometry::SQUARE:
         {
            int qv[4];
            qv[0] = vert[0] * nvz;
            qv[1] = vert[3] * nvz;
            qv[2] = vert[2] * nvz;
            qv[3] = vert[1] * nvz;

            mesh3d->AddBdrQuad(qv, attr);

            qv[0] = vert[0] * nvz + nz;
            qv[1] = vert[1] * nvz + nz;
            qv[2] = vert[2] * nvz + nz;
            qv[3] = vert[3] * nvz + nz;

            mesh3d->AddBdrQuad(qv, attr);
         }
         break;
         default:
            mfem::err << "Extrude2D : Invalid 2D element type \'"
                      << geom << "\'" << endl;
            mfem_error();
            break;
      }
   }

   if ( hexMesh && wdgMesh )
   {
      mesh3d->FinalizeMesh(0, false);
   }
   else if ( hexMesh )
   {
      mesh3d->FinalizeHexMesh(1, 0, false);
   }
   else if ( wdgMesh )
   {
      mesh3d->FinalizeWedgeMesh(1, 0, false);
   }

   GridFunction *nodes = mesh->GetNodes();
   if (nodes)
   {
      // duplicate the fec of the 2D mesh so that it can be deleted safely
      // along with its nodes, fes and fec
      FiniteElementCollection *fec3d = NULL;
      FiniteElementSpace *fes3d;
      const char *name = nodes->FESpace()->FEColl()->Name();
      string cname = name;
      if (cname == "Linear")
      {
         fec3d = new LinearFECollection;
      }
      else if (cname == "Quadratic")
      {
         fec3d = new QuadraticFECollection;
      }
      else if (cname == "Cubic")
      {
         fec3d = new CubicFECollection;
      }
      else if (!strncmp(name, "H1_", 3))
      {
         fec3d = new H1_FECollection(atoi(name + 7), 3);
      }
      else if (!strncmp(name, "L2_T", 4))
      {
         fec3d = new L2_FECollection(atoi(name + 10), 3, atoi(name + 4));
      }
      else if (!strncmp(name, "L2_", 3))
      {
         fec3d = new L2_FECollection(atoi(name + 7), 3);
      }
      else
      {
         delete mesh3d;
         mfem::err << "Extrude3D : The mesh uses unknown FE collection : "
                   << cname << endl;
         mfem_error();
      }
      fes3d = new FiniteElementSpace(mesh3d, fec3d, 3);
      mesh3d->SetNodalFESpace(fes3d);
      GridFunction *nodes3d = mesh3d->GetNodes();
      nodes3d->MakeOwner(fec3d);

      NodeExtrudeCoefficient ecoeff(3, nz, sz);
      Vector lnodes;
      Array<int> vdofs3d;
      for (int i = 0; i < mesh->GetNE(); i++)
      {
         ElementTransformation &T = *mesh->GetElementTransformation(i);
         for (int j = nz-1; j >= 0; j--)
         {
            fes3d->GetElementVDofs(i*nz+j, vdofs3d);
            lnodes.SetSize(vdofs3d.Size());
            ecoeff.SetLayer(j);
            fes3d->GetFE(i*nz+j)->Project(ecoeff, T, lnodes);
            nodes3d->SetSubVector(vdofs3d, lnodes);
         }
      }
   }
   return mesh3d;
}

#ifdef MFEM_DEBUG
void Mesh::DebugDump(std::ostream &out) const
{
   // dump vertices and edges (NCMesh "nodes")
   out << NumOfVertices + NumOfEdges << "\n";
   for (int i = 0; i < NumOfVertices; i++)
   {
      const double *v = GetVertex(i);
      out << i << " " << v[0] << " " << v[1] << " " << v[2]
          << " 0 0 " << i << " -1 0\n";
   }

   Array<int> ev;
   for (int i = 0; i < NumOfEdges; i++)
   {
      GetEdgeVertices(i, ev);
      double mid[3] = {0, 0, 0};
      for (int j = 0; j < 2; j++)
      {
         for (int k = 0; k < spaceDim; k++)
         {
            mid[k] += GetVertex(ev[j])[k];
         }
      }
      out << NumOfVertices+i << " "
          << mid[0]/2 << " " << mid[1]/2 << " " << mid[2]/2 << " "
          << ev[0] << " " << ev[1] << " -1 " << i << " 0\n";
   }

   // dump elements
   out << NumOfElements << "\n";
   for (int i = 0; i < NumOfElements; i++)
   {
      const Element* e = elements[i];
      out << e->GetNVertices() << " ";
      for (int j = 0; j < e->GetNVertices(); j++)
      {
         out << e->GetVertices()[j] << " ";
      }
      out << e->GetAttribute() << " 0 " << i << "\n";
   }

   // dump faces
   out << "0\n";
}
#endif

}<|MERGE_RESOLUTION|>--- conflicted
+++ resolved
@@ -927,10 +927,7 @@
 }
 
 
-<<<<<<< HEAD
-=======
-
->>>>>>> 01d916f3
+
 // ADDED //
 void Mesh::GetFaceElementTransformations(int FaceNo, 
                                          FaceElementTransformations &FaceElemTr,
@@ -1088,12 +1085,8 @@
 // ADDED //
 
 
-<<<<<<< HEAD
-void Mesh::GetFaceElements(int Face, int *Elem1, int *Elem2)
-=======
 
 void Mesh::GetFaceElements(int Face, int *Elem1, int *Elem2) const
->>>>>>> 01d916f3
 {
    *Elem1 = faces_info[Face].Elem1No;
    *Elem2 = faces_info[Face].Elem2No;
@@ -3765,11 +3758,8 @@
       emb.matrix = el % r_elem_factor;
    }
 
-   CheckElementOrientation(true);
-   CheckBdrElementOrientation(true);
-
-  // MFEM_ASSERT(CheckElementOrientation(false) == 0, "");
-  // MFEM_ASSERT(CheckBdrElementOrientation(false) == 0, "");
+   MFEM_ASSERT(CheckElementOrientation(false) == 0, "");
+   MFEM_ASSERT(CheckBdrElementOrientation(false) == 0, "");
 }
 
 void Mesh::KnotInsert(Array<KnotVector *> &kv)
