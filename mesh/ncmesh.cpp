// Copyright (c) 2010, Lawrence Livermore National Security, LLC. Produced at
// the Lawrence Livermore National Laboratory. LLNL-CODE-443211. All Rights
// reserved. See file COPYRIGHT for details.
//
// This file is part of the MFEM library. For more information and source code
// availability see http://mfem.org.
//
// MFEM is free software; you can redistribute it and/or modify it under the
// terms of the GNU Lesser General Public License (as published by the Free
// Software Foundation) version 2.1 dated February 1999.

#include "mesh_headers.hpp"
#include "../fem/fem.hpp"

#include <string>
<<<<<<< HEAD
#include <algorithm>
#include <set>
=======
>>>>>>> a42293eb
#include <cmath>
#include <climits> // INT_MAX

namespace mfem
{

NCMesh::GeomInfo NCMesh::GI[Geometry::NumGeom];

NCMesh::GeomInfo& NCMesh::gi_hex  = NCMesh::GI[Geometry::CUBE];
NCMesh::GeomInfo& NCMesh::gi_quad = NCMesh::GI[Geometry::SQUARE];
NCMesh::GeomInfo& NCMesh::gi_tri  = NCMesh::GI[Geometry::TRIANGLE];

void NCMesh::GeomInfo::Initialize(const mfem::Element* elem)
{
   if (initialized) { return; }

   nv = elem->GetNVertices();
   ne = elem->GetNEdges();
   nf = elem->GetNFaces(nfv);

   for (int i = 0; i < ne; i++)
   {
      for (int j = 0; j < 2; j++)
      {
         edges[i][j] = elem->GetEdgeVertices(i)[j];
      }
   }
   for (int i = 0; i < nf; i++)
   {
      for (int j = 0; j < nfv; j++)
      {
         faces[i][j] = elem->GetFaceVertices(i)[j];
      }
   }

   // in 2D we pretend to have faces too, so we can use Face::elem[2]
   if (!nf)
   {
      for (int i = 0; i < ne; i++)
      {
         // make a degenerate face
         faces[i][0] = faces[i][1] = edges[i][0];
         faces[i][2] = faces[i][3] = edges[i][1];
      }
      nf = ne;
   }

   initialized = true;
}


NCMesh::NCMesh(const Mesh *mesh, std::istream *vertex_parents)
{
   Dim = mesh->Dimension();
   spaceDim = mesh->SpaceDimension();

   // assume the mesh is anisotropic if we're loading a file
   Iso = vertex_parents ? false : true;

   // examine elements and reserve the first node IDs for vertices
   // (note: 'mesh' may not have vertices defined yet, e.g., on load)
   int max_id = -1;
   for (int i = 0; i < mesh->GetNE(); i++)
   {
      const mfem::Element *elem = mesh->GetElement(i);
      const int *v = elem->GetVertices(), nv = elem->GetNVertices();
      for (int j = 0; j < nv; j++)
      {
         max_id = std::max(max_id, v[j]);
      }
   }
   for (int id = 0; id <= max_id; id++)
   {
      // top-level nodes are special: id == p1 == p2 == orig. vertex id
      int node = nodes.GetId(id, id);
      MFEM_CONTRACT_VAR(node);
      MFEM_ASSERT(node == id, "");
   }

   // if a mesh file is being read, load the vertex hierarchy now;
   // 'vertex_parents' must be at the appropriate section in the mesh file
   if (vertex_parents)
   {
      LoadVertexParents(*vertex_parents);
   }
   else
   {
      top_vertex_pos.SetSize(3*mesh->GetNV());
      for (int i = 0; i < mesh->GetNV(); i++)
      {
         memcpy(&top_vertex_pos[3*i], mesh->GetVertex(i), 3*sizeof(double));
      }
   }

   // create the NCMesh::Element struct for each Mesh element
   root_count = mesh->GetNE();
   for (int i = 0; i < root_count; i++)
   {
      const mfem::Element *elem = mesh->GetElement(i);

      int geom = elem->GetGeometryType();
      if (geom != Geometry::TRIANGLE &&
          geom != Geometry::SQUARE &&
          geom != Geometry::CUBE)
      {
         MFEM_ABORT("only triangles, quads and hexes are supported by NCMesh.");
      }

      // initialize edge/face tables for this type of element
      GI[geom].Initialize(elem);

      // create our Element struct for this element
      int root_id = AddElement(Element(geom, elem->GetAttribute()));
      MFEM_ASSERT(root_id == i, "");
      Element &root_elem = elements[root_id];

      const int *v = elem->GetVertices();
      for (int j = 0; j < GI[geom].nv; j++)
      {
         root_elem.node[j] = v[j];
      }

      // increase reference count of all nodes the element is using
      // (NOTE: this will also create and reference all edge nodes and faces)
      RefElement(root_id);

      // make links from faces back to the element
      RegisterFaces(root_id);
   }

   // store boundary element attributes
   for (int i = 0; i < mesh->GetNBE(); i++)
   {
      const mfem::Element *be = mesh->GetBdrElement(i);
      const int *v = be->GetVertices();

      if (be->GetType() == mfem::Element::QUADRILATERAL)
      {
         Face* face = faces.Find(v[0], v[1], v[2], v[3]);
         MFEM_VERIFY(face, "boundary face not found.");
         face->attribute = be->GetAttribute();
      }
      else if (be->GetType() == mfem::Element::SEGMENT)
      {
         Face* face = faces.Find(v[0], v[0], v[1], v[1]);
         MFEM_VERIFY(face, "boundary face not found.");
         face->attribute = be->GetAttribute();
      }
      else
      {
         MFEM_ABORT("only segment and quadrilateral boundary "
                    "elements are supported by NCMesh.");
      }
   }

   Update();
}

NCMesh::NCMesh(const NCMesh &other)
   : Dim(other.Dim)
   , spaceDim(other.spaceDim)
   , Iso(other.Iso)
   , nodes(other.nodes)
   , faces(other.faces)
   , elements(other.elements)
   , root_count(other.root_count)
{
   other.free_element_ids.Copy(free_element_ids);
   other.top_vertex_pos.Copy(top_vertex_pos);
   Update();
}

void NCMesh::Update()
{
   UpdateLeafElements();
   UpdateVertices();

   vertex_list.Clear();
   face_list.Clear();
   edge_list.Clear();

   element_vertex.Clear();
}

NCMesh::~NCMesh()
{
#ifdef MFEM_DEBUG
#ifdef MFEM_USE_MPI
   // in parallel, update 'leaf_elements'
   for (int i = 0; i < elements.Size(); i++)
   {
      elements[i].rank = 0; // make sure all leaves are in leaf_elements
   }
   UpdateLeafElements();
#endif

   // sign off of all faces and nodes
   Array<int> elemFaces;
   for (int i = 0; i < leaf_elements.Size(); i++)
   {
      elemFaces.SetSize(0);
      UnrefElement(leaf_elements[i], elemFaces);
      DeleteUnusedFaces(elemFaces);
   }
   // NOTE: in release mode, we just throw away all faces and nodes at once
#endif
}

NCMesh::Node::~Node()
{
   MFEM_ASSERT(!vert_refc && !edge_refc, "node was not unreffed properly, "
               "vert_refc: " << (int) vert_refc << ", edge_refc: "
               << (int) edge_refc);
}

int NCMesh::FindMidEdgeNode(int node1, int node2) const
{
   int mid = nodes.FindId(node1, node2);
   if (mid >= 0)
   {
      const Node &nd = nodes[mid];
      if (nd.Shadow())
      {
         // this is a shadow node, switch to the actual (shadowed) node
         mid = nd.ShadowTarget();
         MFEM_ASSERT(!nodes[mid].Shadow(), "");
      }
   }
   return mid;
}

int NCMesh::GetMidEdgeNode(int node1, int node2)
{
   int mid = nodes.GetId(node1, node2);
   const Node &nd = nodes[mid];
   if (nd.Shadow())
   {
      // switch to the actual (shadowed) node
      mid = nd.ShadowTarget();
      MFEM_ASSERT(!nodes[mid].Shadow(), "");
   }
   return mid;
}

int NCMesh::GetMidFaceNode(int en1, int en2, int en3, int en4)
{
   // mid-face node can be created either from (en1, en3) or from (en2, en4)
   int midf = FindMidEdgeNode(en1, en3);
   if (midf >= 0) { return midf; }
   return nodes.GetId(en2, en4);
}

int NCMesh::FindShadowNode(const Node &nd) const
{
   // TODO
   return 0;
}

void NCMesh::RefElement(int elem)
{
   Element &el = elements[elem];
   int* node = el.node;
   GeomInfo& gi = GI[(int) el.geom];

   // ref all vertices
   for (int i = 0; i < gi.nv; i++)
   {
      nodes[node[i]].vert_refc++;
   }

   // ref all edges (possibly creating their nodes)
   for (int i = 0; i < gi.ne; i++)
   {
      const int* ev = gi.edges[i];
      nodes[GetMidEdgeNode(node[ev[0]], node[ev[1]])].edge_refc++;
   }

   // get all faces (possibly creating them)
   for (int i = 0; i < gi.nf; i++)
   {
      const int* fv = gi.faces[i];
      faces.GetId(node[fv[0]], node[fv[1]], node[fv[2]], node[fv[3]]);

      // NOTE: face->RegisterElement called separately to avoid having
      // to store 3 element indices  temporarily in the face when refining.
      // See also NCMesh::RegisterFaces.
   }
}

void NCMesh::UnrefElement(int elem, Array<int> &elemFaces)
{
   Element &el = elements[elem];
   int* node = el.node;
   GeomInfo& gi = GI[(int) el.geom];

   // unref all faces
   for (int i = 0; i < gi.nf; i++)
   {
      const int* fv = gi.faces[i];
      int face = faces.FindId(node[fv[0]], node[fv[1]],
                              node[fv[2]], node[fv[3]]);
      MFEM_ASSERT(face >= 0, "face not found.");
      faces[face].ForgetElement(elem);

      // NOTE: faces.Delete() called later to avoid destroying and
      // recreating faces during refinement, see NCMesh::DeleteUnusedFaces.
      elemFaces.Append(face);
   }

   // unref all edges (possibly destroying them)
   for (int i = 0; i < gi.ne; i++)
   {
      const int* ev = gi.edges[i];
      int enode = FindMidEdgeNode(node[ev[0]], node[ev[1]]);
      MFEM_ASSERT(enode >= 0, "edge not found.");
      MFEM_ASSERT(nodes.IdExists(enode), "edge does not exist.");
      if (!nodes[enode].UnrefEdge())
      {
         nodes.Delete(enode);
      }
   }

   // unref all vertices (possibly destroying them)
   for (int i = 0; i < gi.nv; i++)
   {
      if (!nodes[node[i]].UnrefVertex())
      {
         nodes.Delete(node[i]);
      }
   }
}

void NCMesh::RegisterFaces(int elem, int* fattr)
{
   Element &el = elements[elem];
   GeomInfo &gi = GI[(int) el.geom];

   for (int i = 0; i < gi.nf; i++)
   {
      Face* face = GetFace(el, i);
      MFEM_ASSERT(face, "face not found.");
      face->RegisterElement(elem);
      if (fattr) { face->attribute = fattr[i]; }
   }
}

void NCMesh::DeleteUnusedFaces(const Array<int> &elemFaces)
{
   for (int i = 0; i < elemFaces.Size(); i++)
   {
      if (faces[elemFaces[i]].Unused())
      {
         faces.Delete(elemFaces[i]);
      }
   }
}

void NCMesh::Face::RegisterElement(int e)
{
   if (elem[0] < 0) { elem[0] = e; }
   else if (elem[1] < 0) { elem[1] = e; }
   else { MFEM_ABORT("can't have 3 elements in Face::elem[]."); }
}

void NCMesh::Face::ForgetElement(int e)
{
   if (elem[0] == e) { elem[0] = -1; }
   else if (elem[1] == e) { elem[1] = -1; }
   else { MFEM_ABORT("element " << e << " not found in Face::elem[]."); }
}

NCMesh::Face* NCMesh::GetFace(Element &elem, int face_no)
{
   GeomInfo& gi = GI[(int) elem.geom];
   const int* fv = gi.faces[face_no];
   int* node = elem.node;
   return faces.Find(node[fv[0]], node[fv[1]], node[fv[2]], node[fv[3]]);
}

int NCMesh::Face::GetSingleElement() const
{
   if (elem[0] >= 0)
   {
      MFEM_ASSERT(elem[1] < 0, "not a single element face.");
      return elem[0];
   }
   else
   {
      MFEM_ASSERT(elem[1] >= 0, "no elements in face.");
      return elem[1];
   }
}


//// Refinement & Derefinement /////////////////////////////////////////////////

NCMesh::Element::Element(int geom, int attr)
   : geom(geom), ref_type(0), flag(0), index(-1), rank(0), attribute(attr)
   , parent(-1)
{
   for (int i = 0; i < 8; i++) { node[i] = -1; }

   // NOTE: in 2D the 8-element node/child arrays are not optimal, however,
   // testing shows we would only save 17% of the total NCMesh memory if
   // 4-element arrays were used (e.g. through templates); we thus prefer to
   // keep the code as simple as possible.
}

int NCMesh::NewHexahedron(int n0, int n1, int n2, int n3,
                          int n4, int n5, int n6, int n7,
                          int attr,
                          int fattr0, int fattr1, int fattr2,
                          int fattr3, int fattr4, int fattr5)
{
   // create new unrefined element, initialize nodes
   int new_id = AddElement(Element(Geometry::CUBE, attr));
   Element &el = elements[new_id];

   el.node[0] = n0, el.node[1] = n1, el.node[2] = n2, el.node[3] = n3;
   el.node[4] = n4, el.node[5] = n5, el.node[6] = n6, el.node[7] = n7;

   // get faces and assign face attributes
   Face* f[6];
   for (int i = 0; i < gi_hex.nf; i++)
   {
      const int* fv = gi_hex.faces[i];
      f[i] = faces.Get(el.node[fv[0]], el.node[fv[1]],
                       el.node[fv[2]], el.node[fv[3]]);
   }

   f[0]->attribute = fattr0,  f[1]->attribute = fattr1;
   f[2]->attribute = fattr2,  f[3]->attribute = fattr3;
   f[4]->attribute = fattr4,  f[5]->attribute = fattr5;

   return new_id;
}

int NCMesh::NewQuadrilateral(int n0, int n1, int n2, int n3,
                             int attr,
                             int eattr0, int eattr1, int eattr2, int eattr3)
{
   // create new unrefined element, initialize nodes
   int new_id = AddElement(Element(Geometry::SQUARE, attr));
   Element &el = elements[new_id];

   el.node[0] = n0, el.node[1] = n1, el.node[2] = n2, el.node[3] = n3;

   // get (degenerate) faces and assign face attributes
   Face* f[4];
   for (int i = 0; i < gi_quad.nf; i++)
   {
      const int* fv = gi_quad.faces[i];
      f[i] = faces.Get(el.node[fv[0]], el.node[fv[1]],
                       el.node[fv[2]], el.node[fv[3]]);
   }

   f[0]->attribute = eattr0,  f[1]->attribute = eattr1;
   f[2]->attribute = eattr2,  f[3]->attribute = eattr3;

   return new_id;
}

int NCMesh::NewTriangle(int n0, int n1, int n2,
                        int attr, int eattr0, int eattr1, int eattr2)
{
   // create new unrefined element, initialize nodes
   int new_id = AddElement(Element(Geometry::TRIANGLE, attr));
   Element &el = elements[new_id];
   el.node[0] = n0, el.node[1] = n1, el.node[2] = n2;

   // get (degenerate) faces and assign face attributes
   Face* f[3];
   for (int i = 0; i < gi_tri.nf; i++)
   {
      const int* fv = gi_tri.faces[i];
      f[i] = faces.Get(el.node[fv[0]], el.node[fv[1]],
                       el.node[fv[2]], el.node[fv[3]]);
   }

   f[0]->attribute = eattr0;
   f[1]->attribute = eattr1;
   f[2]->attribute = eattr2;

   return new_id;
}

//
inline bool NCMesh::NodeSetX1(int node, int* n)
{ return node == n[0] || node == n[3] || node == n[4] || node == n[7]; }

inline bool NCMesh::NodeSetX2(int node, int* n)
{ return node == n[1] || node == n[2] || node == n[5] || node == n[6]; }

inline bool NCMesh::NodeSetY1(int node, int* n)
{ return node == n[0] || node == n[1] || node == n[4] || node == n[5]; }

inline bool NCMesh::NodeSetY2(int node, int* n)
{ return node == n[2] || node == n[3] || node == n[6] || node == n[7]; }

inline bool NCMesh::NodeSetZ1(int node, int* n)
{ return node == n[0] || node == n[1] || node == n[2] || node == n[3]; }

inline bool NCMesh::NodeSetZ2(int node, int* n)
{ return node == n[4] || node == n[5] || node == n[6] || node == n[7]; }


void NCMesh::ForceRefinement(int vn1, int vn2, int vn3, int vn4)
{
   // get the element this face belongs to
   Face* face = faces.Find(vn1, vn2, vn3, vn4);
   if (!face) { return; }

   int elem = face->GetSingleElement();
   Element &el = elements[elem];
   MFEM_ASSERT(!el.ref_type, "element already refined.");

   // in parallel, don't propagate forced refinements into the ghost layer
   if (IsGhost(el)) { return; }

   // schedule the right split depending on face orientation
   int* nodes = el.node;
   if ((NodeSetX1(vn1, nodes) && NodeSetX2(vn2, nodes)) ||
       (NodeSetX1(vn2, nodes) && NodeSetX2(vn1, nodes)))
   {
      ref_queue.Append(Refinement(elem, 1)); // X split
   }
   else if ((NodeSetY1(vn1, nodes) && NodeSetY2(vn2, nodes)) ||
            (NodeSetY1(vn2, nodes) && NodeSetY2(vn1, nodes)))
   {
      ref_queue.Append(Refinement(elem, 2)); // Y split
   }
   else if ((NodeSetZ1(vn1, nodes) && NodeSetZ2(vn2, nodes)) ||
            (NodeSetZ1(vn2, nodes) && NodeSetZ2(vn1, nodes)))
   {
      ref_queue.Append(Refinement(elem, 4)); // Z split
   }
   else
   {
      MFEM_ABORT("inconsistent element/face structure.");
   }
}


int NCMesh::CheckAnisoFace(int vn1, int vn2, int vn3, int vn4,
                            int mid12, int mid34, int level)
{
   // TODO: update this documentation
   //
   // When a face is getting split anisotropically (without loss of generality
   // we assume a "vertical" split here, see picture), it is important to make
   // sure that the mid-face vertex node (midf) has mid12 and mid34 as parents.
   // This is necessary for the face traversal algorithm and at places like
   // Refine() that assume the mid-edge nodes to be accessible through the right
   // parents. However, midf may already exist under the parents mid23 and
   // mid41. In that case we need to "reparent" midf, i.e., reinsert it to the
   // hash-table under the correct parents. This doesn't affect other nodes as
   // all IDs stay the same, only the face refinement "tree" is affected.
   //
   //                     vn4      mid34      vn3
   //                        *------*------*
   //                        |      |      |
   //                        |      |midf  |
   //                  mid41 *- - - *- - - * mid23
   //                        |      |      |
   //                        |      |      |
   //                        *------*------*
   //                    vn1      mid12      vn2
   //
   // This function is recursive, because the above applies to any node along
   // the middle vertical edge. The function calls itself again for the bottom
   // and upper half of the above picture.

   int mid23 = FindMidEdgeNode(vn2, vn3);
   int mid41 = FindMidEdgeNode(vn4, vn1);
   if (mid23 >= 0 && mid41 >= 0)
   {
      int midf1 = nodes.FindId(mid23, mid41);
      if (midf1 >= 0 && !nodes[midf1].Shadow())
      {
         int midf2 = nodes.FindId(mid12, mid34);
         if (midf2 < 0)
         {
            nodes.Reparent(midf1, mid12, mid34);

            // leave a shadow node in place of the original 'midf1'
            // and link it to 'midf1'
            midf2 = nodes.GetId(mid23, mid41);
            nodes[midf2].SetShadow(midf1);
            nodes[midf1].SetShadowed();
         }
         else
         {
            MFEM_ASSERT(nodes[midf2].Shadow(), midf1 << " " << midf2);

            // just swap the shadow and shadowed node pair
            nodes.Reparent(midf1, mid12, mid34);
            nodes.Reparent(midf2, mid23, mid41);
         }

         bool horizontal = false;
         if (!CheckAnisoFace(vn1, vn2, mid23, mid41, mid12, midf1, level+1))
         {
            // forced refinements will happen later (see 'ref_queue'), but we
            // need to make an empty node here to keep the data structure
            // consistent
            GetMidEdgeNode(mid12, midf1);
            horizontal = true;
         }

         if (!CheckAnisoFace(mid41, mid23, vn3, vn4, midf1, mid34, level+1))
         {
            // same as above
            GetMidEdgeNode(midf1, mid34);
            horizontal = true;
         }

         if (horizontal)
         {
            // at least one forced refinement needed, prepare also the
            // 'horizontal' nodes
            GetMidEdgeNode(mid41, midf1);
            GetMidEdgeNode(midf1, mid23);

            // problem run with RandomRefinement(0.5, true) in ex1p.cpp:
            // mpirun -np 2 ex1p -m ../data/inline-hex.mesh -o 1 -r 3 -s 1
         }
         return 1;
      }
   }

   // Also, this is the place where forced refinements begin. In the picture
   // above, edges mid12-midf and midf-mid34 should actually exist in the
   // neighboring elements, otherwise the mesh is inconsistent and needs to be
   // fixed. Example: suppose an element is being refined isotropically (!)
   // whose neighbors across some face look like this:
   //
   //                         *--------*--------*
   //                         |   d    |    e   |
   //                         *--------*--------*
   //                         |      c          |
   //                         *--------*--------*
   //                         |        |        |
   //                         |   a    |    b   |
   //                         |        |        |
   //                         *--------*--------*
   //
   // Element 'c' needs to be refined vertically for the mesh to remain valid.

   if (level > 0)
   {
      ForceRefinement(vn1, vn2, vn3, vn4);
   }
   return 0;
}

void NCMesh::CheckIsoFace(int vn1, int vn2, int vn3, int vn4,
                          int en1, int en2, int en3, int en4, int midf)
{
   if (!Iso)
   {
      /* If anisotropic refinements are present in the mesh, we need to check
         isotropically split faces as well, see second comment in
         CheckAnisoFace above. */

      CheckAnisoFace(vn1, vn2, en2, en4, en1, midf);
      CheckAnisoFace(en4, en2, vn3, vn4, midf, en3);
      CheckAnisoFace(vn4, vn1, en1, en3, en4, midf);
      CheckAnisoFace(en3, en1, vn2, vn3, midf, en2);
   }
}

void NCMesh::RefineElement(int elem, char ref_type)
{
   if (!ref_type) { return; }

   // handle elements that may have been (force-) refined already
   Element &el = elements[elem];
   if (el.ref_type)
   {
      char remaining = ref_type & ~el.ref_type;

      // do the remaining splits on the children
      for (int i = 0; i < 8; i++)
      {
         if (el.child[i] >= 0) { RefineElement(el.child[i], remaining); }
      }
      return;
   }

   int* no = el.node;
   int attr = el.attribute;

   int child[8];
   for (int i = 0; i < 8; i++) { child[i] = -1; }

   // get parent's face attributes
   int fa[6];
   GeomInfo& gi = GI[(int) el.geom];
   for (int i = 0; i < gi.nf; i++)
   {
      const int* fv = gi.faces[i];
      Face* face = faces.Find(no[fv[0]], no[fv[1]], no[fv[2]], no[fv[3]]);
      fa[i] = face->attribute;
   }

   // create child elements
   if (el.geom == Geometry::CUBE)
   {
      // Vertex numbering is assumed to be as follows:
      //
      //       7             6
      //        +-----------+                Faces: 0 bottom
      //       /|          /|                       1 front
      //    4 / |       5 / |                       2 right
      //     +-----------+  |                       3 back
      //     |  |        |  |                       4 left
      //     |  +--------|--+                       5 top
      //     | / 3       | / 2       Z Y
      //     |/          |/          |/
      //     +-----------+           *--X
      //    0             1

      if (ref_type == 1) // split along X axis
      {
         int mid01 = GetMidEdgeNode(no[0], no[1]);
         int mid23 = GetMidEdgeNode(no[2], no[3]);
         int mid45 = GetMidEdgeNode(no[4], no[5]);
         int mid67 = GetMidEdgeNode(no[6], no[7]);

         child[0] = NewHexahedron(no[0], mid01, mid23, no[3],
                                  no[4], mid45, mid67, no[7], attr,
                                  fa[0], fa[1], -1, fa[3], fa[4], fa[5]);

         child[1] = NewHexahedron(mid01, no[1], no[2], mid23,
                                  mid45, no[5], no[6], mid67, attr,
                                  fa[0], fa[1], fa[2], fa[3], -1, fa[5]);

         CheckAnisoFace(no[0], no[1], no[5], no[4], mid01, mid45);
         CheckAnisoFace(no[2], no[3], no[7], no[6], mid23, mid67);
         CheckAnisoFace(no[4], no[5], no[6], no[7], mid45, mid67);
         CheckAnisoFace(no[3], no[2], no[1], no[0], mid23, mid01);
      }
      else if (ref_type == 2) // split along Y axis
      {
         int mid12 = GetMidEdgeNode(no[1], no[2]);
         int mid30 = GetMidEdgeNode(no[3], no[0]);
         int mid56 = GetMidEdgeNode(no[5], no[6]);
         int mid74 = GetMidEdgeNode(no[7], no[4]);

         child[0] = NewHexahedron(no[0], no[1], mid12, mid30,
                                  no[4], no[5], mid56, mid74, attr,
                                  fa[0], fa[1], fa[2], -1, fa[4], fa[5]);

         child[1] = NewHexahedron(mid30, mid12, no[2], no[3],
                                  mid74, mid56, no[6], no[7], attr,
                                  fa[0], -1, fa[2], fa[3], fa[4], fa[5]);

         CheckAnisoFace(no[1], no[2], no[6], no[5], mid12, mid56);
         CheckAnisoFace(no[3], no[0], no[4], no[7], mid30, mid74);
         CheckAnisoFace(no[5], no[6], no[7], no[4], mid56, mid74);
         CheckAnisoFace(no[0], no[3], no[2], no[1], mid30, mid12);
      }
      else if (ref_type == 4) // split along Z axis
      {
         int mid04 = GetMidEdgeNode(no[0], no[4]);
         int mid15 = GetMidEdgeNode(no[1], no[5]);
         int mid26 = GetMidEdgeNode(no[2], no[6]);
         int mid37 = GetMidEdgeNode(no[3], no[7]);

         child[0] = NewHexahedron(no[0], no[1], no[2], no[3],
                                  mid04, mid15, mid26, mid37, attr,
                                  fa[0], fa[1], fa[2], fa[3], fa[4], -1);

         child[1] = NewHexahedron(mid04, mid15, mid26, mid37,
                                  no[4], no[5], no[6], no[7], attr,
                                  -1, fa[1], fa[2], fa[3], fa[4], fa[5]);

         CheckAnisoFace(no[4], no[0], no[1], no[5], mid04, mid15);
         CheckAnisoFace(no[5], no[1], no[2], no[6], mid15, mid26);
         CheckAnisoFace(no[6], no[2], no[3], no[7], mid26, mid37);
         CheckAnisoFace(no[7], no[3], no[0], no[4], mid37, mid04);
      }
      else if (ref_type == 3) // XY split
      {
         int mid01 = GetMidEdgeNode(no[0], no[1]);
         int mid12 = GetMidEdgeNode(no[1], no[2]);
         int mid23 = GetMidEdgeNode(no[2], no[3]);
         int mid30 = GetMidEdgeNode(no[3], no[0]);

         int mid45 = GetMidEdgeNode(no[4], no[5]);
         int mid56 = GetMidEdgeNode(no[5], no[6]);
         int mid67 = GetMidEdgeNode(no[6], no[7]);
         int mid74 = GetMidEdgeNode(no[7], no[4]);

         int midf0 = GetMidFaceNode(mid23, mid12, mid01, mid30);
         int midf5 = GetMidFaceNode(mid45, mid56, mid67, mid74);

         child[0] = NewHexahedron(no[0], mid01, midf0, mid30,
                                  no[4], mid45, midf5, mid74, attr,
                                  fa[0], fa[1], -1, -1, fa[4], fa[5]);

         child[1] = NewHexahedron(mid01, no[1], mid12, midf0,
                                  mid45, no[5], mid56, midf5, attr,
                                  fa[0], fa[1], fa[2], -1, -1, fa[5]);

         child[2] = NewHexahedron(midf0, mid12, no[2], mid23,
                                  midf5, mid56, no[6], mid67, attr,
                                  fa[0], -1, fa[2], fa[3], -1, fa[5]);

         child[3] = NewHexahedron(mid30, midf0, mid23, no[3],
                                  mid74, midf5, mid67, no[7], attr,
                                  fa[0], -1, -1, fa[3], fa[4], fa[5]);

         CheckAnisoFace(no[0], no[1], no[5], no[4], mid01, mid45);
         CheckAnisoFace(no[1], no[2], no[6], no[5], mid12, mid56);
         CheckAnisoFace(no[2], no[3], no[7], no[6], mid23, mid67);
         CheckAnisoFace(no[3], no[0], no[4], no[7], mid30, mid74);

         CheckIsoFace(no[3], no[2], no[1], no[0], mid23, mid12, mid01, mid30, midf0);
         CheckIsoFace(no[4], no[5], no[6], no[7], mid45, mid56, mid67, mid74, midf5);
      }
      else if (ref_type == 5) // XZ split
      {
         int mid01 = GetMidEdgeNode(no[0], no[1]);
         int mid23 = GetMidEdgeNode(no[2], no[3]);
         int mid45 = GetMidEdgeNode(no[4], no[5]);
         int mid67 = GetMidEdgeNode(no[6], no[7]);

         int mid04 = GetMidEdgeNode(no[0], no[4]);
         int mid15 = GetMidEdgeNode(no[1], no[5]);
         int mid26 = GetMidEdgeNode(no[2], no[6]);
         int mid37 = GetMidEdgeNode(no[3], no[7]);

         int midf1 = GetMidFaceNode(mid01, mid15, mid45, mid04);
         int midf3 = GetMidFaceNode(mid23, mid37, mid67, mid26);

         child[0] = NewHexahedron(no[0], mid01, mid23, no[3],
                                  mid04, midf1, midf3, mid37, attr,
                                  fa[0], fa[1], -1, fa[3], fa[4], -1);

         child[1] = NewHexahedron(mid01, no[1], no[2], mid23,
                                  midf1, mid15, mid26, midf3, attr,
                                  fa[0], fa[1], fa[2], fa[3], -1, -1);

         child[2] = NewHexahedron(midf1, mid15, mid26, midf3,
                                  mid45, no[5], no[6], mid67, attr,
                                  -1, fa[1], fa[2], fa[3], -1, fa[5]);

         child[3] = NewHexahedron(mid04, midf1, midf3, mid37,
                                  no[4], mid45, mid67, no[7], attr,
                                  -1, fa[1], -1, fa[3], fa[4], fa[5]);

         CheckAnisoFace(no[3], no[2], no[1], no[0], mid23, mid01);
         CheckAnisoFace(no[2], no[6], no[5], no[1], mid26, mid15);
         CheckAnisoFace(no[6], no[7], no[4], no[5], mid67, mid45);
         CheckAnisoFace(no[7], no[3], no[0], no[4], mid37, mid04);

         CheckIsoFace(no[0], no[1], no[5], no[4], mid01, mid15, mid45, mid04, midf1);
         CheckIsoFace(no[2], no[3], no[7], no[6], mid23, mid37, mid67, mid26, midf3);
      }
      else if (ref_type == 6) // YZ split
      {
         int mid12 = GetMidEdgeNode(no[1], no[2]);
         int mid30 = GetMidEdgeNode(no[3], no[0]);
         int mid56 = GetMidEdgeNode(no[5], no[6]);
         int mid74 = GetMidEdgeNode(no[7], no[4]);

         int mid04 = GetMidEdgeNode(no[0], no[4]);
         int mid15 = GetMidEdgeNode(no[1], no[5]);
         int mid26 = GetMidEdgeNode(no[2], no[6]);
         int mid37 = GetMidEdgeNode(no[3], no[7]);

         int midf2 = GetMidFaceNode(mid12, mid26, mid56, mid15);
         int midf4 = GetMidFaceNode(mid30, mid04, mid74, mid37);

         child[0] = NewHexahedron(no[0], no[1], mid12, mid30,
                                  mid04, mid15, midf2, midf4, attr,
                                  fa[0], fa[1], fa[2], -1, fa[4], -1);

         child[1] = NewHexahedron(mid30, mid12, no[2], no[3],
                                  midf4, midf2, mid26, mid37, attr,
                                  fa[0], -1, fa[2], fa[3], fa[4], -1);

         child[2] = NewHexahedron(mid04, mid15, midf2, midf4,
                                  no[4], no[5], mid56, mid74, attr,
                                  -1, fa[1], fa[2], -1, fa[4], fa[5]);

         child[3] = NewHexahedron(midf4, midf2, mid26, mid37,
                                  mid74, mid56, no[6], no[7], attr,
                                  -1, -1, fa[2], fa[3], fa[4], fa[5]);

         CheckAnisoFace(no[4], no[0], no[1], no[5], mid04, mid15);
         CheckAnisoFace(no[0], no[3], no[2], no[1], mid30, mid12);
         CheckAnisoFace(no[3], no[7], no[6], no[2], mid37, mid26);
         CheckAnisoFace(no[7], no[4], no[5], no[6], mid74, mid56);

         CheckIsoFace(no[1], no[2], no[6], no[5], mid12, mid26, mid56, mid15, midf2);
         CheckIsoFace(no[3], no[0], no[4], no[7], mid30, mid04, mid74, mid37, midf4);
      }
      else if (ref_type == 7) // full isotropic refinement
      {
         int mid01 = GetMidEdgeNode(no[0], no[1]);
         int mid12 = GetMidEdgeNode(no[1], no[2]);
         int mid23 = GetMidEdgeNode(no[2], no[3]);
         int mid30 = GetMidEdgeNode(no[3], no[0]);

         int mid45 = GetMidEdgeNode(no[4], no[5]);
         int mid56 = GetMidEdgeNode(no[5], no[6]);
         int mid67 = GetMidEdgeNode(no[6], no[7]);
         int mid74 = GetMidEdgeNode(no[7], no[4]);

         int mid04 = GetMidEdgeNode(no[0], no[4]);
         int mid15 = GetMidEdgeNode(no[1], no[5]);
         int mid26 = GetMidEdgeNode(no[2], no[6]);
         int mid37 = GetMidEdgeNode(no[3], no[7]);

         int midf0 = GetMidFaceNode(mid23, mid12, mid01, mid30);
         int midf1 = GetMidFaceNode(mid01, mid15, mid45, mid04);
         int midf2 = GetMidFaceNode(mid12, mid26, mid56, mid15);
         int midf3 = GetMidFaceNode(mid23, mid37, mid67, mid26);
         int midf4 = GetMidFaceNode(mid30, mid04, mid74, mid37);
         int midf5 = GetMidFaceNode(mid45, mid56, mid67, mid74);

         int midel = GetMidEdgeNode(midf1, midf3);

         child[0] = NewHexahedron(no[0], mid01, midf0, mid30,
                                  mid04, midf1, midel, midf4, attr,
                                  fa[0], fa[1], -1, -1, fa[4], -1);

         child[1] = NewHexahedron(mid01, no[1], mid12, midf0,
                                  midf1, mid15, midf2, midel, attr,
                                  fa[0], fa[1], fa[2], -1, -1, -1);

         child[2] = NewHexahedron(midf0, mid12, no[2], mid23,
                                  midel, midf2, mid26, midf3, attr,
                                  fa[0], -1, fa[2], fa[3], -1, -1);

         child[3] = NewHexahedron(mid30, midf0, mid23, no[3],
                                  midf4, midel, midf3, mid37, attr,
                                  fa[0], -1, -1, fa[3], fa[4], -1);

         child[4] = NewHexahedron(mid04, midf1, midel, midf4,
                                  no[4], mid45, midf5, mid74, attr,
                                  -1, fa[1], -1, -1, fa[4], fa[5]);

         child[5] = NewHexahedron(midf1, mid15, midf2, midel,
                                  mid45, no[5], mid56, midf5, attr,
                                  -1, fa[1], fa[2], -1, -1, fa[5]);

         child[6] = NewHexahedron(midel, midf2, mid26, midf3,
                                  midf5, mid56, no[6], mid67, attr,
                                  -1, -1, fa[2], fa[3], -1, fa[5]);

         child[7] = NewHexahedron(midf4, midel, midf3, mid37,
                                  mid74, midf5, mid67, no[7], attr,
                                  -1, -1, -1, fa[3], fa[4], fa[5]);

         CheckIsoFace(no[3], no[2], no[1], no[0], mid23, mid12, mid01, mid30, midf0);
         CheckIsoFace(no[0], no[1], no[5], no[4], mid01, mid15, mid45, mid04, midf1);
         CheckIsoFace(no[1], no[2], no[6], no[5], mid12, mid26, mid56, mid15, midf2);
         CheckIsoFace(no[2], no[3], no[7], no[6], mid23, mid37, mid67, mid26, midf3);
         CheckIsoFace(no[3], no[0], no[4], no[7], mid30, mid04, mid74, mid37, midf4);
         CheckIsoFace(no[4], no[5], no[6], no[7], mid45, mid56, mid67, mid74, midf5);
      }
      else
      {
         MFEM_ABORT("invalid refinement type.");
      }
      if (ref_type != 7) { Iso = false; }
   }
   else if (el.geom == Geometry::SQUARE)
   {
      ref_type &= ~4; // ignore Z bit

      if (ref_type == 1) // X split
      {
         int mid01 = nodes.GetId(no[0], no[1]);
         int mid23 = nodes.GetId(no[2], no[3]);

         child[0] = NewQuadrilateral(no[0], mid01, mid23, no[3],
                                     attr, fa[0], -1, fa[2], fa[3]);

         child[1] = NewQuadrilateral(mid01, no[1], no[2], mid23,
                                     attr, fa[0], fa[1], fa[2], -1);
      }
      else if (ref_type == 2) // Y split
      {
         int mid12 = nodes.GetId(no[1], no[2]);
         int mid30 = nodes.GetId(no[3], no[0]);

         child[0] = NewQuadrilateral(no[0], no[1], mid12, mid30,
                                     attr, fa[0], fa[1], -1, fa[3]);

         child[1] = NewQuadrilateral(mid30, mid12, no[2], no[3],
                                     attr, -1, fa[1], fa[2], fa[3]);
      }
      else if (ref_type == 3) // iso split
      {
         int mid01 = nodes.GetId(no[0], no[1]);
         int mid12 = nodes.GetId(no[1], no[2]);
         int mid23 = nodes.GetId(no[2], no[3]);
         int mid30 = nodes.GetId(no[3], no[0]);

         int midel = nodes.GetId(mid01, mid23);

         child[0] = NewQuadrilateral(no[0], mid01, midel, mid30,
                                     attr, fa[0], -1, -1, fa[3]);

         child[1] = NewQuadrilateral(mid01, no[1], mid12, midel,
                                     attr, fa[0], fa[1], -1, -1);

         child[2] = NewQuadrilateral(midel, mid12, no[2], mid23,
                                     attr, -1, fa[1], fa[2], -1);

         child[3] = NewQuadrilateral(mid30, midel, mid23, no[3],
                                     attr, -1, -1, fa[2], fa[3]);
      }
      else
      {
         MFEM_ABORT("Invalid refinement type.");
      }

      if (ref_type != 3) { Iso = false; }
   }
   else if (el.geom == Geometry::TRIANGLE)
   {
      ref_type = 3; // for consistence

      // isotropic split - the only ref_type available for triangles
      int mid01 = nodes.GetId(no[0], no[1]);
      int mid12 = nodes.GetId(no[1], no[2]);
      int mid20 = nodes.GetId(no[2], no[0]);

      child[0] = NewTriangle(no[0], mid01, mid20, attr, fa[0], -1, fa[2]);
      child[1] = NewTriangle(mid01, no[1], mid12, attr, fa[0], fa[1], -1);
      child[2] = NewTriangle(mid20, mid12, no[2], attr, -1, fa[1], fa[2]);
      child[3] = NewTriangle(mid01, mid12, mid20, attr, -1, -1, -1);
   }
   else
   {
      MFEM_ABORT("Unsupported element geometry.");
   }

   // start using the nodes of the children, create edges & faces
   for (int i = 0; i < 8 && child[i] >= 0; i++)
   {
      RefElement(child[i]);
   }

   int buf[6];
   Array<int> parentFaces(buf, 6);
   parentFaces.SetSize(0);

   // sign off of all nodes of the parent, clean up unused nodes, but keep faces
   UnrefElement(elem, parentFaces);

   // register the children in their faces
   for (int i = 0; i < 8 && child[i] >= 0; i++)
   {
      RegisterFaces(child[i]);
   }

   // clean up parent faces, if unused
   DeleteUnusedFaces(parentFaces);

   // make the children inherit our rank, set the parent element
   for (int i = 0; i < 8 && child[i] >= 0; i++)
   {
      Element &ch = elements[child[i]];
      ch.rank = el.rank;
      ch.parent = elem;
   }

   // finish the refinement
   el.ref_type = ref_type;
   memcpy(el.child, child, sizeof(el.child));
}


void NCMesh::Refine(const Array<Refinement>& refinements)
{
#if 0
   // push all refinements on the stack in reverse order
   ref_stack.Reserve(refinements.Size());
   for (int i = refinements.Size()-1; i >= 0; i--)
   {
      const Refinement& ref = refinements[i];
      ref_stack.Append(Refinement(leaf_elements[ref.index], ref.ref_type));
   }

   // keep refining as long as the stack contains something
   int total = 0;
   while (ref_stack.Size())
   {
      Refinement ref = ref_stack.Last();
      ref_stack.DeleteLast();

      RefineElement(ref.index, ref.ref_type);
      total++;
   }
#else
   // push all refinements in a FIFO
   ref_queue.Reserve(refinements.Size());
   for (int i = 0; i < refinements.Size(); i++)
   {
      const Refinement& ref = refinements[i];
      ref_queue.Append(Refinement(leaf_elements[ref.index], ref.ref_type));
   }

   /*std::cout << "---" << std::endl;
   static int iter = 0;*/

   // keep refining as long as the queue contains something
   int total = 0;
   while (ref_queue.Size())
   {
      Refinement ref = ref_queue[0];
      ref_queue.DeleteFirst(); // TODO: fix O(N) time

      /*std::cout << iter << ((total < refinements.Size()) ? " refining element "
                   : " force refining ") << ref.index
                << " (ref_type " << int(ref.ref_type) << ")" << std::endl;*/

      RefineElement(ref.index, ref.ref_type);
      total++;

      /*{char fname[100];
      sprintf(fname, "ncmesh-%03d.dbg", iter++);
      std::ofstream f(fname);
      Update();
      DebugDump(f);}
      DebugCheckConsistency();*/
   }
#endif

#if defined(MFEM_DEBUG) && !defined(MFEM_USE_MPI)
<<<<<<< HEAD
   std::cout << "Refined " << refinements.Size() << " + "
             << total - refinements.Size() << " elements" << std::endl;
=======
   mfem::out << "Refined " << refinements.Size() << " + " << nforced
             << " elements" << std::endl;
>>>>>>> a42293eb
#endif
   ref_queue.DeleteAll();

   Update();

   DebugCheckConsistency();
}


//// Derefinement //////////////////////////////////////////////////////////////

void NCMesh::DerefineElement(int elem)
{
   Element &el = elements[elem];
   if (!el.ref_type) { return; }

   int child[8];
   memcpy(child, el.child, sizeof(child));

   // first make sure that all children are leaves, derefine them if not
   for (int i = 0; i < 8 && child[i] >= 0; i++)
   {
      if (elements[child[i]].ref_type)
      {
         DerefineElement(child[i]);
      }
   }

   // retrieve original corner nodes and face attributes from the children
   int fa[6];
   if (el.geom == Geometry::CUBE)
   {
      const int table[7][8 + 6] =
      {
         { 0, 1, 1, 0, 0, 1, 1, 0, /**/ 1, 1, 1, 0, 0, 0 }, // 1 - X
         { 0, 0, 1, 1, 0, 0, 1, 1, /**/ 0, 0, 0, 1, 1, 1 }, // 2 - Y
         { 0, 1, 2, 3, 0, 1, 2, 3, /**/ 1, 1, 1, 3, 3, 3 }, // 3 - XY
         { 0, 0, 0, 0, 1, 1, 1, 1, /**/ 0, 0, 0, 1, 1, 1 }, // 4 - Z
         { 0, 1, 1, 0, 3, 2, 2, 3, /**/ 1, 1, 1, 3, 3, 3 }, // 5 - XZ
         { 0, 0, 1, 1, 2, 2, 3, 3, /**/ 0, 0, 0, 3, 3, 3 }, // 6 - YZ
         { 0, 1, 2, 3, 4, 5, 6, 7, /**/ 1, 1, 1, 7, 7, 7 }  // 7 - iso
      };
      for (int i = 0; i < 8; i++)
      {
         el.node[i] = elements[child[table[el.ref_type - 1][i]]].node[i];
      }
      for (int i = 0; i < 6; i++)
      {
         Element &ch = elements[child[table[el.ref_type - 1][i + 8]]];
         const int* fv = gi_hex.faces[i];
         fa[i] = faces.Find(ch.node[fv[0]], ch.node[fv[1]],
                            ch.node[fv[2]], ch.node[fv[3]])->attribute;
      }
   }
   else if (el.geom == Geometry::SQUARE)
   {
      const int table[3][4 + 4] =
      {
         { 0, 1, 1, 0, /**/ 1, 1, 0, 0 }, // 1 - X
         { 0, 0, 1, 1, /**/ 0, 0, 1, 1 }, // 2 - Y
         { 0, 1, 2, 3, /**/ 1, 1, 3, 3 }  // 3 - iso
      };
      for (int i = 0; i < 4; i++)
      {
         el.node[i] = elements[child[table[el.ref_type - 1][i]]].node[i];
      }
      for (int i = 0; i < 4; i++)
      {
         Element &ch = elements[child[table[el.ref_type - 1][i + 4]]];
         const int* fv = gi_quad.faces[i];
         fa[i] = faces.Find(ch.node[fv[0]], ch.node[fv[1]],
                            ch.node[fv[2]], ch.node[fv[3]])->attribute;
      }
   }
   else if (el.geom == Geometry::TRIANGLE)
   {
      for (int i = 0; i < 3; i++)
      {
         Element& ch = elements[child[i]];
         el.node[i] = ch.node[i];
         const int* fv = gi_tri.faces[i];
         fa[i] = faces.Find(ch.node[fv[0]], ch.node[fv[1]],
                            ch.node[fv[2]], ch.node[fv[3]])->attribute;
      }
   }
   else
   {
      MFEM_ABORT("Unsupported element geometry.");
   }

   // sign in to all nodes again
   RefElement(elem);

   int buf[8*6];
   Array<int> childFaces(buf, 8*6);
   childFaces.SetSize(0);

   // delete children, determine rank
   el.rank = INT_MAX;
   for (int i = 0; i < 8 && child[i] >= 0; i++)
   {
      el.rank = std::min(el.rank, elements[child[i]].rank);
      UnrefElement(child[i], childFaces);
      FreeElement(child[i]);
   }

   RegisterFaces(elem, fa);

   // delete unused faces
   childFaces.Sort();
   childFaces.Unique();
   DeleteUnusedFaces(childFaces);

   el.ref_type = 0;
}


void NCMesh::CollectDerefinements(int elem, Array<Connection> &list)
{
   Element &el = elements[elem];
   if (!el.ref_type) { return; }

   int total = 0, ref = 0, ghost = 0;
   for (int i = 0; i < 8 && el.child[i] >= 0; i++)
   {
      total++;
      Element &ch = elements[el.child[i]];
      if (ch.ref_type) { ref++; break; }
      if (IsGhost(ch)) { ghost++; }
   }

   if (!ref && ghost < total)
   {
      // can be derefined, add to list
      int next_row = list.Size() ? (list.Last().from + 1) : 0;
      for (int i = 0; i < 8 && el.child[i] >= 0; i++)
      {
         Element &ch = elements[el.child[i]];
         list.Append(Connection(next_row, ch.index));
      }
   }
   else
   {
      for (int i = 0; i < 8 && el.child[i] >= 0; i++)
      {
         CollectDerefinements(el.child[i], list);
      }
   }
}

const Table& NCMesh::GetDerefinementTable()
{
   Array<Connection> list;
   list.Reserve(leaf_elements.Size());

   for (int i = 0; i < root_count; i++)
   {
      CollectDerefinements(i, list);
   }

   int size = list.Size() ? (list.Last().from + 1) : 0;
   derefinements.MakeFromList(size, list);
   return derefinements;
}

void NCMesh::CheckDerefinementNCLevel(const Table &deref_table,
                                      Array<int> &level_ok, int max_nc_level)
{
   level_ok.SetSize(deref_table.Size());
   for (int i = 0; i < deref_table.Size(); i++)
   {
      const int* fine = deref_table.GetRow(i), size = deref_table.RowSize(i);
      Element &parent = elements[elements[leaf_elements[fine[0]]].parent];

      int ok = 1;
      for (int j = 0; j < size; j++)
      {
         int splits[3];
         CountSplits(leaf_elements[fine[j]], splits);

         for (int k = 0; k < Dim; k++)
         {
            if ((parent.ref_type & (1 << k)) &&
                splits[k] >= max_nc_level)
            {
               ok = 0; break;
            }
         }
         if (!ok) { break; }
      }
      level_ok[i] = ok;
   }
}

void NCMesh::Derefine(const Array<int> &derefs)
{
   MFEM_VERIFY(Dim < 3 || Iso,
               "derefinement of 3D anisotropic meshes not implemented yet.");

   InitDerefTransforms();

   Array<int> fine_coarse;
   leaf_elements.Copy(fine_coarse);

   // perform the derefinements
   for (int i = 0; i < derefs.Size(); i++)
   {
      int row = derefs[i];
      MFEM_VERIFY(row >= 0 && row < derefinements.Size(),
                  "invalid derefinement number.");

      const int* fine = derefinements.GetRow(row);
      int parent = elements[leaf_elements[fine[0]]].parent;

      // record the relation of the fine elements to their parent
      SetDerefMatrixCodes(parent, fine_coarse);

      DerefineElement(parent);
   }

   // update leaf_elements, Element::index etc.
   Update();

   // link old fine elements to the new coarse elements
   for (int i = 0; i < fine_coarse.Size(); i++)
   {
      transforms.embeddings[i].parent = elements[fine_coarse[i]].index;
   }
}

void NCMesh::InitDerefTransforms()
{
   int nfine = leaf_elements.Size();

   transforms.embeddings.SetSize(nfine);
   for (int i = 0; i < nfine; i++)
   {
      transforms.embeddings[i].parent = -1;
      transforms.embeddings[i].matrix = 0;
   }

   // this will tell GetDerefinementTransforms that transforms are not finished
   transforms.point_matrices.SetSize(0, 0, 0);
}

void NCMesh::SetDerefMatrixCodes(int parent, Array<int> &fine_coarse)
{
   // encode the ref_type and child number for GetDerefinementTransforms()
   Element &prn = elements[parent];
   for (int i = 0; i < 8 && prn.child[i] >= 0; i++)
   {
      Element &ch = elements[prn.child[i]];
      if (ch.index >= 0)
      {
         int code = (prn.ref_type << 3) + i;
         transforms.embeddings[ch.index].matrix = code;
         fine_coarse[ch.index] = parent;
      }
   }
}


//// Mesh Interface ////////////////////////////////////////////////////////////

void NCMesh::UpdateVertices()
{
   // (overridden in ParNCMesh to assign special indices to ghost vertices)
   NVertices = 0;
   for (node_iterator node = nodes.begin(); node != nodes.end(); ++node)
   {
      if (node->HasVertex()) { node->vert_index = NVertices++; }
   }

   vertex_nodeId.SetSize(NVertices);

   NVertices = 0;
   for (node_iterator node = nodes.begin(); node != nodes.end(); ++node)
   {
      if (node->HasVertex()) { vertex_nodeId[NVertices++] = node.index(); }
   }
}

static char quad_hilbert_child_order[8][4] =
{
   {0,1,2,3}, {0,3,2,1}, {1,2,3,0}, {1,0,3,2},
   {2,3,0,1}, {2,1,0,3}, {3,0,1,2}, {3,2,1,0}
};
static char quad_hilbert_child_state[8][4] =
{
   {1,0,0,5}, {0,1,1,4}, {3,2,2,7}, {2,3,3,6},
   {5,4,4,1}, {4,5,5,0}, {7,6,6,3}, {6,7,7,2}
};
static char hex_hilbert_child_order[24][8] =
{
   {0,1,2,3,7,6,5,4}, {0,3,7,4,5,6,2,1}, {0,4,5,1,2,6,7,3},
   {1,0,3,2,6,7,4,5}, {1,2,6,5,4,7,3,0}, {1,5,4,0,3,7,6,2},
   {2,1,5,6,7,4,0,3}, {2,3,0,1,5,4,7,6}, {2,6,7,3,0,4,5,1},
   {3,0,4,7,6,5,1,2}, {3,2,1,0,4,5,6,7}, {3,7,6,2,1,5,4,0},
   {4,0,1,5,6,2,3,7}, {4,5,6,7,3,2,1,0}, {4,7,3,0,1,2,6,5},
   {5,1,0,4,7,3,2,6}, {5,4,7,6,2,3,0,1}, {5,6,2,1,0,3,7,4},
   {6,2,3,7,4,0,1,5}, {6,5,1,2,3,0,4,7}, {6,7,4,5,1,0,3,2},
   {7,3,2,6,5,1,0,4}, {7,4,0,3,2,1,5,6}, {7,6,5,4,0,1,2,3}
};
static char hex_hilbert_child_state[24][8] =
{
   {1,2,2,7,7,21,21,17},     {2,0,0,22,22,16,16,8},    {0,1,1,15,15,6,6,23},
   {4,5,5,10,10,18,18,14},   {5,3,3,19,19,13,13,11},   {3,4,4,12,12,9,9,20},
   {8,7,7,17,17,23,23,2},    {6,8,8,0,0,15,15,22},     {7,6,6,21,21,1,1,16},
   {11,10,10,14,14,20,20,5}, {9,11,11,3,3,12,12,19},   {10,9,9,18,18,4,4,13},
   {13,14,14,5,5,19,19,10},  {14,12,12,20,20,11,11,4}, {12,13,13,9,9,3,3,18},
   {16,17,17,2,2,22,22,7},   {17,15,15,23,23,8,8,1},   {15,16,16,6,6,0,0,21},
   {20,19,19,11,11,14,14,3}, {18,20,20,4,4,10,10,12},  {19,18,18,13,13,5,5,9},
   {23,22,22,8,8,17,17,0},   {21,23,23,1,1,7,7,15},    {22,21,21,16,16,2,2,6}
};

void NCMesh::CollectLeafElements(int elem, int state)
{
   Element &el = elements[elem];
   if (!el.ref_type)
   {
      if (el.rank >= 0) // skip elements beyond ghost layer in parallel
      {
         leaf_elements.Append(elem);
      }
   }
   else
   {
      if (el.geom == Geometry::SQUARE && el.ref_type == 3)
      {
         // Hilbert space-filling curve for quads
         for (int i = 0; i < 4; i++)
         {
            int ch = quad_hilbert_child_order[state][i];
            int st = quad_hilbert_child_state[state][i];
            CollectLeafElements(el.child[ch], st);
         }
      }
      else if (el.geom == Geometry::CUBE && el.ref_type == 7)
      {
         // Hilbert space-filling curve for hexes
         for (int i = 0; i < 8; i++)
         {
            int ch = hex_hilbert_child_order[state][i];
            int st = hex_hilbert_child_state[state][i];
            CollectLeafElements(el.child[ch], st);
         }
      }
      else
      {
         // fallback for all other types (triangles, aniso refinements)
         for (int i = 0; i < 8; i++)
         {
            if (el.child[i] >= 0) { CollectLeafElements(el.child[i], state); }
         }
      }
   }
   el.index = -1;
}

void NCMesh::UpdateLeafElements()
{
   // collect leaf elements from all roots
   leaf_elements.SetSize(0);
   for (int i = 0; i < root_count; i++)
   {
      CollectLeafElements(i, 0);
      // TODO: root state should not always be 0, we need a precomputed array
      // with root element states to ensure continuity where possible, also
      // optimized ordering of the root elements themselves (Gecko?)
   }
   AssignLeafIndices();
}

void NCMesh::AssignLeafIndices()
{
   // (overridden in ParNCMesh to handle ghost elements)
   for (int i = 0; i < leaf_elements.Size(); i++)
   {
      elements[leaf_elements[i]].index = i;
   }
}

mfem::Element* NCMesh::NewMeshElement(int geom) const
{
   switch (geom)
   {
      case Geometry::CUBE: return new mfem::Hexahedron;
      case Geometry::SQUARE: return new mfem::Quadrilateral;
      case Geometry::TRIANGLE: return new mfem::Triangle;
   }
   MFEM_ABORT("invalid geometry");
   return NULL;
}

const double* NCMesh::CalcVertexPos(int node) const
{
   const Node &nd = nodes[node];
   if (nd.p1 == nd.p2) // top-level vertex
   {
      return &top_vertex_pos[3*nd.p1];
   }

#ifdef MFEM_DEBUG
   TmpVertex &tv = tmp_vertex[node]; // to make DebugDump work
#else
   TmpVertex &tv = tmp_vertex[nd.vert_index];
#endif
   if (tv.valid) { return tv.pos; }

   MFEM_VERIFY(tv.visited == false, "cyclic vertex dependencies.");
   tv.visited = true;

   const double* pos1 = CalcVertexPos(nd.p1);
   const double* pos2 = CalcVertexPos(nd.p2);

   for (int i = 0; i < 3; i++)
   {
      tv.pos[i] = (pos1[i] + pos2[i]) * 0.5;
   }
   tv.valid = true;
   return tv.pos;
}

void NCMesh::GetMeshComponents(Array<mfem::Vertex>& mvertices,
                               Array<mfem::Element*>& melements,
                               Array<mfem::Element*>& mboundary) const
{
   mvertices.SetSize(vertex_nodeId.Size());
   if (top_vertex_pos.Size())
   {
      // calculate vertex positions from stored top-level vertex coordinates
      tmp_vertex = new TmpVertex[nodes.NumIds()];
      for (int i = 0; i < mvertices.Size(); i++)
      {
         mvertices[i].SetCoords(spaceDim, CalcVertexPos(vertex_nodeId[i]));
      }
      delete [] tmp_vertex;
   }
   // NOTE: if the mesh is curved (top_vertex_pos is empty), mvertices are left
   // uninitialized here; they will be initialized later by the Mesh from Nodes
   // - here we just make sure mvertices has the correct size.

   melements.SetSize(leaf_elements.Size() - GetNumGhostElements());
   melements.SetSize(0);

   mboundary.SetSize(0);

   // create an mfem::Element for each leaf Element
   for (int i = 0; i < leaf_elements.Size(); i++)
   {
      const Element &nc_elem = elements[leaf_elements[i]];
      if (IsGhost(nc_elem)) { continue; } // ParNCMesh

      const int* node = nc_elem.node;
      GeomInfo& gi = GI[(int) nc_elem.geom];

      mfem::Element* elem = NewMeshElement(nc_elem.geom);
      melements.Append(elem);

      elem->SetAttribute(nc_elem.attribute);
      for (int j = 0; j < gi.nv; j++)
      {
         elem->GetVertices()[j] = nodes[node[j]].vert_index;
      }

      // create boundary elements
      for (int k = 0; k < gi.nf; k++)
      {
         const int* fv = gi.faces[k];
         const Face* face = faces.Find(node[fv[0]], node[fv[1]],
                                       node[fv[2]], node[fv[3]]);
         if (face->Boundary())
         {
            if (nc_elem.geom == Geometry::CUBE)
            {
               Quadrilateral* quad = new Quadrilateral;
               quad->SetAttribute(face->attribute);
               for (int j = 0; j < 4; j++)
               {
                  quad->GetVertices()[j] = nodes[node[fv[j]]].vert_index;
               }
               mboundary.Append(quad);
            }
            else
            {
               Segment* segment = new Segment;
               segment->SetAttribute(face->attribute);
               for (int j = 0; j < 2; j++)
               {
                  segment->GetVertices()[j] = nodes[node[fv[2*j]]].vert_index;
               }
               mboundary.Append(segment);
            }
         }
      }
   }
}

void NCMesh::OnMeshUpdated(Mesh *mesh)
{
   Table *edge_vertex = mesh->GetEdgeVertexTable();

   // get edge enumeration from the Mesh
   for (int i = 0; i < edge_vertex->Size(); i++)
   {
      const int *ev = edge_vertex->GetRow(i);
      int node = FindMidEdgeNode(vertex_nodeId[ev[0]], vertex_nodeId[ev[1]]);

      MFEM_ASSERT(node >= 0 && nodes[node].HasEdge(), "edge not found.");
      nodes[node].edge_index = i;
   }

   // get face enumeration from the Mesh
   for (int i = 0; i < mesh->GetNumFaces(); i++)
   {
      const int* fv = mesh->GetFace(i)->GetVertices();
      Face* face;
      if (Dim == 3)
      {
         MFEM_ASSERT(mesh->GetFace(i)->GetNVertices() == 4, "");
         face = faces.Find(vertex_nodeId[fv[0]], vertex_nodeId[fv[1]],
                           vertex_nodeId[fv[2]], vertex_nodeId[fv[3]]);
      }
      else
      {
         MFEM_ASSERT(mesh->GetFace(i)->GetNVertices() == 2, "");
         int n0 = vertex_nodeId[fv[0]], n1 = vertex_nodeId[fv[1]];
         face = faces.Find(n0, n0, n1, n1); // look up degenerate face

#ifdef MFEM_DEBUG
         // (non-ghost) edge and face numbers must match in 2D
         const int *ev = edge_vertex->GetRow(i);
         MFEM_ASSERT((ev[0] == fv[0] && ev[1] == fv[1]) ||
                     (ev[1] == fv[0] && ev[0] == fv[1]), "");
#endif
      }
      MFEM_ASSERT(face, "face not found.");
      face->index = i;
   }

   NEdges = mesh->GetNEdges();
   NFaces = mesh->GetNumFaces();
}


//// Face/edge lists ///////////////////////////////////////////////////////////

int NCMesh::FaceSplitType(int v1, int v2, int v3, int v4,
                          int mid[4]) const
{
   MFEM_ASSERT(Dim >= 3, "");

   // find edge nodes
   int e1 = FindMidEdgeNode(v1, v2);
   int e2 = FindMidEdgeNode(v2, v3);
   int e3 = (e1 >= 0 && nodes[e1].HasVertex()) ? FindMidEdgeNode(v3, v4) : -1;
   int e4 = (e2 >= 0 && nodes[e2].HasVertex()) ? FindMidEdgeNode(v4, v1) : -1;

   // optional: return the mid-edge nodes if requested
   if (mid) { mid[0] = e1, mid[1] = e2, mid[2] = e3, mid[3] = e4; }

   // try to get a mid-face node, either by (e1, e3) or by (e2, e4)
   int midf1 = -1, midf2 = -1;
   if (e1 >= 0 && e3 >= 0) { midf1 = nodes.FindId(e1, e3); }
   if (e2 >= 0 && e4 >= 0) { midf2 = nodes.FindId(e2, e4); }

   if (midf1 >= 0 && nodes[midf1].Shadow()) { midf1 = -1; }
   if (midf2 >= 0 && nodes[midf2].Shadow()) { midf2 = -1; }

   // only one way to access the mid-face node must always exist
   MFEM_ASSERT(!(midf1 >= 0 && midf2 >= 0), "incorrectly split face!");

   if (midf1 < 0 && midf2 < 0) { return 0; }  // face not split
   else if (midf1 >= 0) { return 1; }  // face split "vertically"
   else { return 2; }  // face split "horizontally"
}

int NCMesh::find_node(const Element &el, int node)
{
   for (int i = 0; i < 8; i++)
   {
      if (el.node[i] == node) { return i; }
   }
   MFEM_ABORT("Node not found.");
   return -1;
}

int NCMesh::find_element_edge(const Element &el, int vn0, int vn1)
{
   MFEM_ASSERT(!el.ref_type, "");
   GeomInfo &gi = GI[(int) el.geom];
   for (int i = 0; i < gi.ne; i++)
   {
      const int* ev = gi.edges[i];
      int n0 = el.node[ev[0]];
      int n1 = el.node[ev[1]];
      if ((n0 == vn0 && n1 == vn1) ||
          (n0 == vn1 && n1 == vn0)) { return i; }
   }
   MFEM_ABORT("Edge not found");
   return -1;
}

int NCMesh::find_hex_face(int a, int b, int c)
{
   for (int i = 0; i < 6; i++)
   {
      const int* fv = gi_hex.faces[i];
      if ((a == fv[0] || a == fv[1] || a == fv[2] || a == fv[3]) &&
          (b == fv[0] || b == fv[1] || b == fv[2] || b == fv[3]) &&
          (c == fv[0] || c == fv[1] || c == fv[2] || c == fv[3]))
      {
         return i;
      }
   }
   MFEM_ABORT("Face not found.");
   return -1;
}

int NCMesh::ReorderFacePointMat(int v0, int v1, int v2, int v3,
                                int elem, DenseMatrix& mat) const
{
   const Element &el = elements[elem];
   int master[4] =
   {
      find_node(el, v0), find_node(el, v1),
      find_node(el, v2), find_node(el, v3)
   };

   int local = find_hex_face(master[0], master[1], master[2]);
   const int* fv = gi_hex.faces[local];

   DenseMatrix tmp(mat);
   for (int i = 0, j; i < 4; i++)
   {
      for (j = 0; j < 4; j++)
      {
         if (fv[i] == master[j])
         {
            // "pm.column(i) = tmp.column(j)"
            for (int k = 0; k < mat.Height(); k++)
            {
               mat(k,i) = tmp(k,j);
            }
            break;
         }
      }
      MFEM_ASSERT(j != 4, "node not found.");
   }
   return local;
}

void NCMesh::TraverseFace(int vn0, int vn1, int vn2, int vn3,
                          const PointMatrix& pm, int level)
{
   MFEM_ASSERT(!nodes[vn0].Shadow(), "");
   MFEM_ASSERT(!nodes[vn1].Shadow(), "");
   MFEM_ASSERT(!nodes[vn2].Shadow(), "");
   MFEM_ASSERT(!nodes[vn3].Shadow(), "");

   if (level > 0)
   {
      // check if we made it to a face that is not split further
      Face* fa = faces.Find(vn0, vn1, vn2, vn3);
      if (fa)
      {
         // we have a slave face, add it to the list
         int elem = fa->GetSingleElement();
         face_list.slaves.push_back(Slave(fa->index, elem, -1));
         DenseMatrix &mat = face_list.slaves.back().point_matrix;
         pm.GetMatrix(mat);

         // reorder the point matrix according to slave face orientation
         int local = ReorderFacePointMat(vn0, vn1, vn2, vn3, elem, mat);
         face_list.slaves.back().local = local;

         return;
      }
   }

   // we need to recurse deeper
   int mid[4];
   int split = FaceSplitType(vn0, vn1, vn2, vn3, mid);

   if (split == 1) // "X" split face
   {
      Point mid0(pm(0), pm(1)), mid2(pm(2), pm(3));

      TraverseFace(vn0, mid[0], mid[2], vn3,
                   PointMatrix(pm(0), mid0, mid2, pm(3)), level+1);

      TraverseFace(mid[0], vn1, vn2, mid[2],
                   PointMatrix(mid0, pm(1), pm(2), mid2), level+1);
   }
   else if (split == 2) // "Y" split face
   {
      Point mid1(pm(1), pm(2)), mid3(pm(3), pm(0));

      TraverseFace(vn0, vn1, mid[1], mid[3],
                   PointMatrix(pm(0), pm(1), mid1, mid3), level+1);

      TraverseFace(mid[3], mid[1], vn2, vn3,
                   PointMatrix(mid3, mid1, pm(2), pm(3)), level+1);
   }
}

void NCMesh::BuildFaceList()
{
   face_list.Clear();
   boundary_faces.SetSize(0);

   if (Dim < 3) { return; }

   Array<char> processed_faces(faces.NumIds());
   processed_faces = 0;

   // visit faces of leaf elements
   for (int i = 0; i < leaf_elements.Size(); i++)
   {
      int elem = leaf_elements[i];
      Element &el = elements[elem];
      MFEM_ASSERT(!el.ref_type, "not a leaf element.");

      GeomInfo& gi = GI[(int) el.geom];
      for (int j = 0; j < gi.nf; j++)
      {
         // get nodes for this face
         int node[4];
         for (int k = 0; k < 4; k++)
         {
            node[k] = el.node[gi.faces[j][k]];
         }

         int face = faces.FindId(node[0], node[1], node[2], node[3]);
         MFEM_ASSERT(face >= 0, "face not found!");

         // tell ParNCMesh about the face
         ElementSharesFace(elem, face);

         // have we already processed this face? skip if yes
         if (processed_faces[face]) { continue; }
         processed_faces[face] = 1;

         Face &fa = faces[face];
         if (fa.elem[0] >= 0 && fa.elem[1] >= 0)
         {
            // this is a conforming face, add it to the list
            face_list.conforming.push_back(MeshId(fa.index, elem, j));
         }
         else
         {
            PointMatrix pm(Point(0,0), Point(1,0), Point(1,1), Point(0,1));

            // this is either a master face or a slave face, but we can't
            // tell until we traverse the face refinement 'tree'...
            int sb = face_list.slaves.size();
            TraverseFace(node[0], node[1], node[2], node[3], pm, 0);

            int se = face_list.slaves.size();
            if (sb < se)
            {
               // found slaves, so this is a master face; add it to the list
               face_list.masters.push_back(Master(fa.index, elem, j, sb, se));

               // also, set the master index for the slaves
               for (int i = sb; i < se; i++)
               {
                  face_list.slaves[i].master = fa.index;
               }
            }
         }

         if (fa.Boundary()) { boundary_faces.Append(face); }
      }
   }
}

void NCMesh::EdgeMasters(int vn0, int vn1, Array<int> &edge_master, int master)
{
   MFEM_ASSERT(!nodes[vn0].Shadow(), "");
   MFEM_ASSERT(!nodes[vn1].Shadow(), "");

   int mid = FindMidEdgeNode(vn0, vn1);
   if (mid < 0) { return; }

   Node &nd = nodes[mid];
   if (nd.HasEdge())
   {
      int &em = edge_master[mid];
      if (em >= 0) { return; } // edge already seen
      em = master;
   }

   EdgeMasters(vn0, mid, edge_master, mid);
   EdgeMasters(mid, vn1, edge_master, mid);
}

void NCMesh::TraverseEdge(int vn0, int vn1, double t0, double t1, int flags,
                          int level)
{
   int mid = FindMidEdgeNode(vn0, vn1);
   if (mid < 0) { return; }

   Node &nd = nodes[mid];
   if (nd.HasEdge() && level > 0)
   {
      // we have a slave edge, add it to the list
      edge_list.slaves.push_back(Slave(nd.edge_index, -1, -1));
      Slave &sl = edge_list.slaves.back();

      sl.point_matrix.SetSize(1, 2);
      sl.point_matrix(0,0) = t0;
      sl.point_matrix(0,1) = t1;

      // handle slave edge orientation
      sl.edge_flags = flags;
      int v0index = nodes[vn0].vert_index;
      int v1index = nodes[vn1].vert_index;
      if (v0index > v1index) { sl.edge_flags |= 2; }

      // in 2D, get the element/local info from the degenerate face
      if (Dim == 2)
      {
         Face* fa = faces.Find(vn0, vn0, vn1, vn1);
         MFEM_ASSERT(fa != NULL, "");
         sl.element = fa->GetSingleElement();
         sl.local = find_element_edge(elements[sl.element], vn0, vn1);
      }
   }

   // recurse deeper
   double tmid = (t0 + t1) / 2;
   TraverseEdge(vn0, mid, t0, tmid, flags, level+1);
   TraverseEdge(mid, vn1, tmid, t1, flags, level+1);
}

void NCMesh::BuildEdgeList()
{
   edge_list.Clear();
   if (Dim <= 2)
   {
      boundary_faces.SetSize(0);
   }

   Array<int> edge_master(nodes.NumIds());
   edge_master = -1;

   // preliminary: traverse edge trees and store the direct master for each edge
   for (int i = 0; i < leaf_elements.Size(); i++)
   {
      Element &el = elements[leaf_elements[i]];
      MFEM_ASSERT(!el.ref_type, "not a leaf element.");

      GeomInfo& gi = GI[(int) el.geom];
      for (int j = 0; j < gi.ne; j++)
      {
         const int* ev = gi.edges[j];
         EdgeMasters(el.node[ev[0]], el.node[ev[1]], edge_master);
      }
   }

   Array<char> processed_edges(nodes.NumIds());
   processed_edges = 0;

   Array<int> edge_element(nodes.NumIds());
   Array<char> edge_local(nodes.NumIds());
   edge_local = -1;

   // visit edges of leaf elements
   for (int i = 0; i < leaf_elements.Size(); i++)
   {
      int elem = leaf_elements[i];
      Element &el = elements[elem];

      GeomInfo& gi = GI[(int) el.geom];
      for (int j = 0; j < gi.ne; j++)
      {
         // get nodes for this edge
         const int* ev = gi.edges[j];
         int node[2] = { el.node[ev[0]], el.node[ev[1]] };

         int enode = FindMidEdgeNode(node[0], node[1]);
         MFEM_ASSERT(enode >= 0, "edge node not found!");

         Node &nd = nodes[enode];
         MFEM_ASSERT(nd.HasEdge(), "edge not found!");

         // tell ParNCMesh about the edge
         ElementSharesEdge(elem, enode);

         // (2D only, store boundary faces)
         if (Dim <= 2)
         {
            int face = faces.FindId(node[0], node[0], node[1], node[1]);
            MFEM_ASSERT(face >= 0, "face not found!");
            if (faces[face].Boundary()) { boundary_faces.Append(face); }
         }

         // store element/local for later
         edge_element[nd.edge_index] = elem;
         edge_local[nd.edge_index] = j;

         // skip slave edges here, they will be reached from their masters
         //if (GetEdgeMaster(enode) >= 0) { continue; }
         if (edge_master[enode] >= 0) { continue; }

         // have we already processed this edge? skip if yes
         if (processed_edges[enode]) { continue; }
         processed_edges[enode] = 1;

         // prepare edge interval for slave traversal, handle orientation
         double t0 = 0.0, t1 = 1.0;
         int v0index = nodes[node[0]].vert_index;
         int v1index = nodes[node[1]].vert_index;
         int flags = (v0index > v1index) ? 1 : 0;

         // try traversing the edge to find slave edges
         int sb = edge_list.slaves.size();
         TraverseEdge(node[0], node[1], t0, t1, flags, 0);

         int se = edge_list.slaves.size();
         if (sb < se)
         {
            // found slaves, this is a master face; add it to the list
            edge_list.masters.push_back(Master(nd.edge_index, elem, j, sb, se));

            // also, set the master index for the slaves
            for (int i = sb; i < se; i++)
            {
               edge_list.slaves[i].master = nd.edge_index;
            }
         }
         else
         {
            // no slaves, this is a conforming edge
            edge_list.conforming.push_back(MeshId(nd.edge_index, elem, j));
         }
      }
   }

   // fix up slave edge element/local
   for (unsigned i = 0; i < edge_list.slaves.size(); i++)
   {
      Slave &sl = edge_list.slaves[i];
      int local = edge_local[sl.index];
      if (local >= 0)
      {
         sl.local = local;
         sl.element = edge_element[sl.index];
      }
   }
}

void NCMesh::BuildVertexList()
{
   int total = NVertices + GetNumGhostVertices();

   vertex_list.Clear();
   vertex_list.conforming.reserve(total);

   Array<char> processed_vertices(total);
   processed_vertices = 0;

   // analogously to above, visit vertices of leaf elements
   for (int i = 0; i < leaf_elements.Size(); i++)
   {
      int elem = leaf_elements[i];
      Element &el = elements[elem];

      for (int j = 0; j < GI[(int) el.geom].nv; j++)
      {
         int node = el.node[j];
         Node &nd = nodes[node];

         int index = nd.vert_index;
         if (index >= 0)
         {
            ElementSharesVertex(elem, node);

            if (processed_vertices[index]) { continue; }
            processed_vertices[index] = 1;

            vertex_list.conforming.push_back(MeshId(index, elem, j));
         }
      }
   }
}

void NCMesh::Slave::OrientedPointMatrix(DenseMatrix &oriented_matrix) const
{
   oriented_matrix = point_matrix;

   if (edge_flags)
   {
      MFEM_ASSERT(oriented_matrix.Height() == 1 &&
                  oriented_matrix.Width() == 2, "not an edge point matrix");

      if (edge_flags & 1) // master inverted
      {
         oriented_matrix(0,0) = 1.0 - oriented_matrix(0,0);
         oriented_matrix(0,1) = 1.0 - oriented_matrix(0,1);
      }
      if (edge_flags & 2) // slave inverted
      {
         std::swap(oriented_matrix(0,0), oriented_matrix(0,1));
      }
   }
}

void NCMesh::NCList::Clear(bool hard)
{
   if (!hard)
   {
      conforming.clear();
      masters.clear();
      slaves.clear();
   }
   else
   {
      NCList empty;
      conforming.swap(empty.conforming);
      masters.swap(empty.masters);
      slaves.swap(empty.slaves);
   }
   inv_index.DeleteAll();
}

long NCMesh::NCList::TotalSize() const
{
   return conforming.size() + masters.size() + slaves.size();
}

const NCMesh::MeshId& NCMesh::NCList::LookUp(int index, int *type) const
{
   if (!inv_index.Size())
   {
      int max_index = -1;
      for (unsigned i = 0; i < conforming.size(); i++)
      {
         max_index = std::max(conforming[i].index, max_index);
      }
      for (unsigned i = 0; i < masters.size(); i++)
      {
         max_index = std::max(masters[i].index, max_index);
      }
      for (unsigned i = 0; i < slaves.size(); i++)
      {
         max_index = std::max(slaves[i].index, max_index);
      }

      inv_index.SetSize(max_index + 1);
      inv_index = -1;

      for (unsigned i = 0; i < conforming.size(); i++)
      {
         inv_index[conforming[i].index] = (i << 2);
      }
      for (unsigned i = 0; i < masters.size(); i++)
      {
         inv_index[masters[i].index] = (i << 2) + 1;
      }
      for (unsigned i = 0; i < slaves.size(); i++)
      {
         inv_index[slaves[i].index] = (i << 2) + 2;
      }
   }

   MFEM_ASSERT(index >= 0 && index < inv_index.Size(), "");
   int key = inv_index[index];
   MFEM_VERIFY(key >= 0, "entity not found.");

   if (type) { *type = key & 0x3; }

   switch (key & 0x3)
   {
      case 0: return conforming[key >> 2];
      case 1: return masters[key >> 2];
      case 2: return slaves[key >> 2];
      default: MFEM_ABORT("internal error"); return conforming[0];
   }
}


//// Neighbors /////////////////////////////////////////////////////////////////

#define PAR_REF_TMP 1

void NCMesh::CollectEdgeVertices(int v0, int v1, Array<int> &indices)
{
   int mid = nodes.FindId(v0, v1);
   if (mid >= 0 && nodes[mid].HasVertex())
   {
      indices.Append(mid);

      CollectEdgeVertices(v0, mid, indices);
      CollectEdgeVertices(mid, v1, indices);
   }
}

void NCMesh::CollectFaceVertices(int v0, int v1, int v2, int v3,
                                 Array<int> &indices)
{
   int mid[4];
   switch (FaceSplitType(v0, v1, v2, v3, mid))
   {
      case 1:
         indices.Append(mid[0]);
         indices.Append(mid[2]);

         CollectFaceVertices(v0, mid[0], mid[2], v3, indices);
         CollectFaceVertices(mid[0], v1, v2, mid[2], indices);
         break;

      case 2:
         indices.Append(mid[1]);
         indices.Append(mid[3]);

         CollectFaceVertices(v0, v1, mid[1], mid[3], indices);
         CollectFaceVertices(mid[3], mid[1], v2, v3, indices);
         break;
   }
}

void NCMesh::BuildElementToVertexTable()
{
   int nrows = leaf_elements.Size();
   int* I = new int[nrows + 1];
   int** JJ = new int*[nrows];

   Array<int> indices;
   indices.Reserve(128);

   // collect vertices coinciding with each element, including hanging vertices
   for (int i = 0; i < leaf_elements.Size(); i++)
   {
      int elem = leaf_elements[i];
      Element &el = elements[elem];
      MFEM_ASSERT(!el.ref_type, "not a leaf element.");

      GeomInfo& gi = GI[(int) el.geom];
      int* node = el.node;

      indices.SetSize(0);
#if PAR_REF_TMP
      for (int j = 0; j < gi.nv; j++)
      {
         indices.Append(el.node[j]);
      }
#endif
      for (int j = 0; j < gi.ne; j++)
      {
         const int* ev = gi.edges[j];
         CollectEdgeVertices(node[ev[0]], node[ev[1]], indices);
      }

      if (Dim >= 3)
      {
         for (int j = 0; j < gi.nf; j++)
         {
            const int* fv = gi.faces[j];
            CollectFaceVertices(node[fv[0]], node[fv[1]],
                                node[fv[2]], node[fv[3]], indices);
         }
      }

      // temporarily store one row of the table
      indices.Sort();
      indices.Unique();
      int size = indices.Size();
      I[i] = size;
      JJ[i] = new int[size];
      memcpy(JJ[i], indices.GetData(), size * sizeof(int));
   }

   // finalize the I array of the table
   int nnz = 0;
   for (int i = 0; i < nrows; i++)
   {
      int cnt = I[i];
      I[i] = nnz;
      nnz += cnt;
   }
   I[nrows] = nnz;

   // copy the temporarily stored rows into one J array
   int *J = new int[nnz];
   nnz = 0;
   for (int i = 0; i < nrows; i++)
   {
      int cnt = I[i+1] - I[i];
      memcpy(J+nnz, JJ[i], cnt * sizeof(int));
      delete [] JJ[i];
      nnz += cnt;
   }

   element_vertex.SetIJ(I, J, nrows);

   delete [] JJ;
}


void NCMesh::FindSetNeighbors(const Array<char> &elem_set,
                              Array<int> *neighbors,
                              Array<char> *neighbor_set)
{
   // If A is the element-to-vertex table (see 'element_vertex') listing all
   // vertices touching each element, including hanging vertices, then A*A^T is
   // the element-to-neighbor table. Multiplying the element set with A*A^T
   // gives the neighbor set. To save memory, this function only computes the
   // action of A*A^T, the product itself is not stored anywhere.

   // Optimization: the 'element_vertex' table does not store the obvious
   // corner nodes in it. The table is therefore empty for conforming meshes.

   UpdateElementToVertexTable();

   int nleaves = leaf_elements.Size();
   MFEM_VERIFY(elem_set.Size() == nleaves, "");
   MFEM_ASSERT(element_vertex.Size() == nleaves, "");

   // step 1: vertices = A^T * elem_set, i.e, find all vertices touching the
   // element set

   Array<char> vmark(nodes.NumIds());
   vmark = 0;

   for (int i = 0; i < nleaves; i++)
   {
      if (elem_set[i])
      {
         int *v = element_vertex.GetRow(i);
         int nv = element_vertex.RowSize(i);
         for (int j = 0; j < nv; j++)
         {
            vmark[v[j]] = 1;
         }

         Element &el = elements[leaf_elements[i]];
         nv = GI[(int) el.geom].nv;
         for (int j = 0; j < nv; j++)
         {
            vmark[el.node[j]] = 1;
         }
      }
   }

   // step 2: neighbors = A * vertices, i.e., find all elements coinciding with
   // vertices from step 1; NOTE: in the result we don't include elements from
   // the original set

   if (neighbor_set)
   {
      neighbor_set->SetSize(nleaves);
      *neighbor_set = 0;
   }

   for (int i = 0; i < nleaves; i++)
   {
      if (!elem_set[i])
      {
         bool hit = false;

         int *v = element_vertex.GetRow(i);
         int nv = element_vertex.RowSize(i);
         for (int j = 0; j < nv; j++)
         {
            if (vmark[v[j]]) { hit = true; break; }
         }

#if !PAR_REF_TMP
         if (!hit)
         {
            Element &el = elements[leaf_elements[i]];
            nv = GI[(int) el.geom].nv;
            for (int j = 0; j < nv; j++)
            {
               if (vmark[el.node[j]]) { hit = true; break; }
            }
         }
#endif

         if (hit)
         {
            if (neighbors) { neighbors->Append(leaf_elements[i]); }
            if (neighbor_set) { (*neighbor_set)[i] = 1; }
         }
      }
   }
}

#if 1
typedef double ChildRange[2][3];

#define H 0.5
static const ChildRange quad_child_range[3][4] =
{
   {{{0,0},{H,1}}, {{H,0},{1,1}}}, // X split
   {{{0,0},{1,H}}, {{0,H},{1,1}}}, // Y split
   {{{0,0},{H,H}}, {{H,0},{1,H}}, {{H,H},{1,1}}, {{0,H},{H,1}}} // iso
};

static const ChildRange hex_child_range[7][8] =
{
   {{{0,0,0},{H,1,1}}, {{H,0,0},{1,1,1}}}, // X split
   {{{0,0,0},{1,H,1}}, {{0,H,0},{1,1,1}}}, // Y split
   {{{0,0,0},{H,H,1}}, {{H,0,0},{1,H,1}}, {{H,H,0},{1,1,1}}, {{0,H,0},{H,1,1}}}, // XY
   {{{0,0,0},{1,1,H}}, {{0,0,H},{1,1,1}}}, // Z split
   {{{0,0,0},{H,1,H}}, {{H,0,0},{1,1,H}}, {{H,0,H},{1,1,1}}, {{0,0,H},{H,1,1}}}, // XZ
   {{{0,0,0},{1,H,H}}, {{0,H,0},{1,1,H}}, {{0,0,H},{1,H,1}}, {{0,H,H},{1,1,1}}}, // YZ
   {{{0,0,0},{H,H,H}}, {{H,0,0},{1,H,H}}, {{H,H,0},{1,1,H}}, {{0,H,0},{H,1,H}},
    {{0,0,H},{H,H,1}}, {{H,0,H},{1,H,1}}, {{H,H,H},{1,1,1}}, {{0,H,H},{H,1,1}}} // iso
};
#undef H

static const ChildRange& get_child_range(int geom, int ref_type, int child)
{
   MFEM_ASSERT(ref_type > 0, "");
   switch (geom)
   {
      case Geometry::CUBE:
         return hex_child_range[ref_type-1][child];
      case Geometry::SQUARE:
         return quad_child_range[ref_type-1][child];
      default:
         MFEM_ABORT("unsupported geometry");
         throw;
   }
}

void NCMesh::DescendToNeighbors(int elem, Array<int> &neighbors,
                                double emin[3], double emax[3],
                                double qmin[3], double qmax[3])
{
   const Element &el = elements[elem];
   if (!el.ref_type)
   {
      neighbors.Append(elem);
      return;
   }

   double size[3];
   for (int j = 0; j < Dim; j++)
   {
      size[j] = emax[j] - emin[j];
   }

   for (int i = 0; i < 8 && el.child[i] >= 0; i++)
   {
      const ChildRange &range = get_child_range(el.geom, el.ref_type, i);

      double cmin[3], cmax[3];
      for (int j = 0; j < Dim; j++)
      {
         cmin[j] = emin[j] + range[0][j]*size[j]; // TODO: use integer arithmetics
         cmax[j] = emin[j] + range[1][j]*size[j];
      }

      bool intersect = true;
      for (int j = 0; j < Dim; j++)
      {
         if (cmax[j] < qmin[j] || cmin[j] > qmax[j])
         {
            intersect = false;
            break;
         }
      }
      if (intersect)
      {
         DescendToNeighbors(el.child[i], neighbors, cmin, cmax, qmin, qmax);
      }
   }
}

void NCMesh::FindNeighbors(int elem, Array<int> &neighbors)
{
   const Element *el = &elements[elem];

   double qmin[3] = {0, 0, 0};
   double qmax[3] = {1, 1, 1};

   while (el->parent >= 0)
   {
      const Element &par = elements[el->parent];
      int ch = -1;
      for (int i = 0; i < 8 && par.child[i] >= 0; i++)
      {
         if (par.child[i] == elem)
         {
            ch = i;
            break;
         }
      }
      MFEM_VERIFY(ch >= 0, "child not found");

      const ChildRange &range = get_child_range(par.geom, par.ref_type, ch);
      for (int i = 0; i < Dim; i++)
      {
         double size = range[1][i] - range[0][i];
         qmin[i] = range[0][i] + qmin[i]*size;
         qmax[i] = range[0][i] + qmax[i]*size;
      }

      elem = el->parent;
      el = &elements[elem];
   }

   double rootmin[3] = {0, 0, 0};
   double rootmax[3] = {1, 1, 1};

   DescendToNeighbors(elem, neighbors, rootmin, rootmax, qmin, qmax);
}

#else
static bool sorted_lists_intersect(const int* a, const int* b, int na, int nb)
{
   if (!na || !nb) { return false; }
   int a_last = a[na-1], b_last = b[nb-1];
   if (*b < *a) { goto l2; }  // woo-hoo! I always wanted to use a goto! :)
l1:
   if (a_last < *b) { return false; }
   while (*a < *b) { a++; }
   if (*a == *b) { return true; }
l2:
   if (b_last < *a) { return false; }
   while (*b < *a) { b++; }
   if (*a == *b) { return true; }
   goto l1;
}

void NCMesh::FindNeighbors(int elem, Array<int> &neighbors,
                           const Array<int> *search_set)
{
   // TODO future: this function is inefficient. For a single element, an
   // octree neighbor search algorithm would be better. However, the octree
   // neighbor algorithm is hard to get right in the multi-octree case due to
   // the different orientations of the octrees (i.e., the root elements).

   UpdateElementToVertexTable();

   // sorted list of all vertex nodes touching 'elem'
   Array<int> vert;
   vert.Reserve(128);

   // support for non-leaf 'elem', collect vertices of all children
   Array<int> stack;
   stack.Reserve(64);
   stack.Append(elem);

   while (stack.Size())
   {
      Element &el = elements[stack.Last()];
      stack.DeleteLast();

      if (!el.ref_type) // (el.index >= 0) ?? {par-aniso-ref-dev}
      {
         int *v = element_vertex.GetRow(el.index);
         int nv = element_vertex.RowSize(el.index);
         for (int i = 0; i < nv; i++)
         {
            vert.Append(v[i]);
         }

         nv = GI[(int) el.geom].nv;
         for (int i = 0; i < nv; i++)
         {
            vert.Append(el.node[i]);
         }
      }
      else
      {
         for (int i = 0; i < 8 && el.child[i] >= 0; i++)
         {
            stack.Append(el.child[i]);
         }
      }
   }

   vert.Sort();
   vert.Unique();

   int *v1 = vert.GetData();
   int nv1 = vert.Size();

   if (!search_set) { search_set = &leaf_elements; }

   // test *all* potential neighbors from the search set
   for (int i = 0; i < search_set->Size(); i++)
   {
      int testme = (*search_set)[i];
      if (testme != elem)
      {
         Element &el = elements[testme];
         int *v2 = element_vertex.GetRow(el.index);
         int nv2 = element_vertex.RowSize(el.index);

         bool hit = sorted_lists_intersect(v1, v2, nv1, nv2);

#if !PAR_REF_TMP
         if (!hit)
         {
            int nv = GI[(int) el.geom].nv;
            for (int j = 0; j < nv; j++)
            {
               hit = sorted_lists_intersect(&el.node[j], v1, 1, nv1);
               if (hit) { break; }
            }
         }
#endif

         if (hit) { neighbors.Append(testme); }
      }
   }
}
#endif

void NCMesh::NeighborExpand(const Array<int> &elems,
                            Array<int> &expanded,
                            const Array<int> *search_set)
{
   UpdateElementToVertexTable();

   Array<char> vmark(nodes.NumIds());
   vmark = 0;

   for (int i = 0; i < elems.Size(); i++)
   {
      Element &el = elements[elems[i]];

      int *v = element_vertex.GetRow(el.index);
      int nv = element_vertex.RowSize(el.index);
      for (int j = 0; j < nv; j++)
      {
         vmark[v[j]] = 1;
      }

      nv = GI[(int) el.geom].nv;
      for (int j = 0; j < nv; j++)
      {
         vmark[el.node[j]] = 1;
      }
   }

   if (!search_set)
   {
      search_set = &leaf_elements;
   }

   expanded.SetSize(0);
   for (int i = 0; i < search_set->Size(); i++)
   {
      int testme = (*search_set)[i];
      Element &el = elements[testme];
      bool hit = false;

      int *v = element_vertex.GetRow(el.index);
      int nv = element_vertex.RowSize(el.index);
      for (int j = 0; j < nv; j++)
      {
         if (vmark[v[j]]) { hit = true; break; }
      }

#if !PAR_REF_TMP
      if (!hit)
      {
         nv = GI[(int) el.geom].nv;
         for (int j = 0; j < nv; j++)
         {
            if (vmark[el.node[j]]) { hit = true; break; }
         }
      }
#endif

      if (hit) { expanded.Append(testme); }
   }
}


//// Coarse/fine transformations ///////////////////////////////////////////////

void NCMesh::PointMatrix::GetMatrix(DenseMatrix& point_matrix) const
{
   point_matrix.SetSize(points[0].dim, np);
   for (int i = 0; i < np; i++)
   {
      for (int j = 0; j < points[0].dim; j++)
      {
         point_matrix(j, i) = points[i].coord[j];
      }
   }
}

NCMesh::PointMatrix NCMesh::pm_tri_identity(
   Point(0, 0), Point(1, 0), Point(0, 1)
);
NCMesh::PointMatrix NCMesh::pm_quad_identity(
   Point(0, 0), Point(1, 0), Point(1, 1), Point(0, 1)
);
NCMesh::PointMatrix NCMesh::pm_hex_identity(
   Point(0, 0, 0), Point(1, 0, 0), Point(1, 1, 0), Point(0, 1, 0),
   Point(0, 0, 1), Point(1, 0, 1), Point(1, 1, 1), Point(0, 1, 1)
);

const NCMesh::PointMatrix& NCMesh::GetGeomIdentity(int geom)
{
   switch (geom)
   {
      case Geometry::TRIANGLE: return pm_tri_identity;
      case Geometry::SQUARE:   return pm_quad_identity;
      case Geometry::CUBE:     return pm_hex_identity;
      default:
         MFEM_ABORT("unsupported geometry.");
         return pm_tri_identity;
   }
}

void NCMesh::GetPointMatrix(int geom, const char* ref_path, DenseMatrix& matrix)
{
   PointMatrix pm = GetGeomIdentity(geom);

   while (*ref_path)
   {
      int ref_type = *ref_path++;
      int child = *ref_path++;

      if (geom == Geometry::CUBE)
      {
         if (ref_type == 1) // split along X axis
         {
            Point mid01(pm(0), pm(1)), mid23(pm(2), pm(3));
            Point mid67(pm(6), pm(7)), mid45(pm(4), pm(5));

            if (child == 0)
            {
               pm = PointMatrix(pm(0), mid01, mid23, pm(3),
                                pm(4), mid45, mid67, pm(7));
            }
            else if (child == 1)
            {
               pm = PointMatrix(mid01, pm(1), pm(2), mid23,
                                mid45, pm(5), pm(6), mid67);
            }
         }
         else if (ref_type == 2) // split along Y axis
         {
            Point mid12(pm(1), pm(2)), mid30(pm(3), pm(0));
            Point mid56(pm(5), pm(6)), mid74(pm(7), pm(4));

            if (child == 0)
            {
               pm = PointMatrix(pm(0), pm(1), mid12, mid30,
                                pm(4), pm(5), mid56, mid74);
            }
            else if (child == 1)
            {
               pm = PointMatrix(mid30, mid12, pm(2), pm(3),
                                mid74, mid56, pm(6), pm(7));
            }
         }
         else if (ref_type == 4) // split along Z axis
         {
            Point mid04(pm(0), pm(4)), mid15(pm(1), pm(5));
            Point mid26(pm(2), pm(6)), mid37(pm(3), pm(7));

            if (child == 0)
            {
               pm = PointMatrix(pm(0), pm(1), pm(2), pm(3),
                                mid04, mid15, mid26, mid37);
            }
            else if (child == 1)
            {
               pm = PointMatrix(mid04, mid15, mid26, mid37,
                                pm(4), pm(5), pm(6), pm(7));
            }
         }
         else if (ref_type == 3) // XY split
         {
            Point mid01(pm(0), pm(1)), mid12(pm(1), pm(2));
            Point mid23(pm(2), pm(3)), mid30(pm(3), pm(0));
            Point mid45(pm(4), pm(5)), mid56(pm(5), pm(6));
            Point mid67(pm(6), pm(7)), mid74(pm(7), pm(4));

            Point midf0(mid23, mid12, mid01, mid30);
            Point midf5(mid45, mid56, mid67, mid74);

            if (child == 0)
            {
               pm = PointMatrix(pm(0), mid01, midf0, mid30,
                                pm(4), mid45, midf5, mid74);
            }
            else if (child == 1)
            {
               pm = PointMatrix(mid01, pm(1), mid12, midf0,
                                mid45, pm(5), mid56, midf5);
            }
            else if (child == 2)
            {
               pm = PointMatrix(midf0, mid12, pm(2), mid23,
                                midf5, mid56, pm(6), mid67);
            }
            else if (child == 3)
            {
               pm = PointMatrix(mid30, midf0, mid23, pm(3),
                                mid74, midf5, mid67, pm(7));
            }
         }
         else if (ref_type == 5) // XZ split
         {
            Point mid01(pm(0), pm(1)), mid23(pm(2), pm(3));
            Point mid45(pm(4), pm(5)), mid67(pm(6), pm(7));
            Point mid04(pm(0), pm(4)), mid15(pm(1), pm(5));
            Point mid26(pm(2), pm(6)), mid37(pm(3), pm(7));

            Point midf1(mid01, mid15, mid45, mid04);
            Point midf3(mid23, mid37, mid67, mid26);

            if (child == 0)
            {
               pm = PointMatrix(pm(0), mid01, mid23, pm(3),
                                mid04, midf1, midf3, mid37);
            }
            else if (child == 1)
            {
               pm = PointMatrix(mid01, pm(1), pm(2), mid23,
                                midf1, mid15, mid26, midf3);
            }
            else if (child == 2)
            {
               pm = PointMatrix(midf1, mid15, mid26, midf3,
                                mid45, pm(5), pm(6), mid67);
            }
            else if (child == 3)
            {
               pm = PointMatrix(mid04, midf1, midf3, mid37,
                                pm(4), mid45, mid67, pm(7));
            }
         }
         else if (ref_type == 6) // YZ split
         {
            Point mid12(pm(1), pm(2)), mid30(pm(3), pm(0));
            Point mid56(pm(5), pm(6)), mid74(pm(7), pm(4));
            Point mid04(pm(0), pm(4)), mid15(pm(1), pm(5));
            Point mid26(pm(2), pm(6)), mid37(pm(3), pm(7));

            Point midf2(mid12, mid26, mid56, mid15);
            Point midf4(mid30, mid04, mid74, mid37);

            if (child == 0)
            {
               pm = PointMatrix(pm(0), pm(1), mid12, mid30,
                                mid04, mid15, midf2, midf4);
            }
            else if (child == 1)
            {
               pm = PointMatrix(mid30, mid12, pm(2), pm(3),
                                midf4, midf2, mid26, mid37);
            }
            else if (child == 2)
            {
               pm = PointMatrix(mid04, mid15, midf2, midf4,
                                pm(4), pm(5), mid56, mid74);
            }
            else if (child == 3)
            {
               pm = PointMatrix(midf4, midf2, mid26, mid37,
                                mid74, mid56, pm(6), pm(7));
            }
         }
         else if (ref_type == 7) // full isotropic refinement
         {
            Point mid01(pm(0), pm(1)), mid12(pm(1), pm(2));
            Point mid23(pm(2), pm(3)), mid30(pm(3), pm(0));
            Point mid45(pm(4), pm(5)), mid56(pm(5), pm(6));
            Point mid67(pm(6), pm(7)), mid74(pm(7), pm(4));
            Point mid04(pm(0), pm(4)), mid15(pm(1), pm(5));
            Point mid26(pm(2), pm(6)), mid37(pm(3), pm(7));

            Point midf0(mid23, mid12, mid01, mid30);
            Point midf1(mid01, mid15, mid45, mid04);
            Point midf2(mid12, mid26, mid56, mid15);
            Point midf3(mid23, mid37, mid67, mid26);
            Point midf4(mid30, mid04, mid74, mid37);
            Point midf5(mid45, mid56, mid67, mid74);

            Point midel(midf1, midf3);

            if (child == 0)
            {
               pm = PointMatrix(pm(0), mid01, midf0, mid30,
                                mid04, midf1, midel, midf4);
            }
            else if (child == 1)
            {
               pm = PointMatrix(mid01, pm(1), mid12, midf0,
                                midf1, mid15, midf2, midel);
            }
            else if (child == 2)
            {
               pm = PointMatrix(midf0, mid12, pm(2), mid23,
                                midel, midf2, mid26, midf3);
            }
            else if (child == 3)
            {
               pm = PointMatrix(mid30, midf0, mid23, pm(3),
                                midf4, midel, midf3, mid37);
            }
            else if (child == 4)
            {
               pm = PointMatrix(mid04, midf1, midel, midf4,
                                pm(4), mid45, midf5, mid74);
            }
            else if (child == 5)
            {
               pm = PointMatrix(midf1, mid15, midf2, midel,
                                mid45, pm(5), mid56, midf5);
            }
            else if (child == 6)
            {
               pm = PointMatrix(midel, midf2, mid26, midf3,
                                midf5, mid56, pm(6), mid67);
            }
            else if (child == 7)
            {
               pm = PointMatrix(midf4, midel, midf3, mid37,
                                mid74, midf5, mid67, pm(7));
            }
         }
      }
      else if (geom == Geometry::SQUARE)
      {
         if (ref_type == 1) // X split
         {
            Point mid01(pm(0), pm(1)), mid23(pm(2), pm(3));

            if (child == 0)
            {
               pm = PointMatrix(pm(0), mid01, mid23, pm(3));
            }
            else if (child == 1)
            {
               pm = PointMatrix(mid01, pm(1), pm(2), mid23);
            }
         }
         else if (ref_type == 2) // Y split
         {
            Point mid12(pm(1), pm(2)), mid30(pm(3), pm(0));

            if (child == 0)
            {
               pm = PointMatrix(pm(0), pm(1), mid12, mid30);
            }
            else if (child == 1)
            {
               pm = PointMatrix(mid30, mid12, pm(2), pm(3));
            }
         }
         else if (ref_type == 3) // iso split
         {
            Point mid01(pm(0), pm(1)), mid12(pm(1), pm(2));
            Point mid23(pm(2), pm(3)), mid30(pm(3), pm(0));
            Point midel(mid01, mid23);

            if (child == 0)
            {
               pm = PointMatrix(pm(0), mid01, midel, mid30);
            }
            else if (child == 1)
            {
               pm = PointMatrix(mid01, pm(1), mid12, midel);
            }
            else if (child == 2)
            {
               pm = PointMatrix(midel, mid12, pm(2), mid23);
            }
            else if (child == 3)
            {
               pm = PointMatrix(mid30, midel, mid23, pm(3));
            }
         }
      }
      else if (geom == Geometry::TRIANGLE)
      {
         Point mid01(pm(0), pm(1)), mid12(pm(1), pm(2)), mid20(pm(2), pm(0));

         if (child == 0)
         {
            pm = PointMatrix(pm(0), mid01, mid20);
         }
         else if (child == 1)
         {
            pm = PointMatrix(mid01, pm(1), mid12);
         }
         else if (child == 2)
         {
            pm = PointMatrix(mid20, mid12, pm(2));
         }
         else if (child == 3)
         {
            pm = PointMatrix(mid01, mid12, mid20);
         }
      }
   }

   // write the points to the matrix
   for (int i = 0; i < pm.np; i++)
   {
      for (int j = 0; j < pm(i).dim; j++)
      {
         matrix(j, i) = pm(i).coord[j];
      }
   }
}

void NCMesh::MarkCoarseLevel()
{
   coarse_elements.SetSize(leaf_elements.Size());
   coarse_elements.SetSize(0);

   for (int i = 0; i < leaf_elements.Size(); i++)
   {
      int elem = leaf_elements[i];
      if (!IsGhost(elements[elem])) { coarse_elements.Append(elem); }
   }

   transforms.embeddings.DeleteAll();
}

void NCMesh::TraverseRefinements(int elem, int coarse_index,
                                 std::string &ref_path, RefPathMap &map)
{
   Element &el = elements[elem];
   if (!el.ref_type)
   {
      int &matrix = map[ref_path];
      if (!matrix) { matrix = map.size(); }

      Embedding &emb = transforms.embeddings[el.index];
      emb.parent = coarse_index;
      emb.matrix = matrix - 1;
   }
   else
   {
      ref_path.push_back(el.ref_type);
      ref_path.push_back(0);

      for (int i = 0; i < 8; i++)
      {
         if (el.child[i] >= 0)
         {
            ref_path[ref_path.length()-1] = i;
            TraverseRefinements(el.child[i], coarse_index, ref_path, map);
         }
      }
      ref_path.resize(ref_path.length()-2);
   }
}

const CoarseFineTransformations& NCMesh::GetRefinementTransforms()
{
   MFEM_VERIFY(coarse_elements.Size() || !leaf_elements.Size(),
               "GetRefinementTransforms() must be preceded by MarkCoarseLevel()"
               " and Refine().");

   if (!transforms.embeddings.Size())
   {
      transforms.embeddings.SetSize(leaf_elements.Size());

      std::string ref_path;
      ref_path.reserve(100);

      RefPathMap map;
      map[ref_path] = 1; // identity

      for (int i = 0; i < coarse_elements.Size(); i++)
      {
         TraverseRefinements(coarse_elements[i], i, ref_path, map);
      }

      MFEM_ASSERT(elements.Size() > free_element_ids.Size(), "");
      int geom = elements[0].geom;
      const PointMatrix &identity = GetGeomIdentity(geom);

      transforms.point_matrices.SetSize(Dim, identity.np, map.size());

      // calculate the point matrices
      for (RefPathMap::iterator it = map.begin(); it != map.end(); ++it)
      {
         GetPointMatrix(geom, it->first.c_str(),
                        transforms.point_matrices(it->second-1));
      }
   }
   return transforms;
}

const CoarseFineTransformations& NCMesh::GetDerefinementTransforms()
{
   MFEM_VERIFY(transforms.embeddings.Size() || !leaf_elements.Size(),
               "GetDerefinementTransforms() must be preceded by Derefine().");

   if (!transforms.point_matrices.SizeK())
   {
      std::map<int, int> mat_no;
      mat_no[0] = 1; // identity

      // assign numbers to the different matrices used
      for (int i = 0; i < transforms.embeddings.Size(); i++)
      {
         int code = transforms.embeddings[i].matrix;
         if (code)
         {
            int &matrix = mat_no[code];
            if (!matrix) { matrix = mat_no.size(); }
            transforms.embeddings[i].matrix = matrix - 1;
         }
      }

      MFEM_ASSERT(elements.Size() > free_element_ids.Size(), "");
      int geom = elements[0].geom;
      const PointMatrix &identity = GetGeomIdentity(geom);

      transforms.point_matrices.SetSize(Dim, identity.np, mat_no.size());

      std::map<int, int>::iterator it;
      for (it = mat_no.begin(); it != mat_no.end(); ++it)
      {
         char path[3];
         int code = it->first;
         path[0] = code >> 3; // ref_type (see SetDerefMatrixCodes())
         path[1] = code & 7;  // child
         path[2] = 0;

         GetPointMatrix(geom, path, transforms.point_matrices(it->second-1));
      }
   }
   return transforms;
}

void NCMesh::ClearTransforms()
{
   coarse_elements.DeleteAll();
   transforms.embeddings.DeleteAll();
   transforms.point_matrices.SetSize(0, 0, 0);
}


//// Utility ///////////////////////////////////////////////////////////////////

void NCMesh::GetEdgeVertices(const MeshId &edge_id, int vert_index[2]) const
{
   const Element &el = elements[edge_id.element];
   const GeomInfo& gi = GI[(int) el.geom];
   const int* ev = gi.edges[edge_id.local];

   int n0 = el.node[ev[0]], n1 = el.node[ev[1]];
   if (n0 > n1) { std::swap(n0, n1); }

   vert_index[0] = nodes[n0].vert_index;
   vert_index[1] = nodes[n1].vert_index;

   if (vert_index[0] > vert_index[1])
   {
      std::swap(vert_index[0], vert_index[1]);
   }
}

int NCMesh::GetEdgeNCOrientation(const NCMesh::MeshId &edge_id) const
{
   const Element &el = elements[edge_id.element];
   const GeomInfo& gi = GI[(int) el.geom];
   const int* ev = gi.edges[edge_id.local];

   int v0 = nodes[el.node[ev[0]]].vert_index;
   int v1 = nodes[el.node[ev[1]]].vert_index;

   return ((v0 < v1 && ev[0] > ev[1]) || (v0 > v1 && ev[0] < ev[1])) ? -1 : 1;
}

void NCMesh::GetFaceVerticesEdges(const MeshId &face_id,
                                  int vert_index[4], int edge_index[4],
                                  int edge_orientation[4]) const
{
   const Element &el = elements[face_id.element];
   const int* fv = GI[(int) el.geom].faces[face_id.local];

   for (int i = 0; i < 4; i++)
   {
      vert_index[i] = nodes[el.node[fv[i]]].vert_index;
   }

   for (int i = 0; i < 4; i++)
   {
      int j = (i+1) & 0x3;
      int n1 = el.node[fv[i]];
      int n2 = el.node[fv[j]];

      const Node* en = nodes.Find(n1, n2);
      MFEM_ASSERT(en != NULL, "edge not found.");

      edge_index[i] = en->edge_index;
      edge_orientation[i] = (vert_index[i] < vert_index[j]) ? 1 : -1;
   }
}

int NCMesh::GetEdgeMaster(int node) const
{
   MFEM_ASSERT(node >= 0, "edge node not found.");
   const Node &nd = nodes[node];
   MFEM_ASSERT(!nd.Shadow(), "");

   int p1 = nd.p1, p2 = nd.p2;
   MFEM_ASSERT(p1 != p2, "invalid edge node.");

   const Node &n1 = nodes[p1], &n2 = nodes[p2];
   MFEM_ASSERT(!n1.Shadow(), "");
   MFEM_ASSERT(!n2.Shadow(), "");

   int n1p1 = n1.p1, n1p2 = n1.p2;
   int n2p1 = n2.p1, n2p2 = n2.p2;

   if ((n2p1 != n2p2) && (p1 == n2p1 || p1 == n2p2))
   {
      // n1 is parent of n2:
      // (n1)--(nd)--(n2)------(*)
      if (n2.HasEdge()) { return p2; }
      else { return GetEdgeMaster(p2); }
   }

   if ((n1p1 != n1p2) && (p2 == n1p1 || p2 == n1p2))
   {
      // n2 is parent of n1:
      // (n2)--(nd)--(n1)------(*)
      if (n1.HasEdge()) { return p1; }
      else { return GetEdgeMaster(p1); }
   }

   return -1;
}

/*int NCMesh::GetEdgeMaster(int v1, int v2) const
{
   int node = nodes.FindId(vertex_nodeId[v1], vertex_nodeId[v2]);
   MFEM_ASSERT(node >= 0 && nodes[node].HasEdge(), "(v1, v2) is not an edge.");

   int master = GetEdgeMaster(node);
   return (master >= 0) ? nodes[master].edge_index : -1;
}*/

int NCMesh::GetElementDepth(int i) const
{
   int elem = leaf_elements[i];
   int depth = 0, parent;
   while ((parent = elements[elem].parent) != -1)
   {
      elem = parent;
      depth++;
   }
   return depth;
}

void NCMesh::FindFaceNodes(int face, int node[4])
{
   // Obtain face nodes from one of its elements (note that face->p1, p2, p3
   // cannot be used directly since they are not in order and p4 is missing).

   Face &fa = faces[face];

   int elem = fa.elem[0];
   if (elem < 0) { elem = fa.elem[1]; }
   MFEM_ASSERT(elem >= 0, "Face has no elements?");

   Element &el = elements[elem];
   int f = find_hex_face(find_node(el, fa.p1),
                         find_node(el, fa.p2),
                         find_node(el, fa.p3));

   const int* fv = GI[Geometry::CUBE].faces[f];
   for (int i = 0; i < 4; i++)
   {
      node[i] = el.node[fv[i]];
   }
}

void NCMesh::GetBoundaryClosure(const Array<int> &bdr_attr_is_ess,
                                Array<int> &bdr_vertices, Array<int> &bdr_edges)
{
   bdr_vertices.SetSize(0);
   bdr_edges.SetSize(0);

   if (Dim == 3)
   {
      GetFaceList(); // make sure 'boundary_faces' is up to date

      for (int i = 0; i < boundary_faces.Size(); i++)
      {
         int face = boundary_faces[i];
         if (bdr_attr_is_ess[faces[face].attribute - 1])
         {
            int node[4];
            FindFaceNodes(face, node);

            for (int j = 0; j < 4; j++)
            {
               bdr_vertices.Append(nodes[node[j]].vert_index);

               int enode = nodes.FindId(node[j], node[(j+1) % 4]);
               MFEM_ASSERT(enode >= 0 && nodes[enode].HasEdge(), "Edge not found.");
               bdr_edges.Append(nodes[enode].edge_index);

               while ((enode = GetEdgeMaster(enode)) >= 0)
               {
                  // append master edges that may not be accessible from any
                  // boundary element, this happens in 3D in re-entrant corners
                  bdr_edges.Append(nodes[enode].edge_index);
               }
            }
         }
      }
   }
   else if (Dim == 2)
   {
      GetEdgeList(); // make sure 'boundary_faces' is up to date

      for (int i = 0; i < boundary_faces.Size(); i++)
      {
         int face = boundary_faces[i];
         Face &fc = faces[face];
         if (bdr_attr_is_ess[fc.attribute - 1])
         {
            bdr_vertices.Append(nodes[fc.p1].vert_index);
            bdr_vertices.Append(nodes[fc.p3].vert_index);
         }
      }
   }

   bdr_vertices.Sort();
   bdr_vertices.Unique();

   bdr_edges.Sort();
   bdr_edges.Unique();
}

int NCMesh::EdgeSplitLevel(int vn1, int vn2) const
{
   int mid = nodes.FindId(vn1, vn2);
   if (mid < 0 || !nodes[mid].HasVertex()) { return 0; }
   return 1 + std::max(EdgeSplitLevel(vn1, mid), EdgeSplitLevel(mid, vn2));
}

void NCMesh::FaceSplitLevel(int vn1, int vn2, int vn3, int vn4,
                            int& h_level, int& v_level) const
{
   int hl1, hl2, vl1, vl2;
   int mid[4];

   switch (FaceSplitType(vn1, vn2, vn3, vn4, mid))
   {
      case 0: // not split
         h_level = v_level = 0;
         break;

      case 1: // vertical
         FaceSplitLevel(vn1, mid[0], mid[2], vn4, hl1, vl1);
         FaceSplitLevel(mid[0], vn2, vn3, mid[2], hl2, vl2);
         h_level = std::max(hl1, hl2);
         v_level = std::max(vl1, vl2) + 1;
         break;

      default: // horizontal
         FaceSplitLevel(vn1, vn2, mid[1], mid[3], hl1, vl1);
         FaceSplitLevel(mid[3], mid[1], vn3, vn4, hl2, vl2);
         h_level = std::max(hl1, hl2) + 1;
         v_level = std::max(vl1, vl2);
   }
}

static int max8(int a, int b, int c, int d, int e, int f, int g, int h)
{
   return std::max(std::max(std::max(a, b), std::max(c, d)),
                   std::max(std::max(e, f), std::max(g, h)));
}

void NCMesh::CountSplits(int elem, int splits[3]) const
{
   const Element &el = elements[elem];
   const int* node = el.node;
   GeomInfo& gi = GI[(int) el.geom];

   int elevel[12];
   for (int i = 0; i < gi.ne; i++)
   {
      const int* ev = gi.edges[i];
      elevel[i] = EdgeSplitLevel(node[ev[0]], node[ev[1]]);
   }

   if (el.geom == Geometry::CUBE)
   {
      int flevel[6][2];
      for (int i = 0; i < gi.nf; i++)
      {
         const int* fv = gi.faces[i];
         FaceSplitLevel(node[fv[0]], node[fv[1]], node[fv[2]], node[fv[3]],
                        flevel[i][1], flevel[i][0]);
      }

      splits[0] = max8(flevel[0][0], flevel[1][0], flevel[3][0], flevel[5][0],
                       elevel[0], elevel[2], elevel[4], elevel[6]);

      splits[1] = max8(flevel[0][1], flevel[2][0], flevel[4][0], flevel[5][1],
                       elevel[1], elevel[3], elevel[5], elevel[7]);

      splits[2] = max8(flevel[1][1], flevel[2][1], flevel[3][1], flevel[4][1],
                       elevel[8], elevel[9], elevel[10], elevel[11]);
   }
   else if (el.geom == Geometry::SQUARE)
   {
      splits[0] = std::max(elevel[0], elevel[2]);
      splits[1] = std::max(elevel[1], elevel[3]);
   }
   else if (el.geom == Geometry::TRIANGLE)
   {
      splits[0] = std::max(elevel[0], std::max(elevel[1], elevel[2]));
      splits[1] = splits[0];
   }
   else
   {
      MFEM_ABORT("Unsupported element geometry.");
   }
}

void NCMesh::GetLimitRefinements(Array<Refinement> &refinements, int max_level)
{
   for (int i = 0; i < leaf_elements.Size(); i++)
   {
      if (IsGhost(elements[leaf_elements[i]])) { break; }

      int splits[3];
      CountSplits(leaf_elements[i], splits);

      char ref_type = 0;
      for (int k = 0; k < Dim; k++)
      {
         if (splits[k] > max_level)
         {
            ref_type |= (1 << k);
         }
      }

      if (ref_type)
      {
         if (Iso)
         {
            // iso meshes should only be modified by iso refinements
            ref_type = 7;
         }
         refinements.Append(Refinement(i, ref_type));
      }
   }
}

void NCMesh::LimitNCLevel(int max_nc_level)
{
   MFEM_VERIFY(max_nc_level >= 1, "'max_nc_level' must be 1 or greater.");

   while (1)
   {
      Array<Refinement> refinements;
      GetLimitRefinements(refinements, max_nc_level);

      if (!refinements.Size()) { break; }

      Refine(refinements);
   }
}

void NCMesh::PrintVertexParents(std::ostream &out) const
{
   // count vertices with parents
   int nv = 0;
   for (node_const_iterator node = nodes.cbegin(); node != nodes.cend(); ++node)
   {
      if (node->HasVertex() && node->p1 != node->p2) { nv++; }
   }
   out << nv << "\n";

   // print the relations
   for (node_const_iterator node = nodes.cbegin(); node != nodes.cend(); ++node)
   {
      if (node->HasVertex() && node->p1 != node->p2)
      {
         const Node &p1 = nodes[node->p1];
         const Node &p2 = nodes[node->p2];

         MFEM_ASSERT(p1.HasVertex(), "");
         MFEM_ASSERT(p2.HasVertex(), "");

         out << node->vert_index << " "
             << p1.vert_index << " " << p2.vert_index << "\n";
      }
   }
}

void NCMesh::LoadVertexParents(std::istream &input)
{
   int nv;
   input >> nv;
   while (nv--)
   {
      int id, p1, p2;
      input >> id >> p1 >> p2;
      MFEM_VERIFY(input, "problem reading vertex parents.");

      MFEM_VERIFY(nodes.IdExists(id), "vertex " << id << " not found.");
      MFEM_VERIFY(nodes.IdExists(p1), "parent " << p1 << " not found.");
      MFEM_VERIFY(nodes.IdExists(p2), "parent " << p2 << " not found.");

      // assign new parents for the node
      nodes.Reparent(id, p1, p2);

      // NOTE: when loading an AMR mesh, node indices are guaranteed to have
      // the same indices as vertices, see NCMesh::NCMesh.
   }
}

void NCMesh::SetVertexPositions(const Array<mfem::Vertex> &mvertices)
{
   int num_top_level = 0;
   for (node_iterator node = nodes.begin(); node != nodes.end(); ++node)
   {
      if (node->p1 == node->p2) // see NCMesh::NCMesh
      {
         MFEM_VERIFY(node.index() == node->p1, "invalid top-level vertex.");
         MFEM_VERIFY(node->HasVertex(), "top-level vertex not found.");
         MFEM_VERIFY(node->vert_index == node->p1, "bad top-level vertex index");
         num_top_level = std::max(num_top_level, node->p1 + 1);
      }
   }

   top_vertex_pos.SetSize(3*num_top_level);
   for (int i = 0; i < num_top_level; i++)
   {
      memcpy(&top_vertex_pos[3*i], mvertices[i](), 3*sizeof(double));
   }
}

static int ref_type_num_children[8] = { 0, 2, 2, 4, 2, 4, 4, 8 };

int NCMesh::PrintElements(std::ostream &out, int elem, int &coarse_id) const
{
   const Element &el = elements[elem];
   if (el.ref_type)
   {
      int child_id[8], nch = 0;
      for (int i = 0; i < 8 && el.child[i] >= 0; i++)
      {
         child_id[nch++] = PrintElements(out, el.child[i], coarse_id);
      }
      MFEM_ASSERT(nch == ref_type_num_children[(int) el.ref_type], "");

      out << (int) el.ref_type;
      for (int i = 0; i < nch; i++)
      {
         out << " " << child_id[i];
      }
      out << "\n";
      return coarse_id++; // return new id for this coarse element
   }
   else
   {
      return el.index;
   }
}

void NCMesh::PrintCoarseElements(std::ostream &out) const
{
   // print the number of non-leaf elements
   out << (elements.Size() - free_element_ids.Size() - leaf_elements.Size())
       << "\n";

   // print the hierarchy recursively
   int coarse_id = leaf_elements.Size();
   for (int i = 0; i < root_count; i++)
   {
      PrintElements(out, i, coarse_id);
   }
}

void NCMesh::CopyElements(int elem,
                          const BlockArray<Element> &tmp_elements,
                          Array<int> &index_map)
{
   Element &el = elements[elem];
   if (el.ref_type)
   {
      for (int i = 0; i < 8 && el.child[i] >= 0; i++)
      {
         int old_id = el.child[i];
         // here, we do not use the content of 'free_element_ids', if any
         int new_id = elements.Append(tmp_elements[old_id]);
         index_map[old_id] = new_id;
         el.child[i] = new_id;
         elements[new_id].parent = elem;
         CopyElements(new_id, tmp_elements, index_map);
      }
   }
}

void NCMesh::LoadCoarseElements(std::istream &input)
{
   int ne;
   input >> ne;

   bool iso = true;

   // load the coarse elements
   while (ne--)
   {
      int ref_type;
      input >> ref_type;

      int elem = AddElement(Element(0, 0));
      Element &el = elements[elem];
      el.ref_type = ref_type;

      if (Dim == 3 && ref_type != 7) { iso = false; }

      // load child IDs and make parent-child links
      int nch = ref_type_num_children[ref_type];
      for (int i = 0, id; i < nch; i++)
      {
         input >> id;
         MFEM_VERIFY(id >= 0, "");
         MFEM_VERIFY(id < leaf_elements.Size() ||
                     id < elements.Size() - free_element_ids.Size(),
                     "coarse element cannot be referenced before it is "
                     "defined (id=" << id << ").");

         Element &child = elements[id];
         MFEM_VERIFY(child.parent == -1,
                     "element " << id << " cannot have two parents.");

         el.child[i] = id;
         child.parent = elem;

         if (!i) // copy geom and attribute from first child
         {
            el.geom = child.geom;
            el.attribute = child.attribute;
         }
      }
   }

   // prepare for reordering the elements
   BlockArray<Element> tmp_elements;
   elements.Swap(tmp_elements);
   free_element_ids.SetSize(0);

   Array<int> index_map(tmp_elements.Size());
   index_map = -1;

   // copy roots, they need to be at the beginning of 'elements'
   root_count = 0;
   for (elem_iterator el = tmp_elements.begin(); el != tmp_elements.end(); ++el)
   {
      if (el->parent == -1)
      {
         int new_id = elements.Append(*el); // same as AddElement()
         index_map[el.index()] = new_id;
         root_count++;
      }
   }

   // copy the rest of the hierarchy
   for (int i = 0; i < root_count; i++)
   {
      CopyElements(i, tmp_elements, index_map);
   }

   // we also need to renumber element links in Face::elem[]
   for (face_iterator face = faces.begin(); face != faces.end(); ++face)
   {
      for (int i = 0; i < 2; i++)
      {
         if (face->elem[i] >= 0)
         {
            face->elem[i] = index_map[face->elem[i]];
            MFEM_ASSERT(face->elem[i] >= 0, "");
         }
      }
   }

   // set the Iso flag (must be false if there are 3D aniso refinements)
   Iso = iso;

   Update();
}

void NCMesh::Trim()
{
   vertex_list.Clear(true);
   face_list.Clear(true);
   edge_list.Clear(true);

   boundary_faces.DeleteAll();
   element_vertex.Clear();

   ClearTransforms();
}

long NCMesh::NCList::MemoryUsage() const
{
   int pmsize = 0;
   if (slaves.size())
   {
      pmsize = slaves[0].point_matrix.MemoryUsage();
   }

   return conforming.capacity() * sizeof(MeshId) +
          masters.capacity() * sizeof(Master) +
          slaves.capacity() * sizeof(Slave) +
          slaves.size() * pmsize;
}

long CoarseFineTransformations::MemoryUsage() const
{
   return point_matrices.MemoryUsage() + embeddings.MemoryUsage();
}

long NCMesh::MemoryUsage() const
{
   return nodes.MemoryUsage() +
          faces.MemoryUsage() +
          elements.MemoryUsage() +
          free_element_ids.MemoryUsage() +
          top_vertex_pos.MemoryUsage() +
          leaf_elements.MemoryUsage() +
          vertex_nodeId.MemoryUsage() +
          face_list.MemoryUsage() +
          edge_list.MemoryUsage() +
          vertex_list.MemoryUsage() +
          boundary_faces.MemoryUsage() +
          element_vertex.MemoryUsage() +
          ref_queue.MemoryUsage() +
          derefinements.MemoryUsage() +
          transforms.MemoryUsage() +
          coarse_elements.MemoryUsage() +
          sizeof(*this);
}

int NCMesh::PrintMemoryDetail() const
{
   nodes.PrintMemoryDetail(); mfem::out << " nodes\n";
   faces.PrintMemoryDetail(); mfem::out << " faces\n";

   mfem::out << elements.MemoryUsage() << " elements\n"
             << free_element_ids.MemoryUsage() << " free_element_ids\n"
             << top_vertex_pos.MemoryUsage() << " top_vertex_pos\n"
             << leaf_elements.MemoryUsage() << " leaf_elements\n"
             << vertex_nodeId.MemoryUsage() << " vertex_nodeId\n"
             << face_list.MemoryUsage() << " face_list\n"
             << edge_list.MemoryUsage() << " edge_list\n"
             << vertex_list.MemoryUsage() << " vertex_list\n"
             << boundary_faces.MemoryUsage() << " boundary_faces\n"
             << element_vertex.MemoryUsage() << " element_vertex\n"
<<<<<<< HEAD
             << ref_queue.MemoryUsage() << " ref_stack\n"
=======
             << ref_stack.MemoryUsage() << " ref_stack\n"
             << derefinements.MemoryUsage() << " derefinements\n"
             << transforms.MemoryUsage() << " transforms\n"
>>>>>>> a42293eb
             << coarse_elements.MemoryUsage() << " coarse_elements\n"
             << sizeof(*this) << " NCMesh"
             << std::endl;

   return elements.Size() - free_element_ids.Size();
}

void NCMesh::PrintStats(std::ostream &out) const
{
   static const double MiB = 1024.*1024.;
   out <<
       "NCMesh statistics:\n"
       "------------------\n"
       "   mesh and space dimensions : " << Dim << ", " << spaceDim << "\n"
       "   isotropic only            : " << (Iso ? "yes" : "no") << "\n"
       "   number of Nodes           : " << std::setw(9)
       << nodes.Size() << " +    [ " << std::setw(9)
       << nodes.MemoryUsage()/MiB << " MiB ]\n"
       "      free                     " << std::setw(9)
       << nodes.NumFreeIds() << "\n"
       "   number of Faces           : " << std::setw(9)
       << faces.Size() << " +    [ " << std::setw(9)
       << faces.MemoryUsage()/MiB << " MiB ]\n"
       "      free                     " << std::setw(9)
       << faces.NumFreeIds() << "\n"
       "   number of Elements        : " << std::setw(9)
       << elements.Size()-free_element_ids.Size() << " +    [ " << std::setw(9)
       << (elements.MemoryUsage() +
           free_element_ids.MemoryUsage())/MiB << " MiB ]\n"
       "      free                     " << std::setw(9)
       << free_element_ids.Size() << "\n"
       "   number of root elements   : " << std::setw(9) << root_count << "\n"
       "   number of leaf elements   : " << std::setw(9)
       << leaf_elements.Size() << "\n"
       "   number of vertices        : " << std::setw(9)
       << vertex_nodeId.Size() << "\n"
       "   number of faces           : " << std::setw(9)
       << face_list.TotalSize() << " =    [ " << std::setw(9)
       << face_list.MemoryUsage()/MiB << " MiB ]\n"
       "      conforming               " << std::setw(9)
       << face_list.conforming.size() << " +\n"
       "      master                   " << std::setw(9)
       << face_list.masters.size() << " +\n"
       "      slave                    " << std::setw(9)
       << face_list.slaves.size() << "\n"
       "   number of edges           : " << std::setw(9)
       << edge_list.TotalSize() << " =    [ " << std::setw(9)
       << edge_list.MemoryUsage()/MiB << " MiB ]\n"
       "      conforming               " << std::setw(9)
       << edge_list.conforming.size() << " +\n"
       "      master                   " << std::setw(9)
       << edge_list.masters.size() << " +\n"
       "      slave                    " << std::setw(9)
       << edge_list.slaves.size() << "\n"
       "   total memory              : " << std::setw(17)
       << "[ " << std::setw(9) << MemoryUsage()/MiB << " MiB ]\n"
       ;
}

#ifdef MFEM_DEBUG
void NCMesh::DebugDump(std::ostream &out) const
{
   // dump nodes
   tmp_vertex = new TmpVertex[nodes.NumIds()];
   out << nodes.Size() << "\n";
   for (node_const_iterator node = nodes.cbegin(); node != nodes.cend(); ++node)
   {
      const double *pos = CalcVertexPos(node.index());
      out << node.index() << " "
          << pos[0] << " " << pos[1] << " " << pos[2] << " "
          << node->p1 << " " << node->p2 << " "
          << node->vert_index << " " << node->edge_index << " "
          << 0 << "\n";
   }
   delete [] tmp_vertex;
   out << "\n";

   // dump elements
   int nleaves = 0;
   for (int i = 0; i < elements.Size(); i++)
   {
      const Element &el = elements[i];
      if (!el.ref_type && el.parent != -2 /*freed*/) { nleaves++; }
   }
   out << nleaves << "\n";
   for (int i = 0; i < elements.Size(); i++)
   {
      const Element &el = elements[i];
      if (el.ref_type || el.parent == -2) { continue; }
      const GeomInfo& gi = GI[(int) el.geom];
      out << gi.nv << " ";
      for (int j = 0; j < gi.nv; j++)
      {
         out << el.node[j] << " ";
      }
      out << el.attribute << " " << el.rank << " " << i << "\n";
   }
   out << "\n";

   // dump faces
   out << faces.Size() << "\n";
   for (face_const_iterator face = faces.cbegin(); face != faces.cend(); ++face)
   {
      int elem = face->elem[0];
      if (elem < 0) { elem = face->elem[1]; }
      MFEM_ASSERT(elem >= 0, "");
      const Element &el = elements[elem];

      int lf = find_hex_face(find_node(el, face->p1),
                             find_node(el, face->p2),
                             find_node(el, face->p3));

      out << "4";
      const int* fv = GI[Geometry::CUBE].faces[lf];
      for (int i = 0; i < 4; i++)
      {
         out << " " << el.node[fv[i]];
      }
      //out << " # face " << face.index() << ", index " << face->index << "\n";
      out << "\n";
   }
}
#endif

#ifdef MFEM_DEBUG
void NCMesh::DebugDump(std::ostream &out) const
{
   // dump nodes
   tmp_vertex = new TmpVertex[nodes.NumIds()];
   out << nodes.Size() << "\n";
   for (node_const_iterator node = nodes.cbegin(); node != nodes.cend(); ++node)
   {
      const double *pos = CalcVertexPos(node.index());
      out << pos[0] << " " << pos[1] << " " << pos[2] << " "
          << node->p1 << " " << node->p2 << " " << int(node->flags) << "\n";
   }
   delete [] tmp_vertex;
   out << "\n";

   // dump elements
   int nleaves = 0;
   for (int i = 0; i < elements.Size(); i++)
   {
      if (!elements[i].ref_type) { nleaves++; }
   }
   out << nleaves << "\n";
   for (int i = 0; i < elements.Size(); i++)
   {
      const Element &el = elements[i];
      if (el.ref_type) { continue; }
      const GeomInfo& gi = GI[(int) el.geom];
      out << gi.nv << " ";
      for (int j = 0; j < gi.nv; j++)
      {
         out << el.node[j] << " ";
      }
      out << el.attribute << " " << i << "\n";
   }
   out << "\n";

   // dump faces
   out << faces.Size() << "\n";
   for (face_const_iterator face = faces.cbegin(); face != faces.cend(); ++face)
   {
      int elem = face->elem[0];
      if (elem < 0) { elem = face->elem[1]; }
      MFEM_ASSERT(elem >= 0, "");
      const Element &el = elements[elem];

      int lf = find_hex_face(find_node(el, face->p1),
                             find_node(el, face->p2),
                             find_node(el, face->p3));

      out << "4";
      const int* fv = GI[Geometry::CUBE].faces[lf];
      for (int i = 0; i < 4; i++)
      {
         out << " " << el.node[fv[i]];
      }
      out << "\n";
   }
}

struct CheckPt
{
   double pos[3];
   int index;

   CheckPt(const double* p, int index)
   {
      for (int i = 0; i < 3; i++) { pos[i] = p[i]; }
      this->index = index;
   }

   bool operator<(const CheckPt &other) const
   {
      if (pos[0] != other.pos[0]) { return pos[0] < other.pos[0]; }
      if (pos[1] != other.pos[1]) { return pos[1] < other.pos[1]; }
      return pos[2] < other.pos[2];
   }
};

void NCMesh::DebugCheckConsistency() const
{
   // check shadow nodes
   int nshadow = 0;
   for (node_const_iterator node = nodes.cbegin(); node != nodes.cend(); ++node)
   {
      MFEM_ASSERT(!nodes[node->p1].Shadow() && !nodes[node->p2].Shadow(),
                  "shadow node cannot be used as parent.");

      if (node->Shadow())
      {
         MFEM_ASSERT(!nodes[node->ShadowTarget()].Shadow(), "");
         MFEM_ASSERT(nodes[node->ShadowTarget()].Shadowed(), "");
         nshadow++;
      }
      /*else
      {
         MFEM_ASSERT(node->vert_refc || node->edge_refc,
                     "unused node " << node.index());
      }*/
   }
   std::cout << nshadow << " shadow nodes exist out of "
             << nodes.Size() << " nodes total." << std::endl;

   // check double nodes
   tmp_vertex = new TmpVertex[nodes.NumIds()];
   std::set<CheckPt> points;
   for (node_const_iterator node = nodes.cbegin(); node != nodes.cend(); ++node)
   {
      if (node->Shadow()) { continue; }
      CheckPt pt(CalcVertexPos(node.index()), node.index());
      if (points.find(pt) == points.end())
      {
         points.insert(pt);
      }
      else
      {
         MFEM_ABORT("Node inconsistency: node " << pt.index << " at the same "
                    "place as node " << points.find(pt)->index);
      }
   }
   delete [] tmp_vertex;

   // check that shadow nodes can be reached from shadowed nodes
   for (node_const_iterator node = nodes.cbegin(); node != nodes.cend(); ++node)
   {
      if (node->Shadowed()) { FindShadowNode(*node); }
   }
}
#endif

} // namespace mfem<|MERGE_RESOLUTION|>--- conflicted
+++ resolved
@@ -10,15 +10,8 @@
 // Software Foundation) version 2.1 dated February 1999.
 
 #include "mesh_headers.hpp"
-#include "../fem/fem.hpp"
 
 #include <string>
-<<<<<<< HEAD
-#include <algorithm>
-#include <set>
-=======
->>>>>>> a42293eb
-#include <cmath>
 #include <climits> // INT_MAX
 
 namespace mfem
@@ -1154,13 +1147,8 @@
 #endif
 
 #if defined(MFEM_DEBUG) && !defined(MFEM_USE_MPI)
-<<<<<<< HEAD
    std::cout << "Refined " << refinements.Size() << " + "
              << total - refinements.Size() << " elements" << std::endl;
-=======
-   mfem::out << "Refined " << refinements.Size() << " + " << nforced
-             << " elements" << std::endl;
->>>>>>> a42293eb
 #endif
    ref_queue.DeleteAll();
 
@@ -3823,13 +3811,9 @@
              << vertex_list.MemoryUsage() << " vertex_list\n"
              << boundary_faces.MemoryUsage() << " boundary_faces\n"
              << element_vertex.MemoryUsage() << " element_vertex\n"
-<<<<<<< HEAD
              << ref_queue.MemoryUsage() << " ref_stack\n"
-=======
-             << ref_stack.MemoryUsage() << " ref_stack\n"
              << derefinements.MemoryUsage() << " derefinements\n"
              << transforms.MemoryUsage() << " transforms\n"
->>>>>>> a42293eb
              << coarse_elements.MemoryUsage() << " coarse_elements\n"
              << sizeof(*this) << " NCMesh"
              << std::endl;
@@ -3952,66 +3936,6 @@
       out << "\n";
    }
 }
-#endif
-
-#ifdef MFEM_DEBUG
-void NCMesh::DebugDump(std::ostream &out) const
-{
-   // dump nodes
-   tmp_vertex = new TmpVertex[nodes.NumIds()];
-   out << nodes.Size() << "\n";
-   for (node_const_iterator node = nodes.cbegin(); node != nodes.cend(); ++node)
-   {
-      const double *pos = CalcVertexPos(node.index());
-      out << pos[0] << " " << pos[1] << " " << pos[2] << " "
-          << node->p1 << " " << node->p2 << " " << int(node->flags) << "\n";
-   }
-   delete [] tmp_vertex;
-   out << "\n";
-
-   // dump elements
-   int nleaves = 0;
-   for (int i = 0; i < elements.Size(); i++)
-   {
-      if (!elements[i].ref_type) { nleaves++; }
-   }
-   out << nleaves << "\n";
-   for (int i = 0; i < elements.Size(); i++)
-   {
-      const Element &el = elements[i];
-      if (el.ref_type) { continue; }
-      const GeomInfo& gi = GI[(int) el.geom];
-      out << gi.nv << " ";
-      for (int j = 0; j < gi.nv; j++)
-      {
-         out << el.node[j] << " ";
-      }
-      out << el.attribute << " " << i << "\n";
-   }
-   out << "\n";
-
-   // dump faces
-   out << faces.Size() << "\n";
-   for (face_const_iterator face = faces.cbegin(); face != faces.cend(); ++face)
-   {
-      int elem = face->elem[0];
-      if (elem < 0) { elem = face->elem[1]; }
-      MFEM_ASSERT(elem >= 0, "");
-      const Element &el = elements[elem];
-
-      int lf = find_hex_face(find_node(el, face->p1),
-                             find_node(el, face->p2),
-                             find_node(el, face->p3));
-
-      out << "4";
-      const int* fv = GI[Geometry::CUBE].faces[lf];
-      for (int i = 0; i < 4; i++)
-      {
-         out << " " << el.node[fv[i]];
-      }
-      out << "\n";
-   }
-}
 
 struct CheckPt
 {
