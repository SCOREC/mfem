// Copyright (c) 2010-2020, Lawrence Livermore National Security, LLC. Produced
// at the Lawrence Livermore National Laboratory. All Rights reserved. See files
// LICENSE and NOTICE for details. LLNL-CODE-806117.
//
// This file is part of the MFEM library. For more information and source code
// availability visit https://mfem.org.
//
// MFEM is free software; you can redistribute it and/or modify it under the
// terms of the BSD-3 license. We welcome feedback and contributions, see file
// CONTRIBUTING.md for details.

#ifndef MFEM_DEVICE_HPP
#define MFEM_DEVICE_HPP

#include "globals.hpp"
#include "mem_manager.hpp"

namespace mfem
{

/// MFEM backends.
/** Individual backends will generally implement only a subset of the kernels
    implemented by the default CPU backend. The goal of the backends is to
    accelerate data-parallel portions of the code and they can use a device
    memory space (e.g. GPUs) or share the memory space of the host (OpenMP). */
struct Backend
{
   /** @brief In the documentation below, we use square brackets to indicate the
       type of the backend: host or device. */
   enum Id: unsigned long
   {
      /// [host] Default CPU backend: sequential execution on each MPI rank.
      CPU = 1 << 0,
      /// [host] OpenMP backend. Enabled when MFEM_USE_OPENMP = YES.
      OMP = 1 << 1,
      /// [device] CUDA backend. Enabled when MFEM_USE_CUDA = YES.
      CUDA = 1 << 2,
      /// [device] HIP backend. Enabled when MFEM_USE_HIP = YES.
      HIP = 1 << 3,
      /** @brief [host] RAJA CPU backend: sequential execution on each MPI rank.
          Enabled when MFEM_USE_RAJA = YES. */
      RAJA_CPU = 1 << 4,
      /** @brief [host] RAJA OpenMP backend. Enabled when MFEM_USE_RAJA = YES
          and MFEM_USE_OPENMP = YES. */
      RAJA_OMP = 1 << 5,
      /** @brief [device] RAJA CUDA backend. Enabled when MFEM_USE_RAJA = YES
          and MFEM_USE_CUDA = YES. */
      RAJA_CUDA = 1 << 6,
      /** @brief [host] OCCA CPU backend: sequential execution on each MPI rank.
          Enabled when MFEM_USE_OCCA = YES. */
      OCCA_CPU = 1 << 7,
      /// [host] OCCA OpenMP backend. Enabled when MFEM_USE_OCCA = YES.
      OCCA_OMP = 1 << 8,
      /** @brief [device] OCCA CUDA backend. Enabled when MFEM_USE_OCCA = YES
          and MFEM_USE_CUDA = YES. */
      OCCA_CUDA = 1 << 9,
      /** @brief [host] CEED CPU backend. GPU backends can still be used, but
          with expensive memory transfers. Enabled when MFEM_USE_CEED = YES. */
      CEED_CPU  = 1 << 10,
      /** @brief [device] CEED CUDA backend working together with the CUDA
          backend. Enabled when MFEM_USE_CEED = YES and MFEM_USE_CUDA = YES.
          NOTE: The current default libCEED GPU backend is non-deterministic! */
      CEED_CUDA = 1 << 11,
      /** @brief [device] CEED HIP backend working together with the HIP
          backend. Enabled when MFEM_USE_CEED = YES and MFEM_USE_HIP = YES.
          NOTE: The current default libCEED HIP backend is non-deterministic! */
      CEED_HIP = 1 << 12,
      /** @brief [device] Debug backend: host memory is READ/WRITE protected
          while a device is in use. It allows to test the "device" code-path
          (using separate host/device memory pools and host <-> device
<<<<<<< HEAD
          transfers) without any GPU hardware. */
      DEBUG = 1 << 13
=======
          transfers) without any GPU hardware. As 'DEBUG' is sometimes used
          as a macro, `_DEVICE` has been added to avoid conflicts. */
      DEBUG_DEVICE = 1 << 12
>>>>>>> a40523a7
   };

   /** @brief Additional useful constants. For example, the *_MASK constants can
       be used with Device::Allows(). */
   enum
   {
      /// Number of backends: from (1 << 0) to (1 << (NUM_BACKENDS-1)).
      NUM_BACKENDS = 14,

      /// Biwise-OR of all CPU backends
      CPU_MASK = CPU | RAJA_CPU | OCCA_CPU | CEED_CPU,
      /// Biwise-OR of all CUDA backends
      CUDA_MASK = CUDA | RAJA_CUDA | OCCA_CUDA | CEED_CUDA,
      /// Biwise-OR of all HIP backends
      HIP_MASK = HIP | CEED_HIP,
      /// Biwise-OR of all OpenMP backends
      OMP_MASK = OMP | RAJA_OMP | OCCA_OMP,
      /// Bitwise-OR of all CEED backends
      CEED_MASK = CEED_CPU | CEED_CUDA | CEED_HIP,
      /// Biwise-OR of all device backends
      DEVICE_MASK = CUDA_MASK | HIP_MASK | DEBUG_DEVICE,

      /// Biwise-OR of all RAJA backends
      RAJA_MASK = RAJA_CPU | RAJA_OMP | RAJA_CUDA,
      /// Biwise-OR of all OCCA backends
      OCCA_MASK = OCCA_CPU | OCCA_OMP | OCCA_CUDA
   };
};


/** @brief The MFEM Device class abstracts hardware devices such as GPUs, as
    well as programming models such as CUDA, OCCA, RAJA and OpenMP. */
/** This class represents a "virtual device" with the following properties:
    - At most one object of this class can be constructed and that object is
      controlled by its static methods.
    - If no Device object is constructed, the static methods will use a default
      global object which is never configured and always uses Backend::CPU.
    - Once configured, the object cannot be re-configured during the program
      lifetime.
    - MFEM classes use this object to determine where (host or device) to
      perform an operation and which backend implementation to use.
    - Multiple backends can be configured at the same time; currently, a fixed
      priority order is used to select a specific backend from the list of
      configured backends. See the Backend class and the Configure() method in
      this class for details. */
class Device
{
private:
   friend class MemoryManager;
   enum MODES {SEQUENTIAL, ACCELERATED};

   static bool device_env, mem_host_env, mem_device_env;
   static Device device_singleton;

   MODES mode;
   int dev = 0; ///< Device ID of the configured device.
   int ngpu = -1; ///< Number of detected devices; -1: not initialized.
   unsigned long backends; ///< Bitwise-OR of all configured backends.
   /// Set to true during configuration, except in 'device_singleton'.
   bool destroy_mm;
   bool mpi_gpu_aware;

   MemoryType host_mem_type;      ///< Current Host MemoryType
   MemoryClass host_mem_class;    ///< Current Host MemoryClass

   MemoryType device_mem_type;    ///< Current Device MemoryType
   MemoryClass device_mem_class;  ///< Current Device MemoryClass

   char *device_option = NULL;
   Device(Device const&);
   void operator=(Device const&);
   static Device& Get() { return device_singleton; }

   /// Setup switcher based on configuration settings
   void Setup(const int dev = 0);

   void MarkBackend(Backend::Id b) { backends |= b; }

   void UpdateMemoryTypeAndClass();

   /// Enable the use of the configured device in the code that follows.
   /** After this call MFEM classes will use the backend kernels whenever
       possible, transferring data automatically to the device, if necessary.

       If the only configured backend is the default host CPU one, the device
       will remain disabled.

       If the device is actually enabled, this method will also update the
       current host/device MemoryType and MemoryClass. */
   static void Enable();

public:
   /** @brief Default constructor. Unless Configure() is called later, the
       default Backend::CPU will be used. */
   /** @note At most one Device object can be constructed during the lifetime of
       a program.
       @note This object should be destroyed after all other MFEM objects that
       use the Device are destroyed. */
   Device();

   /** @brief Construct a Device and configure it based on the @a device string.
       See Configure() for more details. */
   /** @note At most one Device object can be constructed during the lifetime of
       a program.
       @note This object should be destroyed after all other MFEM objects that
       use the Device are destroyed. */
   Device(const std::string &device, const int dev = 0)
      : mode(Device::SEQUENTIAL),
        backends(Backend::CPU),
        destroy_mm(false),
        mpi_gpu_aware(false),
        host_mem_type(MemoryType::HOST),
        host_mem_class(MemoryClass::HOST),
        device_mem_type(MemoryType::HOST),
        device_mem_class(MemoryClass::HOST)
   { Configure(device, dev); }

   /// Destructor.
   ~Device();

   /// Configure the Device backends.
   /** The string parameter @a device must be a comma-separated list of backend
       string names (see below). The @a dev argument specifies the ID of the
       actual devices (e.g. GPU) to use.
       * The available backends are described by the Backend class.
       * The string name of a backend is the lowercase version of the
         Backend::Id enumeration constant with '_' replaced by '-', e.g. the
         string name of 'RAJA_CPU' is 'raja-cpu'. The string name of the debug
         backend (Backend::Id 'DEBUG_DEVICE') is exceptionally set to 'debug'.
       * The 'cpu' backend is always enabled with lowest priority.
       * The current backend priority from highest to lowest is:
         'ceed-cuda', 'occa-cuda', 'raja-cuda', 'cuda', 'hip', 'debug',
         'occa-omp', 'raja-omp', 'omp',
         'ceed-cpu', 'occa-cpu', 'raja-cpu', 'cpu'.
       * Multiple backends can be configured at the same time.
       * Only one 'occa-*' backend can be configured at a time.
       * The backend 'occa-cuda' enables the 'cuda' backend unless 'raja-cuda'
         is already enabled.
       * The backend 'ceed-cpu' delegates to a libCEED CPU backend the setup and
         evaluation of the operator.
       * The backend 'ceed-cuda' delegates to a libCEED CUDA backend the setup
         and evaluation of the operator and enables the 'cuda' backend to avoid
         transfer between host and device.
       * The 'debug' backend should not be combined with other device backends.
   */
   void Configure(const std::string &device, const int dev = 0);

   /// Print the configuration of the MFEM virtual device object.
   void Print(std::ostream &out = mfem::out);

   /// Return true if Configure() has been called previously.
   static inline bool IsConfigured() { return Get().ngpu >= 0; }

   /// Return true if an actual device (e.g. GPU) has been configured.
   static inline bool IsAvailable() { return Get().ngpu > 0; }

   /// Return true if any backend other than Backend::CPU is enabled.
   static inline bool IsEnabled() { return Get().mode == ACCELERATED; }

   /// The opposite of IsEnabled().
   static inline bool IsDisabled() { return !IsEnabled(); }

   /** @brief Return true if any of the backends in the backend mask, @a b_mask,
       are allowed. */
   /** This method can be used with any of the Backend::Id constants, the
       Backend::*_MASK, or combinations of those. */
   static inline bool Allows(unsigned long b_mask)
   { return Get().backends & b_mask; }

   /** @brief Get the current Host MemoryType. This is the MemoryType used by
       most MFEM classes when allocating memory used on the host.
   */
   static inline MemoryType GetHostMemoryType() { return Get().host_mem_type; }

   /** @brief Get the current Host MemoryClass. This is the MemoryClass used
       by most MFEM host Memory objects. */
   static inline MemoryClass GetHostMemoryClass() { return Get().host_mem_class; }

   /** @brief Get the current Device MemoryType. This is the MemoryType used by
       most MFEM classes when allocating memory to be used with device kernels.
   */
   static inline MemoryType GetDeviceMemoryType() { return Get().device_mem_type; }

   /// (DEPRECATED) Equivalent to GetDeviceMemoryType().
   /** @deprecated Use GetDeviceMemoryType() instead. */
   static inline MemoryType GetMemoryType() { return Get().device_mem_type; }

   /** @brief Get the current Device MemoryClass. This is the MemoryClass used
       by most MFEM device kernels to access Memory objects. */
   static inline MemoryClass GetDeviceMemoryClass() { return Get().device_mem_class; }

   /// (DEPRECATED) Equivalent to GetDeviceMemoryClass().
   /** @deprecated Use GetDeviceMemoryClass() instead. */
   static inline MemoryClass GetMemoryClass() { return Get().device_mem_class; }

   static void SetGPUAwareMPI(const bool force = true)
   { Get().mpi_gpu_aware = force; }

   static bool GetGPUAwareMPI() { return Get().mpi_gpu_aware; }
};


// Inline Memory access functions using the mfem::Device DeviceMemoryClass or
// the mfem::Device HostMemoryClass.

/** @brief Return the memory class to be used by the functions Read(), Write(),
    and ReadWrite(), while setting the device use flag in @a mem, if @a on_dev
    is true. */
template <typename T>
MemoryClass GetMemoryClass(const Memory<T> &mem, bool on_dev)
{
   if (!on_dev)
   {
      return Device::GetHostMemoryClass();
   }
   else
   {
      mem.UseDevice(true);
      return Device::GetDeviceMemoryClass();
   }
}

/** @brief Get a pointer for read access to @a mem with the mfem::Device's
    DeviceMemoryClass, if @a on_dev = true, or the mfem::Device's
    HostMemoryClass, otherwise. */
/** Also, if @a on_dev = true, the device flag of @a mem will be set. */
template <typename T>
inline const T *Read(const Memory<T> &mem, int size, bool on_dev = true)
{
   return mem.Read(GetMemoryClass(mem, on_dev), size);
}

/** @brief Shortcut to Read(const Memory<T> &mem, int size, false) */
template <typename T>
inline const T *HostRead(const Memory<T> &mem, int size)
{
   return mfem::Read(mem, size, false);
}

/** @brief Get a pointer for write access to @a mem with the mfem::Device's
    DeviceMemoryClass, if @a on_dev = true, or the mfem::Device's
    HostMemoryClass, otherwise. */
/** Also, if @a on_dev = true, the device flag of @a mem will be set. */
template <typename T>
inline T *Write(Memory<T> &mem, int size, bool on_dev = true)
{
   return mem.Write(GetMemoryClass(mem, on_dev), size);
}

/** @brief Shortcut to Write(const Memory<T> &mem, int size, false) */
template <typename T>
inline T *HostWrite(Memory<T> &mem, int size)
{
   return mfem::Write(mem, size, false);
}

/** @brief Get a pointer for read+write access to @a mem with the mfem::Device's
    DeviceMemoryClass, if @a on_dev = true, or the mfem::Device's
    HostMemoryClass, otherwise. */
/** Also, if @a on_dev = true, the device flag of @a mem will be set. */
template <typename T>
inline T *ReadWrite(Memory<T> &mem, int size, bool on_dev = true)
{
   return mem.ReadWrite(GetMemoryClass(mem, on_dev), size);
}

/** @brief Shortcut to ReadWrite(Memory<T> &mem, int size, false) */
template <typename T>
inline T *HostReadWrite(Memory<T> &mem, int size)
{
   return mfem::ReadWrite(mem, size, false);
}

} // mfem

#endif // MFEM_DEVICE_HPP<|MERGE_RESOLUTION|>--- conflicted
+++ resolved
@@ -68,14 +68,9 @@
       /** @brief [device] Debug backend: host memory is READ/WRITE protected
           while a device is in use. It allows to test the "device" code-path
           (using separate host/device memory pools and host <-> device
-<<<<<<< HEAD
-          transfers) without any GPU hardware. */
-      DEBUG = 1 << 13
-=======
           transfers) without any GPU hardware. As 'DEBUG' is sometimes used
           as a macro, `_DEVICE` has been added to avoid conflicts. */
-      DEBUG_DEVICE = 1 << 12
->>>>>>> a40523a7
+      DEBUG_DEVICE = 1 << 13
    };
 
    /** @brief Additional useful constants. For example, the *_MASK constants can
